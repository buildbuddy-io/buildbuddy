--- conflicted
+++ resolved
@@ -24,8 +24,8 @@
               </div>
             </div>
             <div className="executor-section">
-              <div className="executor-section-title">ID:</div>
-              <div>{node.executorId}</div>
+              <div className="executor-section-title">Executor Host ID:</div>
+              <div>{node.executorHostId}</div>
             </div>
             <div className="executor-section">
               <div className="executor-section-title">Assignable Memory:</div>
@@ -43,29 +43,6 @@
               <div className="executor-section-title">Default:</div>
               <div>{isDefault ? "True" : "False"}</div>
             </div>
-<<<<<<< HEAD
-          </div>
-          <div className="executor-section">
-            <div className="executor-section-title">Executor Host ID:</div>
-            <div>{node.executorHostId}</div>
-          </div>
-          <div className="executor-section">
-            <div className="executor-section-title">Assignable Memory:</div>
-            <div>{format.bytes(+node.assignableMemoryBytes)}</div>
-          </div>
-          <div className="executor-section">
-            <div className="executor-section-title">Assignable Milli CPU:</div>
-            <div>{node.assignableMilliCpu}</div>
-          </div>
-          <div className="executor-section">
-            <div className="executor-section-title">Version:</div>
-            <div>{node.version}</div>
-          </div>
-          <div className="executor-section">
-            <div className="executor-section-title">Status:</div>
-            <div>{enabled ? "Enabled" : "Disabled"}</div>
-=======
->>>>>>> d35bfca9
           </div>
         </div>
       </div>
