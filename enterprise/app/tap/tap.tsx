--- conflicted
+++ resolved
@@ -373,97 +373,6 @@
               </div>
             </div>
 
-<<<<<<< HEAD
-          <div className="filter">
-            <Filter className="icon" />
-            <input
-              value={filter}
-              className="filter-input"
-              placeholder="Filter..."
-              onChange={this.handleFilterChange.bind(this)}
-            />
-          </div>
-
-          <div className="tap-grid-container">
-            <div className="tap-grid">
-              {this.state.targetHistory
-                .filter((targetHistory) => (filter ? targetHistory.target.label.includes(filter) : true))
-                .sort(this.sort.bind(this))
-                .slice(0, this.state.targetLimit)
-                .map((targetHistory) => {
-                  let targetParts = targetHistory.target.label.split(":");
-                  let targetPath = targetParts.length > 0 ? targetParts[0] : "";
-                  let targetName = targetParts.length > 1 ? targetParts[1] : "";
-                  let stats = this.state.stats.get(targetHistory.target.id);
-                  return (
-                    <div key={targetHistory.target.id} className="tap-target">
-                      <div title={targetHistory.target.ruleType} className="tap-target-label">
-                        <span className="tap-target-path">{targetPath}</span>:
-                        <span className="tap-target-name">{targetName}</span>
-                        <span className="tap-target-stats">
-                          ({format.formatWithCommas(stats.count)} invocations,{" "}
-                          {format.percent(stats.pass / stats.count)}% pass, {format.durationSec(stats.avgDuration)} avg,{" "}
-                          {format.durationSec(stats.maxDuration)} max)
-                        </span>
-                      </div>
-                      <div className="tap-row">
-                        {this.getTargetStatuses(targetHistory)
-                          .slice(0, this.state.invocationLimit)
-                          .map((commitStatus: CommitStatus) => {
-                            const { commitSha, status } = commitStatus;
-                            if (status === null) {
-                              // For V2, null means the target was not run for this commit.
-                              return (
-                                <div
-                                  className="tap-block no-status"
-                                  title={
-                                    commitSha
-                                      ? `Target status not reported at commit ${commitSha}`
-                                      : "No status reported"
-                                  }
-                                />
-                              );
-                            }
-
-                            let destinationUrl = `/invocation/${status.invocationId}?target=${encodeURIComponent(
-                              targetHistory.target.label
-                            )}`;
-                            let title =
-                              this.state.coloring == "timing"
-                                ? `${this.durationToNum(status.timing.duration).toFixed(2)}s`
-                                : this.statusToString(status.status);
-                            if (this.isV2 && commitSha) {
-                              title += ` at commit ${commitSha}`;
-                            }
-                            return (
-                              <a
-                                key={targetHistory.target.id + status.invocationId}
-                                href={destinationUrl}
-                                onClick={this.navigateTo.bind(this, destinationUrl)}
-                                title={title}
-                                style={{
-                                  opacity:
-                                    this.state.coloring == "timing"
-                                      ? Math.max(
-                                          MIN_OPACITY,
-                                          (1.0 * this.durationToNum(status.timing.duration)) / stats.maxDuration
-                                        )
-                                      : undefined,
-                                }}
-                                className={`tap-block ${
-                                  this.state.coloring == "status" ? `status-${status.status}` : "timing"
-                                } clickable`}></a>
-                            );
-                          })}
-                      </div>
-                    </div>
-                  );
-                })}
-              {this.state.targetHistory.length > this.state.targetLimit && (
-                <button className="more-targets-button" onClick={this.loadMoreTargets.bind(this)}>
-                  Load more targets
-                </button>
-=======
             <div className="target-controls">
               <div className="filter">
                 <Filter className="icon" />
@@ -482,7 +391,6 @@
                   <span>Load more</span>
                   <ChevronsRight className="icon white" />
                 </FilledButton>
->>>>>>> 5fdcc8a1
               )}
             </div>
           </div>
