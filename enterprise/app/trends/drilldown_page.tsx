import React from "react";
import Long from "long";
import moment from "moment";
import { X, ZoomIn } from "lucide-react";

import format from "../../../app/format/format";
import rpcService from "../../../app/service/rpc_service";
import capabilities from "../../../app/capabilities/capabilities";
import Spinner from "../../../app/components/spinner/spinner";
import HistoryInvocationCardComponent from "../../app/history/history_invocation_card";
import FilledButton, { OutlinedButton } from "../../../app/components/button/button";
import { invocation } from "../../../proto/invocation_ts_proto";
import { stat_filter } from "../../../proto/stat_filter_ts_proto";
import { stats } from "../../../proto/stats_ts_proto";
import { google as google_timestamp } from "../../../proto/timestamp_ts_proto";
import { usecToTimestamp } from "../../../app/util/proto";
import { getProtoFilterParams, isExecutionMetric } from "../filter/filter_util";
import { HeatmapComponent, HeatmapSelection } from "./heatmap";
import { BarChart, Bar, XAxis, Tooltip, CartesianGrid, TooltipProps } from "recharts";
import { User } from "../../../app/auth/user";
import Select, { Option } from "../../../app/components/select/select";
import router from "../../../app/router/router";
import { CategoricalChartState } from "recharts/types/chart/generateCategoricalChart";

interface Props {
  user?: User;
  search: URLSearchParams;
}

interface State {
  loading: boolean;
  loadingDrilldowns: boolean;
  drilldownsFailed: boolean;
  loadingInvocations: boolean;
  invocationsFailed: boolean;
  heatmapData?: stats.GetStatHeatmapResponse;
  drilldownData?: stats.GetStatDrilldownResponse;
  invocationsData?: invocation.Invocation[];
}

interface MetricOption {
  name: string;
  metric: stat_filter.Metric;
}

// A little bit of structural typing for TrendQuery and InvocationQuery
type CommonQueryFields = {
  updatedBefore?: google_timestamp.protobuf.Timestamp | null;
  updatedAfter?: google_timestamp.protobuf.Timestamp | null;
  filter?: stat_filter.StatFilter[];
};

const METRIC_OPTIONS: MetricOption[] = [
  {
    name: "Build duration",
    metric: stat_filter.Metric.create({ invocation: stat_filter.InvocationMetricType.DURATION_USEC_INVOCATION_METRIC }),
  },
  {
    name: "Cache download size",
    metric: stat_filter.Metric.create({
      invocation: stat_filter.InvocationMetricType.CAS_CACHE_DOWNLOAD_SIZE_INVOCATION_METRIC,
    }),
  },
  {
    name: "Cache download speed",
    metric: stat_filter.Metric.create({
      invocation: stat_filter.InvocationMetricType.CAS_CACHE_DOWNLOAD_SPEED_INVOCATION_METRIC,
    }),
  },
  {
    name: "Cache upload size",
    metric: stat_filter.Metric.create({
      invocation: stat_filter.InvocationMetricType.CAS_CACHE_UPLOAD_SIZE_INVOCATION_METRIC,
    }),
  },
  {
    name: "Cache upload speed",
    metric: stat_filter.Metric.create({
      invocation: stat_filter.InvocationMetricType.CAS_CACHE_UPLOAD_SPEED_INVOCATION_METRIC,
    }),
  },
  {
    name: "CAS cache misses",
    metric: stat_filter.Metric.create({
      invocation: stat_filter.InvocationMetricType.CAS_CACHE_MISSES_INVOCATION_METRIC,
    }),
  },
  {
    name: "Execution queue time",
    metric: stat_filter.Metric.create({ execution: stat_filter.ExecutionMetricType.QUEUE_TIME_USEC_EXECUTION_METRIC }),
  },
  {
    name: "Execution input download time",
    metric: stat_filter.Metric.create({
      execution: stat_filter.ExecutionMetricType.INPUT_DOWNLOAD_TIME_EXECUTION_METRIC,
    }),
  },
  {
    name: "Execution action execution time",
    metric: stat_filter.Metric.create({
      execution: stat_filter.ExecutionMetricType.REAL_EXECUTION_TIME_EXECUTION_METRIC,
    }),
  },
  {
    name: "Execution output upload time",
    metric: stat_filter.Metric.create({
      execution: stat_filter.ExecutionMetricType.OUTPUT_UPLOAD_TIME_EXECUTION_METRIC,
    }),
  },
  {
    name: "Executor peak memory usage",
    metric: stat_filter.Metric.create({ execution: stat_filter.ExecutionMetricType.PEAK_MEMORY_EXECUTION_METRIC }),
  },
];

export default class DrilldownPageComponent extends React.Component<Props, State> {
  state: State = {
    loading: false,
    loadingDrilldowns: false,
    drilldownsFailed: false,
    loadingInvocations: false,
    invocationsFailed: false,
    heatmapData: undefined,
    drilldownData: undefined,
    invocationsData: undefined,
  };

  selectedMetric: MetricOption = METRIC_OPTIONS[0];

  currentHeatmapSelection?: HeatmapSelection;
  currentZoomFilters?: HeatmapSelection;

  renderBucketValue(v: number) {
    if (isExecutionMetric(this.selectedMetric.metric)) {
      return `${v} execution${v === 1 ? "" : "s"}`;
    } else {
      return `${v} invocation${v === 1 ? "" : "s"}`;
    }
  }

  renderYBucketValue(v: number): string {
    if (isExecutionMetric(this.selectedMetric.metric)) {
      switch (this.selectedMetric.metric.execution) {
        case stat_filter.ExecutionMetricType.QUEUE_TIME_USEC_EXECUTION_METRIC:
        case stat_filter.ExecutionMetricType.INPUT_DOWNLOAD_TIME_EXECUTION_METRIC:
        case stat_filter.ExecutionMetricType.REAL_EXECUTION_TIME_EXECUTION_METRIC:
        case stat_filter.ExecutionMetricType.OUTPUT_UPLOAD_TIME_EXECUTION_METRIC:
          return (v / 1000000).toFixed(2) + "s";
        case stat_filter.ExecutionMetricType.PEAK_MEMORY_EXECUTION_METRIC:
          return format.bytes(v);
        default:
          return v.toString();
      }
    } else {
      switch (this.selectedMetric.metric.invocation) {
        case stat_filter.InvocationMetricType.DURATION_USEC_INVOCATION_METRIC:
          return (v / 1000000).toFixed(2) + "s";
        case stat_filter.InvocationMetricType.CAS_CACHE_DOWNLOAD_SPEED_INVOCATION_METRIC:
        case stat_filter.InvocationMetricType.CAS_CACHE_UPLOAD_SPEED_INVOCATION_METRIC:
          return format.bitsPerSecond(8 * v);
        case stat_filter.InvocationMetricType.CAS_CACHE_DOWNLOAD_SIZE_INVOCATION_METRIC:
        case stat_filter.InvocationMetricType.CAS_CACHE_UPLOAD_SIZE_INVOCATION_METRIC:
          return format.bytes(v);
        case stat_filter.InvocationMetricType.CAS_CACHE_MISSES_INVOCATION_METRIC:
        default:
          return v.toString();
      }
    }
  }

  toStatFilterList(s: HeatmapSelection): stat_filter.StatFilter[] {
    const updatedAtUsecMetric = isExecutionMetric(this.selectedMetric.metric)
      ? stat_filter.Metric.create({ execution: stat_filter.ExecutionMetricType.UPDATED_AT_USEC_EXECUTION_METRIC })
      : stat_filter.Metric.create({ invocation: stat_filter.InvocationMetricType.UPDATED_AT_USEC_INVOCATION_METRIC });
    return [
      stat_filter.StatFilter.create({
        metric: updatedAtUsecMetric,
        min: Long.fromNumber(s.dateRangeMicros.startInclusive),
        max: Long.fromNumber(s.dateRangeMicros.endExclusive - 1),
      }),
      stat_filter.StatFilter.create({
        metric: this.selectedMetric.metric,
        min: Long.fromNumber(s.bucketRange.startInclusive),
        max: Long.fromNumber(s.bucketRange.endExclusive - 1),
      }),
    ];
  }

  fetchDrilldowns() {
    if (!this.currentHeatmapSelection) {
      this.setState({ drilldownData: undefined });
      return;
    }
    this.setState({ loadingDrilldowns: true, drilldownsFailed: false });
    const filterParams = getProtoFilterParams(this.props.search);
    const drilldownRequest = stats.GetStatDrilldownRequest.create({});
    drilldownRequest.query = new stats.TrendQuery({
      host: filterParams.host,
      user: filterParams.user,
      repoUrl: filterParams.repo,
      branchName: filterParams.branch,
      commitSha: filterParams.commit,
      command: filterParams.command,
      pattern: filterParams.pattern,
      role: filterParams.role,
      updatedBefore: filterParams.updatedBefore,
      updatedAfter: filterParams.updatedAfter,
      status: filterParams.status,
    });
    this.addZoomFiltersToQuery(drilldownRequest.query);
    drilldownRequest.filter = this.toStatFilterList(this.currentHeatmapSelection);
    drilldownRequest.drilldownMetric = this.selectedMetric.metric;
    rpcService.service
      .getStatDrilldown(drilldownRequest)
      .then((response) => {
        this.setState({ drilldownData: response });
      })
      .catch(() => this.setState({ drilldownsFailed: true, drilldownData: undefined }))
      .finally(() => this.setState({ loadingDrilldowns: false }));
  }

  fetchInvocationList() {
    // TODO(jdhollen): Support fetching invocations based on executions data.
    if (
      !this.props.user?.selectedGroup ||
      isExecutionMetric(this.selectedMetric.metric) ||
      !this.currentHeatmapSelection
    ) {
      return;
    }
    this.setState({ loadingInvocations: true, invocationsFailed: false, invocationsData: undefined });
    const filterParams = getProtoFilterParams(this.props.search);
    let request = new invocation.SearchInvocationRequest({
      query: new invocation.InvocationQuery({
        host: filterParams.host,
        user: filterParams.user,
        repoUrl: filterParams.repo,
        branchName: filterParams.branch,
        commitSha: filterParams.commit,
        command: filterParams.command,
        pattern: filterParams.pattern,
        minimumDuration: filterParams.minimumDuration,
        maximumDuration: filterParams.maximumDuration,
        groupId: this.props.user.selectedGroup.id,
        role: filterParams.role || [],
        updatedAfter: filterParams.updatedAfter,
        updatedBefore: filterParams.updatedBefore,
        status: filterParams.status || [],
        filter: this.toStatFilterList(this.currentHeatmapSelection),
      }),
      pageToken: "",
      count: 25,
    });
    this.addZoomFiltersToQuery(request.query!);

    rpcService.service
      .searchInvocation(request)
      .then((response) => {
        this.setState({
          invocationsData: response.invocation,
        });
      })
      .catch(() => this.setState({ invocationsFailed: true, invocationsData: undefined }))
      .finally(() => this.setState({ loadingInvocations: false }));
  }

  fetch() {
    const filterParams = getProtoFilterParams(this.props.search);
    this.setState({ loading: true, heatmapData: undefined, drilldownData: undefined, invocationsData: undefined });

    // Build request...
    const heatmapRequest = stats.GetStatHeatmapRequest.create({});
    heatmapRequest.metric = this.selectedMetric.metric;

    heatmapRequest.query = new stats.TrendQuery({
      host: filterParams.host,
      user: filterParams.user,
      repoUrl: filterParams.repo,
      branchName: filterParams.branch,
      commitSha: filterParams.commit,
      command: filterParams.command,
      pattern: filterParams.pattern,
      role: filterParams.role,
      updatedBefore: filterParams.updatedBefore,
      updatedAfter: filterParams.updatedAfter,
      minimumDuration: filterParams.minimumDuration,
      maximumDuration: filterParams.maximumDuration,
      status: filterParams.status,
    });
    this.addZoomFiltersToQuery(heatmapRequest.query);

    rpcService.service
      .getStatHeatmap(heatmapRequest)
      .then((response) => {
        this.setState({
          heatmapData: response,
        });
      })
      .finally(() => this.setState({ loading: false }));
  }

  componentWillMount() {
    this.fetch();
  }

  componentDidUpdate(prevProps: Props) {
    if (this.props.search != prevProps.search) {
      this.fetch();
    }
  }

  handleMetricChange(e: React.ChangeEvent<HTMLSelectElement>) {
    const newMetric = e.target.value;

    if (!newMetric || this.selectedMetric.name === newMetric) {
      return;
    }
    this.selectedMetric = METRIC_OPTIONS.find((v) => v.name === newMetric) || METRIC_OPTIONS[0];
    this.currentHeatmapSelection = undefined;
    this.currentZoomFilters = undefined;
    this.fetch();
  }

  handleHeatmapSelection(s?: HeatmapSelection) {
    this.currentHeatmapSelection = s;
    this.fetchDrilldowns();
    this.fetchInvocationList();
  }

<<<<<<< HEAD
  handleBarClick(d: stats.DrilldownType, e?: CategoricalChartState) {
=======
  handleHeatmapZoom(s?: HeatmapSelection) {
    this.currentHeatmapSelection = undefined;
    this.currentZoomFilters = s;
    this.fetch();
  }

  handleClearZoom() {
    this.currentHeatmapSelection = undefined;
    this.currentZoomFilters = undefined;
    this.fetch();
  }

  addZoomFiltersToQuery(query: CommonQueryFields) {
    if (!this.currentZoomFilters) {
      return;
    }

    query.updatedAfter = usecToTimestamp(this.currentZoomFilters.dateRangeMicros.startInclusive);
    query.updatedBefore = usecToTimestamp(this.currentZoomFilters.dateRangeMicros.endExclusive);
    if (!query.filter) {
      query.filter = [];
    }
    query.filter.push(
      stat_filter.StatFilter.create({
        metric: this.selectedMetric.metric,
        min: Long.fromNumber(this.currentZoomFilters.bucketRange.startInclusive),
        max: Long.fromNumber(this.currentZoomFilters.bucketRange.endExclusive - 1),
      })
    );
  }

  handleBarClick(a: invocation.AggType, e?: CategoricalChartState) {
>>>>>>> 27c1a546
    if (!e || !e.activeLabel) {
      return;
    }
    switch (d) {
      case stats.DrilldownType.USER_DRILLDOWN_TYPE:
        router.setQueryParam("user", e.activeLabel);
        return;
      case stats.DrilldownType.HOSTNAME_DRILLDOWN_TYPE:
        router.setQueryParam("host", e.activeLabel);
        return;
      case stats.DrilldownType.REPO_URL_DRILLDOWN_TYPE:
        router.setQueryParam("repo", e.activeLabel);
        return;
      case stats.DrilldownType.COMMIT_SHA_DRILLDOWN_TYPE:
        router.setQueryParam("commit", e.activeLabel);
        return;
      case stats.DrilldownType.BRANCH_DRILLDOWN_TYPE:
        router.setQueryParam("branch", e.activeLabel);
        return;
      case stats.DrilldownType.PATTERN_DRILLDOWN_TYPE:
        if (capabilities.config.patternFilterEnabled) {
          router.setQueryParam("pattern", e.activeLabel);
        }
        return;
      case stats.DrilldownType.GROUP_ID_DRILLDOWN_TYPE:
      case stats.DrilldownType.DATE_DRILLDOWN_TYPE:
      default:
        return;
    }
  }

  formatDrilldownType(d: stats.DrilldownType) {
    switch (d) {
      case stats.DrilldownType.USER_DRILLDOWN_TYPE:
        return "user";
      case stats.DrilldownType.HOSTNAME_DRILLDOWN_TYPE:
        return "host";
      case stats.DrilldownType.GROUP_ID_DRILLDOWN_TYPE:
        return "group_id";
      case stats.DrilldownType.REPO_URL_DRILLDOWN_TYPE:
        return "repo_url";
      case stats.DrilldownType.COMMIT_SHA_DRILLDOWN_TYPE:
        return "commit_sha";
      case stats.DrilldownType.BRANCH_DRILLDOWN_TYPE:
        return "branch_name";
      case stats.DrilldownType.PATTERN_DRILLDOWN_TYPE:
        return "pattern";
      case stats.DrilldownType.WORKER_DRILLDOWN_TYPE:
        return "worker (execution)";
      default:
        return "???";
    }
  }

  renderCustomTooltip(drilldownType: string, p: TooltipProps<any, any>) {
    if (!this.state.drilldownData) {
      return null;
    }
    if (p.active && p.payload && p.payload.length > 0) {
      return (
        <div className="trend-chart-hover">
          <div>
            {drilldownType}: {p.label}
          </div>
          <div>
            Base:{" "}
            <span className="drilldown-page-tooltip-base">
              {((p.payload[0].payload.baseValue / +this.state.drilldownData.totalInBase) * 100).toFixed(1)}%
            </span>
          </div>
          <div>
            Selection:{" "}
            <span className="drilldown-page-tooltip-selected">
              {((p.payload[0].payload.selectionValue / +this.state.drilldownData.totalInSelection) * 100).toFixed(1)}%
            </span>
          </div>
        </div>
      );
    }

    return null;
  }

  getColumnBucketIndex(timestamp: string) {
    return this.state.heatmapData?.timestampBracket.indexOf(Long.fromString(timestamp));
  }

  getMetricBucketIndex(metric: Long) {
    return this.state.heatmapData?.bucketBracket.indexOf(metric);
  }

  getInvocationsTitleString(): string {
    if (this.state.loadingInvocations) {
      return "";
    } else if (this.state.invocationsData) {
      if (this.state.invocationsData.length < (this.currentHeatmapSelection?.invocationsSelected || 0)) {
        if (isExecutionMetric(this.selectedMetric.metric)) {
          return `Selected Invocations (showing ${this.state.invocationsData.length} from ${this.currentHeatmapSelection?.invocationsSelected} executions)`;
        }
        return `Selected Invocations (showing ${this.state.invocationsData.length} of ${this.currentHeatmapSelection?.invocationsSelected})`;
      } else {
        return `Selected invocations (${this.state.invocationsData.length})`;
      }
    } else if (this.state.invocationsFailed) {
      return "Failed to load invocations.";
    }
    return "";
  }

  getInvocationsTitle(): React.ReactElement {
    const content = this.state.loadingInvocations ? <Spinner></Spinner> : this.getInvocationsTitleString();
    return <div className="trend-chart-title">{content}</div>;
  }

  getDrilldownChartsTitle(): string {
    if (this.state.loadingDrilldowns) {
      return "Loading drilldown dimensions";
    } else if (this.state.drilldownData) {
      return "Drilldown dimensions";
    } else if (this.state.drilldownsFailed) {
      return "Failed to load drilldown dimensions.";
    }
    return "To see drilldown charts and invocations, click and drag to select a region in the chart above";
  }

  renderZoomChip(): React.ReactElement | null {
    const zoomEligible = this.currentHeatmapSelection && this.currentHeatmapSelection.invocationsSelected > 1;
    const zoomToSummarize = zoomEligible ? this.currentHeatmapSelection : this.currentZoomFilters;
    if (!zoomToSummarize) {
      return null;
    }

    const startDate = moment(zoomToSummarize.dateRangeMicros.startInclusive / 1000).format("YYYY-MM-DD");
    const endDate = moment((zoomToSummarize.dateRangeMicros.endExclusive - 1) / 1000).format("YYYY-MM-DD");
    const startValue = this.renderYBucketValue(zoomToSummarize.bucketRange.startInclusive);
    const endValue = this.renderYBucketValue(zoomToSummarize.bucketRange.endExclusive);

    return zoomEligible ? (
      <div className="drilldown-page-zoom-summary">
        <OutlinedButton
          title="Zoom in on this selection"
          className="drilldown-page-zoom-button"
          onClick={() => this.handleHeatmapZoom(this.currentHeatmapSelection)}>
          <ZoomIn className="icon"></ZoomIn>
          <div className="drilldown-page-zoom-filters">
            <div className="drilldown-page-zoom-filter-attr">
              Date: {startDate} - {endDate}
            </div>
            <div className="drilldown-page-zoom-filter-attr">
              Value: {startValue} - {endValue}
            </div>
          </div>
        </OutlinedButton>
      </div>
    ) : (
      <div className="drilldown-page-zoom-summary zoomed">
        <ZoomIn className="icon"></ZoomIn>
        {this.currentZoomFilters && (
          <div className="drilldown-page-zoom-filters">
            <div className="drilldown-page-zoom-filter-attr">
              Date: {startDate} - {endDate}
            </div>
            <div className="drilldown-page-zoom-filter-attr">
              Value: {startValue} - {endValue}
            </div>
          </div>
        )}
        <FilledButton
          className="square drilldown-page-zoom-button"
          title={"Clear zoom"}
          onClick={() => this.handleClearZoom()}>
          <X className="icon white" />
        </FilledButton>
      </div>
    );
  }

  render() {
    return (
      <div className="trend-chart">
        <div className="trend-chart-title">
          Drilldown by
          <Select
            className="drilldown-page-select"
            onChange={this.handleMetricChange.bind(this)}
            value={this.selectedMetric.name}>
            {METRIC_OPTIONS.map(
              (o) =>
                o.name && (
                  <Option key={o.name} value={o.name}>
                    {o.name}
                  </Option>
                )
            )}
          </Select>
          {this.renderZoomChip()}
        </div>
        {this.state.loading && <div className="loading"></div>}
        {!this.state.loading && (
          <>
            {this.state.heatmapData && (
              <>
                <HeatmapComponent
                  heatmapData={this.state.heatmapData || stats.GetStatHeatmapResponse.create({})}
                  metricBucketFormatter={(v) => this.renderYBucketValue(v)}
                  metricBucketName={this.selectedMetric.name}
                  valueFormatter={(v) => this.renderBucketValue(v)}
                  selectionCallback={(s) => this.handleHeatmapSelection(s)}
                  zoomCallback={(s) => this.handleHeatmapZoom(s)}></HeatmapComponent>
                <div className="trend-chart">
                  <div className="trend-chart-title">{this.getDrilldownChartsTitle()}</div>
                  {this.state.loadingDrilldowns && <div className="loading"></div>}
                  {!this.state.loadingDrilldowns && this.state.drilldownData && (
                    <div className="container nopadding-dense">
                      {!this.state.loadingDrilldowns &&
                        this.state.drilldownData &&
                        this.state.drilldownData.chart.map(
                          (chart) =>
                            chart.entry.length > 1 && (
                              <div className="drilldown-page-dd-chart">
                                <div className="drilldown-page-dd-chart-title">
                                  {this.formatDrilldownType(chart.drilldownType)}
                                </div>
                                <BarChart
                                  width={300}
                                  height={200}
                                  data={chart.entry}
                                  onClick={this.handleBarClick.bind(this, chart.drilldownType)}>
                                  <CartesianGrid strokeDasharray="3 3" />
                                  <XAxis
                                    interval="preserveStart"
                                    dataKey={(entry: stats.DrilldownEntry) => entry.label}
                                  />
                                  <Tooltip
                                    content={this.renderCustomTooltip.bind(
                                      this,
                                      this.formatDrilldownType(chart.drilldownType)
                                    )}
                                  />
                                  <Bar
                                    cursor="pointer"
                                    dataKey={(entry: stats.DrilldownEntry) =>
                                      +entry.baseValue / +(this.state.drilldownData?.totalInBase || 1)
                                    }
                                    fill="#8884d8"
                                  />
                                  <Bar
                                    cursor="pointer"
                                    dataKey={(entry: stats.DrilldownEntry) =>
                                      +entry.selectionValue / +(this.state.drilldownData?.totalInSelection || 1)
                                    }
                                    fill="#82ca9d"
                                  />
                                </BarChart>
                              </div>
                            )
                        )}
                    </div>
                  )}
                </div>
                <div className="trend-chart">
                  {this.getInvocationsTitle()}
                  {this.state.invocationsData && (
                    <div className="history">
                      <div className="container nopadding-dense">
                        {this.state.invocationsData?.map((invocation) => (
                          <a href={`/invocation/${invocation.invocationId}`} onClick={(e) => e.preventDefault()}>
                            <HistoryInvocationCardComponent invocation={invocation} />
                          </a>
                        ))}
                      </div>
                    </div>
                  )}
                </div>
              </>
            )}
          </>
        )}
      </div>
    );
  }
}<|MERGE_RESOLUTION|>--- conflicted
+++ resolved
@@ -327,9 +327,6 @@
     this.fetchInvocationList();
   }
 
-<<<<<<< HEAD
-  handleBarClick(d: stats.DrilldownType, e?: CategoricalChartState) {
-=======
   handleHeatmapZoom(s?: HeatmapSelection) {
     this.currentHeatmapSelection = undefined;
     this.currentZoomFilters = s;
@@ -361,8 +358,7 @@
     );
   }
 
-  handleBarClick(a: invocation.AggType, e?: CategoricalChartState) {
->>>>>>> 27c1a546
+  handleBarClick(d: stats.DrilldownType, e?: CategoricalChartState) {
     if (!e || !e.activeLabel) {
       return;
     }
