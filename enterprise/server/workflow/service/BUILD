--- conflicted
+++ resolved
@@ -22,10 +22,7 @@
         "//server/environment",
         "//server/remote_cache/cachetools",
         "//server/tables",
-<<<<<<< HEAD
-=======
         "//server/util/db",
->>>>>>> ed361d7a
         "//server/util/log",
         "//server/util/perms",
         "//server/util/prefix",
