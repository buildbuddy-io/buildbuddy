load("@io_bazel_rules_go//go:def.bzl", "go_library")

go_library(
    name = "s3_cache",
    srcs = ["s3_cache.go"],
    importpath = "github.com/buildbuddy-io/buildbuddy/enterprise/server/backends/s3_cache",
    visibility = [
        "//enterprise:__subpackages__",
        "@buildbuddy_internal//enterprise:__subpackages__",
    ],
    deps = [
        "//proto:remote_execution_go_proto",
        "//server/environment",
        "//server/interfaces",
        "//server/remote_cache/digest",
        "//server/util/cache_metrics",
<<<<<<< HEAD
        "//server/util/ioutil",
=======
        "//server/util/flagutil",
>>>>>>> faba7916
        "//server/util/log",
        "//server/util/prefix",
        "//server/util/status",
        "//server/util/tracing",
        "@com_github_aws_aws_sdk_go//aws",
        "@com_github_aws_aws_sdk_go//aws/awserr",
        "@com_github_aws_aws_sdk_go//aws/credentials",
        "@com_github_aws_aws_sdk_go//aws/credentials/stscreds",
        "@com_github_aws_aws_sdk_go//aws/session",
        "@com_github_aws_aws_sdk_go//service/s3",
        "@com_github_aws_aws_sdk_go//service/s3/s3manager",
        "@com_github_aws_aws_sdk_go//service/sts",
        "@org_golang_x_sync//errgroup",
    ],
)<|MERGE_RESOLUTION|>--- conflicted
+++ resolved
@@ -14,11 +14,8 @@
         "//server/interfaces",
         "//server/remote_cache/digest",
         "//server/util/cache_metrics",
-<<<<<<< HEAD
         "//server/util/ioutil",
-=======
         "//server/util/flagutil",
->>>>>>> faba7916
         "//server/util/log",
         "//server/util/prefix",
         "//server/util/status",
