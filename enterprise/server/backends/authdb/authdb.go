--- conflicted
+++ resolved
@@ -53,12 +53,7 @@
 
 func (d *AuthDB) ReadToken(ctx context.Context, subID string) (*tables.Token, error) {
 	ti := &tables.Token{}
-<<<<<<< HEAD
-	existingRow := d.h.DB().Raw(`SELECT * FROM Tokens as t
-                               WHERE t.sub_id = ?`, subID)
-=======
 	existingRow := d.h.DB().Raw(`SELECT * FROM Tokens WHERE sub_id = ?`, subID)
->>>>>>> 9d4c9eac
 	if err := existingRow.Take(ti).Error; err != nil {
 		return nil, err
 	}
