package pebble_cache_test

import (
	"bytes"
	"context"
	"crypto/rand"
	"fmt"
	"hash/crc32"
	"io"
	"io/fs"
	"math"
	"math/big"
	"os"
	"path/filepath"
	"regexp"
	"sort"
	"strconv"
	"sync"
	"testing"
	"time"

	"github.com/buildbuddy-io/buildbuddy/enterprise/server/backends/kms"
	"github.com/buildbuddy-io/buildbuddy/enterprise/server/backends/pebble_cache"
	"github.com/buildbuddy-io/buildbuddy/enterprise/server/crypter_service"
	"github.com/buildbuddy-io/buildbuddy/enterprise/server/filestore"
	"github.com/buildbuddy-io/buildbuddy/enterprise/server/raft/keys"
	"github.com/buildbuddy-io/buildbuddy/server/environment"
	"github.com/buildbuddy-io/buildbuddy/server/interfaces"
	"github.com/buildbuddy-io/buildbuddy/server/remote_cache/digest"
	"github.com/buildbuddy-io/buildbuddy/server/tables"
	"github.com/buildbuddy-io/buildbuddy/server/testutil/mockgcs"
	"github.com/buildbuddy-io/buildbuddy/server/testutil/testauth"
	"github.com/buildbuddy-io/buildbuddy/server/testutil/testdigest"
	"github.com/buildbuddy-io/buildbuddy/server/testutil/testenv"
	"github.com/buildbuddy-io/buildbuddy/server/testutil/testfs"
	"github.com/buildbuddy-io/buildbuddy/server/util/compression"
	"github.com/buildbuddy-io/buildbuddy/server/util/disk"
	"github.com/buildbuddy-io/buildbuddy/server/util/log"
	"github.com/buildbuddy-io/buildbuddy/server/util/prefix"
	"github.com/buildbuddy-io/buildbuddy/server/util/proto"
	"github.com/buildbuddy-io/buildbuddy/server/util/status"
	"github.com/buildbuddy-io/buildbuddy/server/util/testing/flags"
	"github.com/cockroachdb/pebble"
	"github.com/cockroachdb/pebble/vfs"
	"github.com/docker/go-units"
	"github.com/jonboulle/clockwork"
	"github.com/stretchr/testify/assert"
	"github.com/stretchr/testify/require"
	"golang.org/x/sync/errgroup"

	repb "github.com/buildbuddy-io/buildbuddy/proto/remote_execution"
	rspb "github.com/buildbuddy-io/buildbuddy/proto/resource"
	sgpb "github.com/buildbuddy-io/buildbuddy/proto/storage"
)

var (
	emptyUserMap   = testauth.TestUsers()
	randomSeedOnce sync.Once
	randomGen      *digest.Generator
)

const (
	averageChunkSizeBytes = 64 * 4
)

func getAnonContext(t testing.TB, env environment.Env) context.Context {
	ctx, err := prefix.AttachUserPrefixToContext(context.Background(), env)
	require.NoError(t, err)
	return ctx
}

func TestSetOptionDefaults(t *testing.T) {
	// Test sets all fields for empty Options
	opts := &pebble_cache.Options{}
	pebble_cache.SetOptionDefaults(opts)
	require.Equal(t, pebble_cache.DefaultMaxSizeBytes, opts.MaxSizeBytes)
	require.Equal(t, pebble_cache.DefaultBlockCacheSizeBytes, opts.BlockCacheSizeBytes)
	require.Equal(t, pebble_cache.DefaultMaxInlineFileSizeBytes, opts.MaxInlineFileSizeBytes)
	require.Equal(t, &pebble_cache.DefaultAtimeUpdateThreshold, opts.AtimeUpdateThreshold)
	require.Equal(t, &pebble_cache.DefaultAtimeBufferSize, opts.AtimeBufferSize)
	require.Equal(t, &pebble_cache.DefaultMinEvictionAge, opts.MinEvictionAge)

	// Test does not overwrite fields that are explicitly set
	atimeUpdateThreshold := time.Duration(10)
	atimeBufferSize := 20
	minEvictionAge := time.Duration(30)
	opts = &pebble_cache.Options{
		MaxSizeBytes:           1,
		BlockCacheSizeBytes:    2,
		MaxInlineFileSizeBytes: 3,
		AtimeUpdateThreshold:   &atimeUpdateThreshold,
		AtimeBufferSize:        &atimeBufferSize,
		MinEvictionAge:         &minEvictionAge,
	}
	pebble_cache.SetOptionDefaults(opts)
	require.Equal(t, int64(1), opts.MaxSizeBytes)
	require.Equal(t, int64(2), opts.BlockCacheSizeBytes)
	require.Equal(t, int64(3), opts.MaxInlineFileSizeBytes)
	require.Equal(t, &atimeUpdateThreshold, opts.AtimeUpdateThreshold)
	require.Equal(t, &atimeBufferSize, opts.AtimeBufferSize)
	require.Equal(t, &minEvictionAge, opts.MinEvictionAge)

	// Test mix of set and unset fields
	opts = &pebble_cache.Options{
		MaxSizeBytes:         1,
		AtimeUpdateThreshold: &atimeUpdateThreshold,
	}
	pebble_cache.SetOptionDefaults(opts)
	require.Equal(t, int64(1), opts.MaxSizeBytes)
	require.Equal(t, &atimeUpdateThreshold, opts.AtimeUpdateThreshold)
	require.Equal(t, pebble_cache.DefaultBlockCacheSizeBytes, opts.BlockCacheSizeBytes)
	require.Equal(t, pebble_cache.DefaultMaxInlineFileSizeBytes, opts.MaxInlineFileSizeBytes)
	require.Equal(t, &pebble_cache.DefaultAtimeBufferSize, opts.AtimeBufferSize)
	require.Equal(t, &pebble_cache.DefaultMinEvictionAge, opts.MinEvictionAge)

	// Test does not overwrite fields that are explicitly and validly set to 0
	atimeUpdateThreshold = time.Duration(0)
	atimeBufferSize = 0
	minEvictionAge = time.Duration(0)
	opts = &pebble_cache.Options{
		AtimeUpdateThreshold: &atimeUpdateThreshold,
		AtimeBufferSize:      &atimeBufferSize,
		MinEvictionAge:       &minEvictionAge,
	}
	pebble_cache.SetOptionDefaults(opts)
	require.Equal(t, &atimeUpdateThreshold, opts.AtimeUpdateThreshold)
	require.Equal(t, &atimeBufferSize, opts.AtimeBufferSize)
	require.Equal(t, &minEvictionAge, opts.MinEvictionAge)
}

func TestIsolation(t *testing.T) {
	te := testenv.GetTestEnv(t)
	te.SetAuthenticator(testauth.NewTestAuthenticator(emptyUserMap))
	ctx := getAnonContext(t, te)

	maxSizeBytes := int64(1_000_000_000) // 1GB

	type params struct {
		desc                   string
		testDataSizeBytes      int64
		maxInlineFileSizeBytes int64
		averageChunkSizeBytes  int
	}

	testParams := []params{
		{
			desc:                   "file is written inline, chunking turned off",
			testDataSizeBytes:      100,
			maxInlineFileSizeBytes: 1,
		},
		{
			desc:                   "file is written on disk, chunking turned off",
			testDataSizeBytes:      1000,
			maxInlineFileSizeBytes: 100,
		},
		{
			desc:                  "file is chunked",
			testDataSizeBytes:     2 * 1024, // Ensure that the file is chunked
			averageChunkSizeBytes: 64 * 4,
		},
		{
			desc:                  "file is not chunked, chunking turned on",
			testDataSizeBytes:     60, // Ensure that the file is not chunked
			averageChunkSizeBytes: 64 * 4,
		},
	}
	type test struct {
		desc           string
		cacheType1     rspb.CacheType
		cacheType2     rspb.CacheType
		instanceName1  string
		instanceName2  string
		shouldBeShared bool
	}
	tests := []test{
		{ // caches with the same isolation are shared.
			cacheType1:     rspb.CacheType_CAS,
			instanceName1:  "remoteInstanceName",
			cacheType2:     rspb.CacheType_CAS,
			instanceName2:  "remoteInstanceName",
			shouldBeShared: true,
		},
		{ // action caches with the same isolation are shared.
			cacheType1:     rspb.CacheType_AC,
			instanceName1:  "remoteInstanceName",
			cacheType2:     rspb.CacheType_AC,
			instanceName2:  "remoteInstanceName",
			shouldBeShared: true,
		},
		{ // CAS caches with different remote instance names are shared.
			cacheType1:     rspb.CacheType_CAS,
			instanceName1:  "remoteInstanceName",
			cacheType2:     rspb.CacheType_CAS,
			instanceName2:  "otherInstanceName",
			shouldBeShared: true,
		},
		{ // Action caches with different remote instance names are not shared.
			cacheType1:     rspb.CacheType_AC,
			instanceName1:  "remoteInstanceName",
			cacheType2:     rspb.CacheType_AC,
			instanceName2:  "otherInstanceName",
			shouldBeShared: false,
		},
		{ // CAS and Action caches are not shared.
			cacheType1:     rspb.CacheType_CAS,
			instanceName1:  "remoteInstanceName",
			cacheType2:     rspb.CacheType_AC,
			instanceName2:  "remoteInstanceName",
			shouldBeShared: false,
		},
	}

	for _, tp := range testParams {
		options := &pebble_cache.Options{
			RootDirectory:          testfs.MakeTempDir(t),
			MaxSizeBytes:           maxSizeBytes,
			AverageChunkSizeBytes:  tp.averageChunkSizeBytes,
			MaxInlineFileSizeBytes: tp.maxInlineFileSizeBytes,
		}
		pc, err := pebble_cache.NewPebbleCache(te, options)
		require.NoError(t, err)
		err = pc.Start()
		require.NoError(t, err)
		defer pc.Stop()
		for _, test := range tests {
			t.Run(fmt.Sprintf("%s(%s)", test.desc, tp.desc), func(t *testing.T) {
				r1, buf := testdigest.NewRandomResourceAndBuf(t, 100, test.cacheType1, test.instanceName1)
				// Set() the bytes in cache1.
				err = pc.Set(ctx, r1, buf)
				require.NoError(t, err)

				r2 := r1.CloneVT()
				r2.InstanceName = test.instanceName2
				r2.CacheType = test.cacheType2

				contains, err := pc.Contains(ctx, r2)
				require.NoError(t, err)
				require.Equal(t, test.shouldBeShared, contains)

				// Get() the bytes from cache2.
				rbuf, err := pc.Get(ctx, r2)
				if test.shouldBeShared {
					// if the caches should be shared but there was an error
					// getting the digest: fail.
					require.NoError(t, err, "Error getting %q from cache: %s", r2.GetDigest().GetHash(), err)

					// Compute a digest for the bytes returned.
					d2, err := digest.Compute(bytes.NewReader(rbuf), repb.DigestFunction_SHA256)
					require.NoError(t, err, "Error computing digest: %s", err)

					require.Equal(t, r1.GetDigest().GetHash(), d2.GetHash())

				} else {
					// if the caches should *not* be shared but there was
					// no error getting the digest: fail.
					require.ErrorContains(t, err, "not found", "Got %q from cache, but should have been isolated.", r2.GetDigest().GetHash())
				}
			})
		}
	}
}

func TestGetSet(t *testing.T) {
	te := testenv.GetTestEnv(t)
	te.SetAuthenticator(testauth.NewTestAuthenticator(emptyUserMap))
	ctx := getAnonContext(t, te)

	maxSizeBytes := int64(1_000_000_000) // 1GB

	type testCase struct {
		desc                   string
		maxInlineFileSizeBytes int64
		averageChunkSizeBytes  int
	}

	testCases := []testCase{
		{
			desc:                   "chunking turned off",
			maxInlineFileSizeBytes: 100,
		},
		{
			desc:                  "chunking turned on",
			averageChunkSizeBytes: 64 * 4,
		},
	}
	testSizes := []int64{
		1, 10, 100, 256, 512, 1000, 1024, 2 * 1024, 10000, 1000000,
	}
	for _, tc := range testCases {
		options := &pebble_cache.Options{
			RootDirectory:          testfs.MakeTempDir(t),
			MaxSizeBytes:           maxSizeBytes,
			AverageChunkSizeBytes:  tc.averageChunkSizeBytes,
			MaxInlineFileSizeBytes: tc.maxInlineFileSizeBytes,
		}
		pc, err := pebble_cache.NewPebbleCache(te, options)
		require.NoError(t, err)
		err = pc.Start()
		require.NoError(t, err)
		defer pc.Stop()
		for _, testSize := range testSizes {
			desc := fmt.Sprintf("test size: %d (%s)", testSize, tc.desc)
			t.Run(desc, func(t *testing.T) {
				r, buf := testdigest.RandomCASResourceBuf(t, testSize)
				// Set() the bytes in the cache.
				err := pc.Set(ctx, r, buf)
				require.NoError(t, err, "Error setting %q in cache: %s", r.GetDigest().GetHash(), err)

				// Get() the bytes from the cache.
				rbuf, err := pc.Get(ctx, r)
				require.NoError(t, err, "Error getting %q from cache: %s", r.GetDigest().GetHash(), err)

				// Compute a digest for the bytes returned.
				d2, err := digest.Compute(bytes.NewReader(rbuf), r.GetDigestFunction())
				require.NoError(t, err)
				require.Equal(t, r.GetDigest().GetHash(), d2.GetHash())
			})
		}
	}
}

func TestDupeWrites(t *testing.T) {
	te := testenv.GetTestEnv(t)
	te.SetAuthenticator(testauth.NewTestAuthenticator(emptyUserMap))
	ctx := getAnonContext(t, te)

	maxSizeBytes := int64(1_000_000_000) // 1GB

	var testParams = []struct {
		desc                   string
		maxInlineFileSizeBytes int64
		averageChunkSizeBytes  int
	}{
		{
			desc:                   "chunking off",
			maxInlineFileSizeBytes: 100,
		},
		{
			desc:                  "chunking on",
			averageChunkSizeBytes: 64 * 4,
		},
	}

	var tests = []struct {
		name      string
		size      int64
		cacheType rspb.CacheType
	}{
		{"cas_inline", 1, rspb.CacheType_CAS},
		{"cas_extern", 1000, rspb.CacheType_CAS},
		{"ac_inline", 1, rspb.CacheType_AC},
		{"ac_extern", 1000, rspb.CacheType_AC},
	}

	for _, tp := range testParams {
		options := &pebble_cache.Options{
			RootDirectory:          testfs.MakeTempDir(t),
			MaxSizeBytes:           maxSizeBytes,
			AverageChunkSizeBytes:  tp.averageChunkSizeBytes,
			MaxInlineFileSizeBytes: tp.maxInlineFileSizeBytes,
		}
		pc, err := pebble_cache.NewPebbleCache(te, options)
		require.NoError(t, err)
		err = pc.Start()
		require.NoError(t, err)
		for _, test := range tests {
			desc := fmt.Sprintf("%s(%s)", test.name, tp.desc)
			t.Run(desc, func(t *testing.T) {
				r, buf := testdigest.NewRandomResourceAndBuf(t, test.size, test.cacheType, "" /*instanceName*/)

				w1, err := pc.Writer(ctx, r)
				require.NoError(t, err)
				_, err = w1.Write(buf)
				require.NoError(t, err)

				w2, err := pc.Writer(ctx, r)
				require.NoError(t, err)
				_, err = w2.Write(buf)
				require.NoError(t, err)

				err = w1.Commit()
				require.NoError(t, err)
				err = w1.Close()
				require.NoError(t, err)

				err = w2.Commit()
				require.NoError(t, err)
				err = w2.Close()
				require.NoError(t, err)

				// Verify we can read the data back after dupe writes are done.
				rbuf, err := pc.Get(ctx, r)
				require.NoError(t, err)

				// Compute a digest for the bytes returned.
				d2, err := digest.Compute(bytes.NewReader(rbuf), repb.DigestFunction_SHA256)
				require.NoError(t, err)
				require.Equal(t, r.GetDigest().GetHash(), d2.GetHash())
			})
		}
	}
}

func TestIsolateByGroupIds(t *testing.T) {
	te := testenv.GetTestEnv(t)
	testAPIKey := "AK2222"
	testGroup := "GR7890"
	testUsers := testauth.TestUsers(testAPIKey, testGroup)
	te.SetAuthenticator(testauth.NewTestAuthenticator(testUsers))

	maxSizeBytes := int64(1_000_000_000) // 1GB
	rootDir := testfs.MakeTempDir(t)
	partitionID := "FOO"
	instanceName := "cloud"
	opts := &pebble_cache.Options{
		RootDirectory:          rootDir,
		MaxSizeBytes:           maxSizeBytes,
		MaxInlineFileSizeBytes: 1, // Ensure file is written to disk
		Partitions: []disk.Partition{
			{
				ID:           "default",
				MaxSizeBytes: maxSizeBytes,
			},
			{
				ID:           partitionID,
				MaxSizeBytes: maxSizeBytes,
			},
		},
		PartitionMappings: []disk.PartitionMapping{
			{
				GroupID:     testGroup,
				Prefix:      "",
				PartitionID: partitionID,
			},
		},
	}
	pc, err := pebble_cache.NewPebbleCache(te, opts)
	require.NoError(t, err)
	pc.Start()
	defer pc.Stop()

	// Matching authenticated user should use non-default partition.
	{
		ctx := te.GetAuthenticator().AuthContextFromAPIKey(context.Background(), testAPIKey)
		// CAS records should not have group ID or remote instance name in their file path
		r, buf := testdigest.NewRandomResourceAndBuf(t, 1000, rspb.CacheType_CAS, instanceName)
		err = pc.Set(ctx, r, buf)
		require.NoError(t, err)
		rbuf, err := pc.Get(ctx, r)
		require.NoError(t, err)
		require.True(t, bytes.Equal(buf, rbuf))
		hash := r.GetDigest().GetHash()
		expectedFilename := fmt.Sprintf("%s/blobs/PT%s/cas/%v/%v", rootDir, partitionID, hash[:4], hash)
		_, err = os.Stat(expectedFilename)
		require.NoError(t, err)

		// AC records should have group ID and remote instance hash in their file path
		r, buf = testdigest.NewRandomResourceAndBuf(t, 1000, rspb.CacheType_AC, instanceName)
		err = pc.Set(ctx, r, buf)
		require.NoError(t, err)
		rbuf, err = pc.Get(ctx, r)
		require.NoError(t, err)
		require.True(t, bytes.Equal(buf, rbuf))
		instanceNameHash := strconv.Itoa(int(crc32.ChecksumIEEE([]byte(instanceName))))
		hash = r.GetDigest().GetHash()
		expectedFilename = fmt.Sprintf("%s/blobs/PT%s/%s/ac/%s/%v/%v", rootDir, partitionID, testGroup, instanceNameHash, hash[:4], hash)
		_, err = os.Stat(expectedFilename)
		require.NoError(t, err)
	}

	// Anon user should use the default partition.
	{
		ctx := getAnonContext(t, te)
		r, buf := testdigest.NewRandomResourceAndBuf(t, 1000, rspb.CacheType_CAS, instanceName)
		err = pc.Set(ctx, r, buf)
		require.NoError(t, err)
		rbuf, err := pc.Get(ctx, r)
		require.NoError(t, err)
		require.True(t, bytes.Equal(buf, rbuf))
		hash := r.GetDigest().GetHash()
		expectedFilename := fmt.Sprintf("%s/blobs/PT%s/cas/%v/%v", rootDir, pebble_cache.DefaultPartitionID, hash[:4], hash)
		_, err = os.Stat(expectedFilename)
		require.NoError(t, err)
	}
}

func TestIsolateAnonUsers(t *testing.T) {
	te := testenv.GetTestEnv(t)
	testAPIKey := "AK2222"
	testGroup := "GR7890"
	testUsers := testauth.TestUsers(testAPIKey, testGroup)
	te.SetAuthenticator(testauth.NewTestAuthenticator(testUsers))

	maxSizeBytes := int64(1_000_000_000) // 1GB
	rootDir := testfs.MakeTempDir(t)
	partitionID := "FOO"
	instanceName := "cloud"
	opts := &pebble_cache.Options{
		RootDirectory:          rootDir,
		MaxSizeBytes:           maxSizeBytes,
		MaxInlineFileSizeBytes: 1, // Ensure file is written to disk
		Partitions: []disk.Partition{
			{
				ID:           "default",
				MaxSizeBytes: maxSizeBytes,
			},
			{
				ID:           partitionID,
				MaxSizeBytes: maxSizeBytes,
			},
		},
		PartitionMappings: []disk.PartitionMapping{
			{
				GroupID:     interfaces.AuthAnonymousUser,
				Prefix:      "",
				PartitionID: partitionID,
			},
		},
	}
	pc, err := pebble_cache.NewPebbleCache(te, opts)
	require.NoError(t, err)
	pc.Start()
	defer pc.Stop()

	// Anon user should use matching anon partition.
	{
		ctx := getAnonContext(t, te)
		r, buf := testdigest.NewRandomResourceAndBuf(t, 1000, rspb.CacheType_CAS, instanceName)
		err = pc.Set(ctx, r, buf)
		require.NoError(t, err)
		rbuf, err := pc.Get(ctx, r)
		require.NoError(t, err)
		require.True(t, bytes.Equal(buf, rbuf))
		hash := r.GetDigest().GetHash()
		expectedFilename := fmt.Sprintf("%s/blobs/PT%s/cas/%v/%v", rootDir, partitionID, hash[:4], hash)
		_, err = os.Stat(expectedFilename)
		require.NoError(t, err)
	}

	// Authenticated user should use default partition.
	{
		ctx := te.GetAuthenticator().AuthContextFromAPIKey(context.Background(), testAPIKey)
		// CAS records should not have group ID or remote instance name in their file path
		r, buf := testdigest.NewRandomResourceAndBuf(t, 1000, rspb.CacheType_CAS, instanceName)
		err = pc.Set(ctx, r, buf)
		require.NoError(t, err)
		rbuf, err := pc.Get(ctx, r)
		require.NoError(t, err)
		require.True(t, bytes.Equal(buf, rbuf))
		hash := r.GetDigest().GetHash()
		expectedFilename := fmt.Sprintf("%s/blobs/PT%s/cas/%v/%v", rootDir, pebble_cache.DefaultPartitionID, hash[:4], hash)
		_, err = os.Stat(expectedFilename)
		require.NoError(t, err)
	}
}

func TestMetadata(t *testing.T) {
	te := testenv.GetTestEnv(t)
	te.SetAuthenticator(testauth.NewTestAuthenticator(emptyUserMap))
	ctx := getAnonContext(t, te)

	maxSizeBytes := int64(1_000_000_000) // 1GB

	averageChunkSizeBytesParam := []int{0, 64 * 4}

	testCases := []struct {
		name       string
		cacheType  rspb.CacheType
		compressor repb.Compressor_Value
	}{
		{
			name:       "CAS uncompressed",
			cacheType:  rspb.CacheType_CAS,
			compressor: repb.Compressor_IDENTITY,
		},
		{
			name:       "CAS compressed",
			cacheType:  rspb.CacheType_CAS,
			compressor: repb.Compressor_ZSTD,
		},
		{
			name:       "AC uncompressed",
			cacheType:  rspb.CacheType_AC,
			compressor: repb.Compressor_IDENTITY,
		},
		{
			name:       "AC compressed",
			cacheType:  rspb.CacheType_AC,
			compressor: repb.Compressor_ZSTD,
		},
	}

	testSizes := []int64{
		1, 10, 100, 1000, 10000, 1000000,
	}
	for _, averageChunkSizeBytes := range averageChunkSizeBytesParam {
		options := &pebble_cache.Options{
			RootDirectory:               testfs.MakeTempDir(t),
			MaxSizeBytes:                maxSizeBytes,
			MaxInlineFileSizeBytes:      100,
			MinBytesAutoZstdCompression: math.MaxInt64, // Turn off automatic compression
			AverageChunkSizeBytes:       averageChunkSizeBytes,
		}
		pc, err := pebble_cache.NewPebbleCache(te, options)
		require.NoError(t, err)
		err = pc.Start()
		require.NoError(t, err)
		defer pc.Stop()
		for _, tc := range testCases {
			for _, testSize := range testSizes {
				desc := fmt.Sprintf("testSize: %d %s (averageChunkSizeBytes=%d)", testSize, tc.name, averageChunkSizeBytes)
				t.Run(desc, func(t *testing.T) {
					r, buf := testdigest.RandomCASResourceBuf(t, testSize)
					r.CacheType = tc.cacheType
					r.Compressor = tc.compressor

					dataToWrite := buf
					if tc.compressor == repb.Compressor_ZSTD {
						dataToWrite = compression.CompressZstd(nil, buf)
					}

					// Set data in the cache.
					err := pc.Set(ctx, r, dataToWrite)
					require.NoError(t, err, tc.name)

					// Metadata should return correct size, regardless of queried size.
					rWrongSize := r.CloneVT()
					rWrongSize.Digest.SizeBytes = 1

					md, err := pc.Metadata(ctx, rWrongSize)
					require.NoError(t, err, tc.name)
					chunkingOn := averageChunkSizeBytes > 0 && len(dataToWrite) > averageChunkSizeBytes
					if chunkingOn {
						require.Equal(t, int64(0), md.StoredSizeBytes, tc.name)
					} else {
						require.Equal(t, int64(len(dataToWrite)), md.StoredSizeBytes, tc.name)
					}
					require.Equal(t, testSize, md.DigestSizeBytes, tc.name)
					lastAccessTime1 := md.LastAccessTimeUsec
					lastModifyTime1 := md.LastModifyTimeUsec
					require.NotZero(t, lastAccessTime1)
					require.NotZero(t, lastModifyTime1)

					// Last access time should not update since last call to Metadata()
					md, err = pc.Metadata(ctx, rWrongSize)
					require.NoError(t, err, tc.name)
					if chunkingOn {
						require.Equal(t, int64(0), md.StoredSizeBytes, tc.name)
					} else {
						require.Equal(t, int64(len(dataToWrite)), md.StoredSizeBytes, tc.name)
					}

					require.Equal(t, testSize, md.DigestSizeBytes, tc.name)
					lastAccessTime2 := md.LastAccessTimeUsec
					lastModifyTime2 := md.LastModifyTimeUsec
					require.Equal(t, lastAccessTime1, lastAccessTime2)
					require.Equal(t, lastModifyTime1, lastModifyTime2)

					// After updating data, last access and modify time should update
					err = pc.Set(ctx, r, dataToWrite)
					require.NoError(t, err)
					md, err = pc.Metadata(ctx, rWrongSize)
					require.NoError(t, err, tc.name)
					if chunkingOn {
						require.Equal(t, int64(0), md.StoredSizeBytes, tc.name)
					} else {
						require.Equal(t, int64(len(dataToWrite)), md.StoredSizeBytes, tc.name)
					}

					require.Equal(t, testSize, md.DigestSizeBytes, tc.name)
					lastAccessTime3 := md.LastAccessTimeUsec
					lastModifyTime3 := md.LastModifyTimeUsec
					require.Greater(t, lastAccessTime3, lastAccessTime1)
					require.Greater(t, lastModifyTime3, lastModifyTime2)
				})
			}
		}
	}
}

func randomDigests(t *testing.T, sizes ...int64) map[*rspb.ResourceName][]byte {
	m := make(map[*rspb.ResourceName][]byte)
	for _, size := range sizes {
		rn, buf := testdigest.RandomCASResourceBuf(t, size)
		m[rn] = buf
	}
	return m
}

func TestMultiGetSet(t *testing.T) {
	te := testenv.GetTestEnv(t)
	te.SetAuthenticator(testauth.NewTestAuthenticator(emptyUserMap))
	ctx := getAnonContext(t, te)

	maxSizeBytes := int64(1_000_000_000) // 1GB
	pc, err := pebble_cache.NewPebbleCache(te, &pebble_cache.Options{RootDirectory: testfs.MakeTempDir(t), MaxSizeBytes: maxSizeBytes})
	if err != nil {
		t.Fatal(err)
	}
	pc.Start()
	defer pc.Stop()

	var testCases = []struct {
		desc                   string
		maxInlineFileSizeBytes int64
		averageChunkSizeBytes  int
	}{
		{
			desc:                   "chunking off",
			maxInlineFileSizeBytes: 100,
		},
		{
			desc:                  "chunking on",
			averageChunkSizeBytes: 64 * 4,
		},
	}

	for _, tc := range testCases {
		t.Run(tc.desc, func(t *testing.T) {
			options := &pebble_cache.Options{
				RootDirectory:          testfs.MakeTempDir(t),
				MaxSizeBytes:           maxSizeBytes,
				MaxInlineFileSizeBytes: tc.maxInlineFileSizeBytes,
				AverageChunkSizeBytes:  tc.averageChunkSizeBytes,
			}
			pc, err := pebble_cache.NewPebbleCache(te, options)
			require.NoError(t, err)
			err = pc.Start()
			require.NoError(t, err)
			defer pc.Stop()

			digests := randomDigests(t, 10, 20, 11, 30, 1024, 40)
			err = pc.SetMulti(ctx, digests)
			require.NoError(t, err)
			resourceNames := make([]*rspb.ResourceName, 0, len(digests))
			for d := range digests {
				resourceNames = append(resourceNames, d)
			}
			m, err := pc.GetMulti(ctx, resourceNames)
			require.NoError(t, err)
			for rn := range digests {
				d := rn.GetDigest()
				rbuf, ok := m[d]
				require.True(t, ok, "Multi-get failed to return expected digest: %q", d.GetHash())
				d2, err := digest.Compute(bytes.NewReader(rbuf), repb.DigestFunction_SHA256)
				require.NoError(t, err)
				require.Equal(t, d.GetHash(), d2.GetHash())
			}
		})
	}
}

func TestReadWrite(t *testing.T) {
	te := testenv.GetTestEnv(t)
	te.SetAuthenticator(testauth.NewTestAuthenticator(emptyUserMap))
	ctx := getAnonContext(t, te)

	maxSizeBytes := int64(1_000_000_000) // 1GB

	type testCase struct {
		desc                   string
		maxInlineFileSizeBytes int64
		averageChunkSizeBytes  int
	}
	testCases := []testCase{
		{
			desc:                   "chunking turned off",
			maxInlineFileSizeBytes: 100,
		},
		{
			desc:                  "chunking turned on",
			averageChunkSizeBytes: 64 * 4,
		},
	}
	testSizes := []int64{
		1, 10, 100, 256, 512, 1000, 1024, 2 * 1024, 10000, 1000000,
	}
	for _, tc := range testCases {
		options := &pebble_cache.Options{
			RootDirectory:          testfs.MakeTempDir(t),
			MaxSizeBytes:           maxSizeBytes,
			AverageChunkSizeBytes:  tc.averageChunkSizeBytes,
			MaxInlineFileSizeBytes: tc.maxInlineFileSizeBytes,
		}
		pc, err := pebble_cache.NewPebbleCache(te, options)
		require.NoError(t, err)
		err = pc.Start()
		require.NoError(t, err)
		defer pc.Stop()

		for _, testSize := range testSizes {
			desc := fmt.Sprintf("test size: %d (%s)", testSize, tc.desc)
			t.Run(desc, func(t *testing.T) {
				rn, buf := testdigest.RandomCASResourceBuf(t, testSize)
				// Use Writer() to set the bytes in the cache.
				wc, err := pc.Writer(ctx, rn)
				require.NoError(t, err, "Error getting %q writer", rn.GetDigest().GetHash())
				_, err = wc.Write(buf)
				require.NoError(t, err)
				err = wc.Commit()
				require.NoError(t, err)
				err = wc.Close()
				require.NoError(t, err)

				// Use Reader() to get the bytes from the cache.
				reader, err := pc.Reader(ctx, rn, 0, 0)
				require.NoError(t, err, "Error getting %q reader", rn.GetDigest().GetHash())
				d2 := testdigest.ReadDigestAndClose(t, reader)
				require.Equal(t, rn.GetDigest().GetHash(), d2.GetHash())
			})
		}
	}
}

func TestWriteCancelBeforeCommit(t *testing.T) {
	te := testenv.GetTestEnv(t)
	te.SetAuthenticator(testauth.NewTestAuthenticator(emptyUserMap))

	maxSizeBytes := int64(1_000_000_000) // 1GB

	type testCase struct {
		desc                   string
		maxInlineFileSizeBytes int64
		averageChunkSizeBytes  int
		testSize               int64
	}
	testCases := []testCase{
		{
			desc:                  "chunking turned on",
			averageChunkSizeBytes: 64 * 4,
			testSize:              1024,
		},
	}
	for _, tc := range testCases {
		t.Run(tc.desc, func(t *testing.T) {
			options := &pebble_cache.Options{
				RootDirectory:          testfs.MakeTempDir(t),
				MaxSizeBytes:           maxSizeBytes,
				AverageChunkSizeBytes:  tc.averageChunkSizeBytes,
				MaxInlineFileSizeBytes: tc.maxInlineFileSizeBytes,
			}
			pc, err := pebble_cache.NewPebbleCache(te, options)
			require.NoError(t, err)
			err = pc.Start()
			require.NoError(t, err)

			ctx := getAnonContext(t, te)
			ctx, cancel := context.WithCancel(ctx)
			rn, buf := testdigest.RandomCASResourceBuf(t, tc.testSize)
			// Use Writer() to set the bytes in the cache.
			wc, err := pc.Writer(ctx, rn)
			require.NoError(t, err, "Error getting %q writer", rn.GetDigest().GetHash())
			_, err = wc.Write(buf)
			require.NoError(t, err)
			cancel()
			commitErr := wc.Commit()
			err = wc.Close()
			require.NoError(t, err)

			if commitErr == nil {
				// Use Reader() to get the bytes from the cache.
				reader, err := pc.Reader(ctx, rn, 0, 0)
				require.NoError(t, err, "Error getting %q reader", rn.GetDigest().GetHash())
				d2 := testdigest.ReadDigestAndClose(t, reader)
				require.Equal(t, rn.GetDigest().GetHash(), d2.GetHash())
			} else {
				require.Error(t, commitErr, "context canceled")
			}

			err = pc.Stop()
			require.NoError(t, err)
		})
	}
}

func TestCancelBeforeWrite(t *testing.T) {
	te := testenv.GetTestEnv(t)
	te.SetAuthenticator(testauth.NewTestAuthenticator(emptyUserMap))

	maxSizeBytes := int64(1_000_000_000) // 1GB

	type testCase struct {
		desc                   string
		maxInlineFileSizeBytes int64
		averageChunkSizeBytes  int
		testSize               int64
	}
	testCases := []testCase{
		{
			desc:                  "chunking turned on",
			averageChunkSizeBytes: 64 * 4,
			testSize:              256,
		},
	}
	for _, tc := range testCases {
		t.Run(tc.desc, func(t *testing.T) {
			options := &pebble_cache.Options{
				RootDirectory:          testfs.MakeTempDir(t),
				MaxSizeBytes:           maxSizeBytes,
				AverageChunkSizeBytes:  tc.averageChunkSizeBytes,
				MaxInlineFileSizeBytes: tc.maxInlineFileSizeBytes,
			}
			pc, err := pebble_cache.NewPebbleCache(te, options)
			require.NoError(t, err)
			err = pc.Start()
			require.NoError(t, err)

			ctx := getAnonContext(t, te)
			ctx, cancel := context.WithCancel(ctx)
			rn, buf := testdigest.RandomCASResourceBuf(t, tc.testSize)
			// Use Writer() to set the bytes in the cache.
			wc, err := pc.Writer(ctx, rn)
			require.NoError(t, err, "Error getting %q writer", rn.GetDigest().GetHash())
			cancel()
			// Wait for cancel to take effect.
			time.Sleep(100 * time.Millisecond)
			_, err = wc.Write(buf)
			require.ErrorContains(t, err, "context canceled")
			err = wc.Commit()
			require.ErrorContains(t, err, "context canceled")
			err = wc.Close()
			require.NoError(t, err)

			err = pc.Stop()
			require.NoError(t, err)
		})
	}
}

func TestSizeLimit(t *testing.T) {
	te := testenv.GetTestEnv(t)
	te.SetAuthenticator(testauth.NewTestAuthenticator(emptyUserMap))
	ctx := getAnonContext(t, te)

	maxSizeBytes := int64(100_000_000)

	testCases := []struct {
		desc                   string
		maxInlineFileSizeBytes int64
		averageChunkSizeBytes  int
	}{
		{
			desc:                   "inline_chunking_off",
			maxInlineFileSizeBytes: 100,
		},
		{
			desc:                   "disk_chunking_off",
			maxInlineFileSizeBytes: 2000,
		},
		{
			desc:                   "chunking_on",
			maxInlineFileSizeBytes: 64 * 4,
		},
	}

	for _, tc := range testCases {
		t.Run(tc.desc, func(t *testing.T) {
			rootDir := testfs.MakeTempDir(t)
			options := &pebble_cache.Options{
				RootDirectory:          rootDir,
				MaxSizeBytes:           maxSizeBytes,
				AverageChunkSizeBytes:  tc.averageChunkSizeBytes,
				MaxInlineFileSizeBytes: tc.maxInlineFileSizeBytes,
			}
			pc, err := pebble_cache.NewPebbleCache(te, options)
			require.NoError(t, err)
			err = pc.Start()
			require.NoError(t, err)
			defer pc.Stop()

			resourceKeys := make([]*rspb.ResourceName, 0)
			for i := 0; i < 150; i++ {
				r, buf := testdigest.RandomCASResourceBuf(t, 1000)
				resourceKeys = append(resourceKeys, r)
				if err := pc.Set(ctx, r, buf); err != nil {
					t.Fatalf("Error setting %q in cache: %s", r.GetDigest().GetHash(), err.Error())
				}
			}

			pc.TestingWaitForGC()

			// Expect the sum of all contained digests be less than or equal to max
			// size bytes.
			containedDigestsSize := int64(0)
			for _, r := range resourceKeys {
				if ok, err := pc.Contains(ctx, r); err == nil && ok {
					containedDigestsSize += r.Digest.GetSizeBytes()
				}
			}
			require.LessOrEqual(t, containedDigestsSize, maxSizeBytes)

			// Expect the on disk directory size be less than or equal to max size
			// bytes.
			dirSize, err := disk.DirSize(rootDir)
			require.NoError(t, err)
			require.LessOrEqual(t, dirSize, maxSizeBytes)
		})
	}
}

func writeResource(t *testing.T, ctx context.Context, pc *pebble_cache.PebbleCache, r *rspb.ResourceName, data []byte) {
	// Write data to cache
	wc, err := pc.Writer(ctx, r)
	require.NoError(t, err)
	n, err := wc.Write(data)
	require.NoError(t, err)
	require.Equal(t, len(data), n)
	err = wc.Commit()
	require.NoError(t, err)
	err = wc.Close()
	require.NoError(t, err)
}

func readResource(t *testing.T, ctx context.Context, pc *pebble_cache.PebbleCache, r *rspb.ResourceName, offset, limit int64) []byte {
	reader, err := pc.Reader(ctx, r, offset, limit)
	require.NoError(t, err)
	defer reader.Close()
	data, err := io.ReadAll(reader)
	require.NoError(t, err)
	return data
}

func TestCompression(t *testing.T) {
	maxInlineFileSizeBytes := int64(1024)
	averageChunkSizeBytes := 64 * 4
	maxSizeBytes := int64(1_000_000_000) // 1GB

	te := testenv.GetTestEnv(t)
	te.SetAuthenticator(testauth.NewTestAuthenticator(emptyUserMap))
	ctx := getAnonContext(t, te)

	testParams := []struct {
		desc                  string
		blobSize              int64
		averageChunkSizeBytes int
	}{
		{
			desc:     "disk_multiple_compression_chunk",
			blobSize: pebble_cache.CompressorBufSizeBytes + 1,
		},
		{
			desc:     "inline",
			blobSize: maxInlineFileSizeBytes - 100,
		},
		{
			desc:                  "chunking_on_multiple_cdc_chunks",
			blobSize:              pebble_cache.CompressorBufSizeBytes + 1,
			averageChunkSizeBytes: averageChunkSizeBytes,
		},
		{
			desc:                  "chunking_on_multiple_cdc_chunks_single_compression_chunk",
			blobSize:              pebble_cache.CompressorBufSizeBytes - 1,
			averageChunkSizeBytes: averageChunkSizeBytes,
		},
	}

	testCases := []struct {
		name              string
		isWriteCompressed bool
		isReadCompressed  bool
	}{
		{
			name:              "write_compressed_read_compressed",
			isWriteCompressed: true,
			isReadCompressed:  true,
		},
		{
			name:              "write_compressed_read_decompressed",
			isWriteCompressed: true,
			isReadCompressed:  false,
		},
		{
			name:              "write_uncompressed_read_compressed",
			isWriteCompressed: false,
			isReadCompressed:  true,
		},
		{
			name:              "write_uncompressed_read_decompressed",
			isWriteCompressed: false,
			isReadCompressed:  false,
		},
	}

	for _, tp := range testParams {
		decompressedRN, blob := testdigest.RandomCompressibleCASResourceBuf(t, tp.blobSize, "" /*instanceName*/)
		compressedBuf := compression.CompressZstd(nil, blob)
		compressedRN := proto.Clone(decompressedRN).(*rspb.ResourceName)
		compressedRN.Compressor = repb.Compressor_ZSTD

		for _, tc := range testCases {
			desc := fmt.Sprintf("%s_%s", tp.desc, tc.name)
			t.Run(desc, func(t *testing.T) {
				opts := &pebble_cache.Options{
					RootDirectory:          testfs.MakeTempDir(t),
					MaxSizeBytes:           maxSizeBytes,
					MaxInlineFileSizeBytes: maxInlineFileSizeBytes,
					AverageChunkSizeBytes:  tp.averageChunkSizeBytes,
				}
				pc, err := pebble_cache.NewPebbleCache(te, opts)
				require.NoError(t, err)
				err = pc.Start()
				require.NoError(t, err)
				defer pc.Stop()
				var dataToWrite []byte
				var rnToRead, rnToWrite *rspb.ResourceName
				if tc.isWriteCompressed {
					dataToWrite = compressedBuf
					rnToWrite = compressedRN
				} else {
					dataToWrite = blob
					rnToWrite = decompressedRN
				}
				if tc.isReadCompressed {
					rnToRead = compressedRN
				} else {
					rnToRead = decompressedRN
				}

				writeResource(t, ctx, pc, rnToWrite, dataToWrite)

				// Read data
				data := readResource(t, ctx, pc, rnToRead, 0, 0)
				if tc.isReadCompressed {
					data, err = compression.DecompressZstd(nil, data)
					require.NoError(t, err)
				}
				require.Equal(t, blob, data)
			})
		}
	}
}

func TestCompression_BufferPoolReuse(t *testing.T) {
	te := testenv.GetTestEnv(t)
	te.SetAuthenticator(testauth.NewTestAuthenticator(emptyUserMap))
	ctx := getAnonContext(t, te)

	maxSizeBytes := int64(1000)

	testCases := []struct {
		desc                   string
		maxInlineFileSizeBytes int
		averageChunkSizeBytes  int
		blobSize               int64
	}{
		{
			desc:                  "chunking on single chunk",
			averageChunkSizeBytes: 64 * 4,
			blobSize:              60,
		},
		{
			desc:                  "chunking on multiple chunks",
			averageChunkSizeBytes: 64 * 4,
			blobSize:              2 * 1024,
		},
		{
			desc:                   "chunking off inline",
			maxInlineFileSizeBytes: 1024,
			blobSize:               100,
		},
		{
			desc:                   "chunking off inline",
			maxInlineFileSizeBytes: 1,
			blobSize:               100,
		},
	}

	for _, tc := range testCases {
		t.Run(tc.desc, func(t *testing.T) {
			opts := &pebble_cache.Options{
				RootDirectory:          testfs.MakeTempDir(t),
				MaxSizeBytes:           maxSizeBytes,
				MaxInlineFileSizeBytes: int64(tc.maxInlineFileSizeBytes),
				AverageChunkSizeBytes:  tc.averageChunkSizeBytes,
			}
			pc, err := pebble_cache.NewPebbleCache(te, opts)
			require.NoError(t, err)
			err = pc.Start()
			require.NoError(t, err)
			defer pc.Stop()

			// Do multiple reads to reuse buffers in bufferpool
			for i := 0; i < 5; i++ {
				decompressedRN, blob := testdigest.RandomCompressibleCASResourceBuf(t, tc.blobSize, "" /*instanceName*/)

				require.NoError(t, err, "i=%d", i)

				// Write non-compressed data to cache
				writeResource(t, ctx, pc, decompressedRN, blob)

				compressedRN := proto.Clone(decompressedRN).(*rspb.ResourceName)
				compressedRN.Compressor = repb.Compressor_ZSTD

				data := readResource(t, ctx, pc, compressedRN, 0, 0)
				decompressed, err := compression.DecompressZstd(nil, data)
				require.NoError(t, err, "i=%d", i)
				require.Equal(t, blob, decompressed, "i=%d", i)
			}
		})
	}
}

func TestCompression_ParallelRequests(t *testing.T) {
	te := testenv.GetTestEnv(t)
	te.SetAuthenticator(testauth.NewTestAuthenticator(emptyUserMap))
	maxSizeBytes := int64(1000)

	testCases := []struct {
		desc                   string
		maxInlineFileSizeBytes int
		averageChunkSizeBytes  int
		blobSize               int64
	}{
		{
			desc:                  "chunking on single chunk",
			averageChunkSizeBytes: 64 * 4,
			blobSize:              60,
		},
		{
			desc:                  "chunking on multiple chunks",
			averageChunkSizeBytes: 64 * 4,
			blobSize:              2 * 1024,
		},
		{
			desc:                   "chunking off inline",
			maxInlineFileSizeBytes: 1024,
			blobSize:               100,
		},
		{
			desc:                   "chunking off inline",
			maxInlineFileSizeBytes: 1,
			blobSize:               100,
		},
	}
	for _, tc := range testCases {
		t.Run(tc.desc, func(t *testing.T) {
			ctx := getAnonContext(t, te)
			opts := &pebble_cache.Options{
				RootDirectory:          testfs.MakeTempDir(t),
				MaxSizeBytes:           maxSizeBytes,
				MaxInlineFileSizeBytes: int64(tc.maxInlineFileSizeBytes),
				AverageChunkSizeBytes:  tc.averageChunkSizeBytes,
			}
			pc, err := pebble_cache.NewPebbleCache(te, opts)
			require.NoError(t, err)
			err = pc.Start()
			require.NoError(t, err)
			defer pc.Stop()

			eg := errgroup.Group{}
			for i := 0; i < 10; i++ {
				eg.Go(func() error {
					decompressedRN, blob := testdigest.RandomCompressibleCASResourceBuf(t, tc.blobSize, "" /*instanceName*/)

					// Write non-compressed data to cache
					writeResource(t, ctx, pc, decompressedRN, blob)

					// Read data in compressed form
					compressedRN := proto.Clone(decompressedRN).(*rspb.ResourceName)
					compressedRN.Compressor = repb.Compressor_ZSTD

					data := readResource(t, ctx, pc, compressedRN, 0, 0)
					decompressed, err := compression.DecompressZstd(nil, data)
					require.NoError(t, err)
					require.Equal(t, blob, decompressed)
					return nil
				})
			}
			eg.Wait()
		})
	}
}

func TestCompression_NoEarlyEviction(t *testing.T) {
	te := testenv.GetTestEnv(t)
	te.SetAuthenticator(testauth.NewTestAuthenticator(emptyUserMap))
	ctx := getAnonContext(t, te)

	numDigests := 10
	totalSizeCompresedData := 0
	digestBlobs := make(map[*repb.Digest][]byte, numDigests)
	for i := 0; i < numDigests; i++ {
		rn, blob := testdigest.RandomCompressibleCASResourceBuf(t, 2000, "" /*instanceName*/)
		compressed := compression.CompressZstd(nil, blob)
		require.Less(t, len(compressed), len(blob))
		totalSizeCompresedData += len(compressed)

		digestBlobs[rn.GetDigest()] = blob
	}

	minEvictionAge := time.Duration(0)
	// Base max size off compressed data. Cache should fit all compressed data, but evict decompressed data
	maxSizeBytes := int64(
		math.Ceil( // account for integer rounding
			float64(totalSizeCompresedData) *
				(1 / pebble_cache.JanitorCutoffThreshold))) // account for .9 evictor cutoff

	testCases := []struct {
		desc                  string
		averageChunkSizeBytes int
	}{
		{
			desc:                  "cdc chunking on",
			averageChunkSizeBytes: 64 * 4,
		},
		{
			desc:                  "cdc chunking off",
			averageChunkSizeBytes: 0,
		},
	}

	for _, tc := range testCases {
		t.Run(tc.desc, func(t *testing.T) {
			opts := &pebble_cache.Options{
				RootDirectory:  testfs.MakeTempDir(t),
				MaxSizeBytes:   maxSizeBytes,
				MinEvictionAge: &minEvictionAge,
			}
			pc, err := pebble_cache.NewPebbleCache(te, opts)
			require.NoError(t, err)
			err = pc.Start()
			require.NoError(t, err)
			defer pc.Stop()

			// Write decompressed bytes to the cache. Because blob compression is enabled, pebble should compress before writing
			for d, blob := range digestBlobs {
				rn := digest.NewResourceName(d, "", rspb.CacheType_CAS, repb.DigestFunction_SHA256).ToProto()
				err = pc.Set(ctx, rn, blob)
				require.NoError(t, err)
			}
			pc.TestingWaitForGC()

			// All reads should succeed. Nothing should've been evicted
			for d, blob := range digestBlobs {
				rn := digest.NewResourceName(d, "", rspb.CacheType_CAS, repb.DigestFunction_SHA256).ToProto()
				data, err := pc.Get(ctx, rn)
				require.NoError(t, err)
				require.True(t, bytes.Equal(blob, data))
			}
		})
	}
}

func TestCompressionOffset(t *testing.T) {
	maxInlineFileSizeBytes := 1024
	maxSizeBytes := int64(1_000_000_000) // 1GB
	averageChunkSizeBytes := 64 * 4

	testCases := []struct {
		desc                  string
		blobSize              int64
		averageChunkSizeBytes int
		readOffset            int64
		readLimit             int64
	}{
		{
			desc:       "disk_multiple_compression_chunk",
			blobSize:   pebble_cache.CompressorBufSizeBytes + 1,
			readOffset: 2 * 1024,
			readLimit:  10,
		},
		{
			desc:       "inline",
			blobSize:   int64(maxInlineFileSizeBytes - 100),
			readOffset: 512,
			readLimit:  10,
		},
		{
			desc:                  "chunking_on_multiple_cdc_chunks",
			blobSize:              pebble_cache.CompressorBufSizeBytes + 1,
			averageChunkSizeBytes: averageChunkSizeBytes,
			readOffset:            2 * 1024,
			readLimit:             10,
		},
		{
			desc:                  "chunking_on_multiple_cdc_chunks_single_compression_chunk",
			blobSize:              pebble_cache.CompressorBufSizeBytes - 1,
			averageChunkSizeBytes: averageChunkSizeBytes,
			readOffset:            2 * 1024,
			readLimit:             10,
		},
	}

	for _, tc := range testCases {
		t.Run(tc.desc, func(t *testing.T) {
			// Make blob big enough to require multiple chunks to compress
			decompressedRN, blob := testdigest.RandomCompressibleCASResourceBuf(t, tc.blobSize, "" /*instanceName*/)
			compressedBuf := compression.CompressZstd(nil, blob)

			compressedRN := proto.Clone(decompressedRN).(*rspb.ResourceName)
			compressedRN.Compressor = repb.Compressor_ZSTD

			te := testenv.GetTestEnv(t)
			te.SetAuthenticator(testauth.NewTestAuthenticator(emptyUserMap))
			ctx := getAnonContext(t, te)

			opts := &pebble_cache.Options{
				RootDirectory:          testfs.MakeTempDir(t),
				MaxSizeBytes:           maxSizeBytes,
				AverageChunkSizeBytes:  tc.averageChunkSizeBytes,
				MaxInlineFileSizeBytes: int64(maxInlineFileSizeBytes),
			}
			pc, err := pebble_cache.NewPebbleCache(te, opts)
			require.NoError(t, err)
			err = pc.Start()
			require.NoError(t, err)
			defer pc.Stop()

			// Write data to cache
			writeResource(t, ctx, pc, compressedRN, compressedBuf)

			// Read data
			data := readResource(t, ctx, pc, decompressedRN, tc.readOffset, tc.readLimit)
			require.NoError(t, err)
			require.Equal(t, blob[tc.readOffset:tc.readOffset+tc.readLimit], data)
		})
	}
}

func TestFindMissing(t *testing.T) {
	maxSizeBytes := int64(1_000_000_000) // 1GB
	tests := []struct {
		desc                   string
		averageChunkSizeBytes  int
		maxInlineFileSizeBytes int64
	}{
		{
			desc:                  "chunking_on",
			averageChunkSizeBytes: 64 * 4,
		},
		{
			desc:                   "chunking_off",
			maxInlineFileSizeBytes: 100,
		},
	}
	testSizes := []int64{50, 100, 1000, 1500, 10000}
	for _, tc := range tests {
		for _, testSize := range testSizes {
			desc := fmt.Sprintf("%s_test_size_%d", tc.desc, testSize)
			t.Run(desc, func(t *testing.T) {
				te := testenv.GetTestEnv(t)
				te.SetAuthenticator(testauth.NewTestAuthenticator(emptyUserMap))
				ctx := getAnonContext(t, te)

				options := &pebble_cache.Options{
					RootDirectory:          testfs.MakeTempDir(t),
					MaxSizeBytes:           maxSizeBytes,
					AverageChunkSizeBytes:  tc.averageChunkSizeBytes,
					MaxInlineFileSizeBytes: tc.maxInlineFileSizeBytes,
				}
				pc, err := pebble_cache.NewPebbleCache(te, options)
				require.NoError(t, err)
				err = pc.Start()
				require.NoError(t, err)
				defer pc.Stop()

				r, buf := testdigest.RandomCASResourceBuf(t, testSize)
				notSetR1, _ := testdigest.RandomCASResourceBuf(t, testSize)
				notSetR2, _ := testdigest.RandomCASResourceBuf(t, testSize)

				err = pc.Set(ctx, r, buf)
				require.NoError(t, err)

				rns := []*rspb.ResourceName{r, notSetR1, notSetR2}
				missing, err := pc.FindMissing(ctx, rns)
				require.NoError(t, err)
				require.ElementsMatch(t, []*repb.Digest{notSetR1.GetDigest(), notSetR2.GetDigest()}, missing)

				rns = []*rspb.ResourceName{r}
				missing, err = pc.FindMissing(ctx, rns)
				require.NoError(t, err)
				require.Empty(t, missing)
			})
		}
	}
}

func TestNoEarlyEviction(t *testing.T) {
	te := testenv.GetTestEnv(t)
	te.SetAuthenticator(testauth.NewTestAuthenticator(emptyUserMap))
	ctx := getAnonContext(t, te)

	testCases := []struct {
		desc                   string
		averageChunkSizeBytes  int
		maxInlineFileSizeBytes int64
		digestSize             int64
	}{
		{
			desc:                   "chunking_off_inline_file",
			maxInlineFileSizeBytes: 200,
			digestSize:             100,
		},
		{
			desc:                   "chunking_off_disk",
			maxInlineFileSizeBytes: 1,
			digestSize:             100,
		},
		{
			desc:                  "chunking_on_multiple_chunk",
			averageChunkSizeBytes: 64 * 4,
			digestSize:            2 * 1064,
		},
	}

	numDigests := 10
	for _, tc := range testCases {
		t.Run(tc.desc, func(t *testing.T) {
			maxSizeBytes := int64(
				math.Ceil( // account for integer rounding
					float64(numDigests) *
						float64(tc.digestSize) *
						(1 / pebble_cache.JanitorCutoffThreshold))) // account for .9 evictor cutoff

			rootDir := testfs.MakeTempDir(t)
			atimeUpdateThreshold := time.Duration(0) // update atime on every access
			atimeBufferSize := 0                     // blocking channel of atime updates
			minEvictionAge := time.Duration(0)       // no min eviction age
			pc, err := pebble_cache.NewPebbleCache(te, &pebble_cache.Options{
				RootDirectory:          rootDir,
				MaxSizeBytes:           maxSizeBytes,
				AtimeUpdateThreshold:   &atimeUpdateThreshold,
				AtimeBufferSize:        &atimeBufferSize,
				MinEvictionAge:         &minEvictionAge,
				AverageChunkSizeBytes:  tc.averageChunkSizeBytes,
				MaxInlineFileSizeBytes: tc.maxInlineFileSizeBytes,
			})
			require.NoError(t, err)
			err = pc.Start()
			require.NoError(t, err)
			defer pc.Stop()

			// Should be able to add 10 things without anything getting evicted
			resourceKeys := make([]*rspb.ResourceName, numDigests)
			for i := 0; i < numDigests; i++ {
				r, buf := testdigest.RandomCASResourceBuf(t, tc.digestSize)
				resourceKeys[i] = r

				err := pc.Set(ctx, r, buf)
				require.NoError(t, err)
			}

			pc.TestingWaitForGC()

			// Verify that nothing was evicted
			for _, r := range resourceKeys {
				_, err = pc.Get(ctx, r)
				require.NoError(t, err)
			}
		})
	}
}

func TestLRU(t *testing.T) {
	testCases := []struct {
		desc                   string
		averageChunkSizeBytes  int
		maxInlineFileSizeBytes int64
		digestSize             int64
	}{
		{
			desc:                  "chunking_on_multiple_chunks",
			averageChunkSizeBytes: 64 * 4,
			digestSize:            2 * 1024,
		},
		{
			desc:                   "chunking_off_inline",
			maxInlineFileSizeBytes: 1024,
			digestSize:             100,
		},
		{
			desc:                   "chunking_off_disk",
			maxInlineFileSizeBytes: 1,
			digestSize:             100,
		},
	}
	for _, tc := range testCases {
		t.Run(tc.desc, func(t *testing.T) {
			te := testenv.GetTestEnv(t)
			te.SetAuthenticator(testauth.NewTestAuthenticator(emptyUserMap))
			ctx := getAnonContext(t, te)
			clock := clockwork.NewFakeClock()
			numDigests := 25
			activeKeyVersion := int64(5)
			maxSizeBytes := int64(math.Ceil( // account for integer rounding
				float64(numDigests) * float64(tc.digestSize) * (1 / pebble_cache.JanitorCutoffThreshold))) // account for .9 evictor cutoff
			rootDir := testfs.MakeTempDir(t)
			atimeUpdateThreshold := time.Duration(0) // update atime on every access
			atimeBufferSize := 0                     // blocking channel of atime updates
			samplesPerBatch := 50
			minEvictionAge := time.Duration(0) // no min eviction age
			opts := &pebble_cache.Options{
				RootDirectory:               rootDir,
				MaxSizeBytes:                maxSizeBytes,
				AtimeUpdateThreshold:        &atimeUpdateThreshold,
				AtimeBufferSize:             &atimeBufferSize,
				MinEvictionAge:              &minEvictionAge,
				MinBytesAutoZstdCompression: maxSizeBytes,
				MaxInlineFileSizeBytes:      tc.maxInlineFileSizeBytes,
				AverageChunkSizeBytes:       tc.averageChunkSizeBytes,
				ActiveKeyVersion:            &activeKeyVersion,
				Clock:                       clock,
				SamplesPerBatch:             &samplesPerBatch,
			}
			pc, err := pebble_cache.NewPebbleCache(te, opts)
			require.NoError(t, err)
			err = pc.Start()
			require.NoError(t, err)

			quartile := numDigests / 4
			resourceKeys := make([]*rspb.ResourceName, 0)
			lastUsed := make(map[*rspb.ResourceName]time.Time, numDigests)
			for i := 0; i < numDigests; i++ {
				cacheType := rspb.CacheType_CAS
				if i%2 == 0 {
					cacheType = rspb.CacheType_AC
				}
				r, buf := testdigest.NewRandomResourceAndBuf(t, tc.digestSize, cacheType, "")
				err := pc.Set(ctx, r, buf)
				require.NoError(t, err)
				lastUsed[r] = clock.Now()
				resourceKeys = append(resourceKeys, r)
			}

			clock.Advance(5 * time.Minute)

			// Use the digests in the following way:
			// 1) first 3 quartiles
			// 2) first 2 quartiles
			// 3) first quartile
			// This sets us up so we add an additional quartile of data
			// and then expect data from the 3rd quartile (least recently used)
			// to be the most evicted.
			for i := 3; i > 0; i-- {
				log.Printf("Using data from 0:%d", quartile*i)
				for j := 0; j < quartile*i; j++ {
					r := resourceKeys[j]
					_, err = pc.Get(ctx, r)
					require.NoError(t, err)
					lastUsed[r] = clock.Now()
				}
				clock.Advance(5 * time.Minute)
			}

			// Write more data.
			for i := 0; i < quartile; i++ {
				cacheType := rspb.CacheType_CAS
				if i%2 == 0 {
					cacheType = rspb.CacheType_AC
				}
				r, buf := testdigest.NewRandomResourceAndBuf(t, tc.digestSize, cacheType, "")
				err := pc.Set(ctx, r, buf)
				require.NoError(t, err)
				lastUsed[r] = clock.Now()
				resourceKeys = append(resourceKeys, r)
			}

			pc.Stop()
			pc, err = pebble_cache.NewPebbleCache(te, opts)
			require.NoError(t, err)
			err = pc.Start()
			require.NoError(t, err)

			pc.TestingWaitForGC()

			perfectLRUEvictees := make(map[*rspb.ResourceName]struct{})
			sort.Slice(resourceKeys, func(i, j int) bool {
				return lastUsed[resourceKeys[i]].Before(lastUsed[resourceKeys[j]])
			})
			for _, r := range resourceKeys[:quartile] {
				perfectLRUEvictees[r] = struct{}{}
			}

			// We expect no more than x keys to have been evicted
			// We expect *most* of the keys evicted to be older
			evictedCount := 0
			perfectEvictionCount := 0
			evictedAgeTotal := time.Duration(0)

			keptCount := 0
			keptAgeTotal := time.Duration(0)

			now := clock.Now()
			for r, usedAt := range lastUsed {
				ok, err := pc.Contains(ctx, r)
				evicted := err != nil || !ok
				age := now.Sub(usedAt)
				if evicted {
					evictedCount++
					evictedAgeTotal += age
					if _, ok := perfectLRUEvictees[r]; ok {
						perfectEvictionCount++
					}
				} else {
					keptCount++
					keptAgeTotal += age
				}
			}

			avgEvictedAgeSeconds := evictedAgeTotal.Seconds() / float64(evictedCount)
			avgKeptAgeSeconds := keptAgeTotal.Seconds() / float64(keptCount)

			log.Printf("evictedCount: %d [%d perfect], keptCount: %d, quartile: %d", evictedCount, perfectEvictionCount, keptCount, quartile)
			log.Printf("evictedAgeTotal: %s, keptAgeTotal: %s", evictedAgeTotal, keptAgeTotal)
			log.Printf("avg evictedAge: %f, avg keptAge: %f", avgEvictedAgeSeconds, avgKeptAgeSeconds)

			// Check that mostly (80%) of evictions were perfect
			require.GreaterOrEqual(t, perfectEvictionCount, int(.80*float64(evictedCount)))
			// Check that total number of evictions was < quartile*2, so not too much
			// good stuff was evicted.
			require.LessOrEqual(t, evictedCount, quartile*2)
			// Check that the avg age of evicted items is older than avg age of kept items.
			require.Greater(t, avgEvictedAgeSeconds, avgKeptAgeSeconds)
		})
	}
}

func TestStartupScan(t *testing.T) {
	te := testenv.GetTestEnv(t)
	te.SetAuthenticator(testauth.NewTestAuthenticator(emptyUserMap))
	ctx := getAnonContext(t, te)
	maxSizeBytes := int64(1_000_000_000) // 1GB

	testCases := []struct {
		desc                   string
		averageChunkSizeBytes  int
		maxInlineFileSizeBytes int64
		digestSize             int64
	}{
		{
			desc:                  "chunking_on_multiple_chunks",
			averageChunkSizeBytes: 64 * 4,
			digestSize:            2 * 1024,
		},
		{
			desc:                   "chunking_off_inline",
			maxInlineFileSizeBytes: 1000,
			digestSize:             100,
		},
		{
			desc:                   "chunking_off_disk",
			maxInlineFileSizeBytes: 1000,
			digestSize:             2000,
		},
	}

	for _, tc := range testCases {
		t.Run(tc.desc, func(t *testing.T) {
			rootDir := testfs.MakeTempDir(t)
			options := &pebble_cache.Options{
				RootDirectory:          rootDir,
				MaxSizeBytes:           maxSizeBytes,
				AverageChunkSizeBytes:  tc.averageChunkSizeBytes,
				MaxInlineFileSizeBytes: tc.maxInlineFileSizeBytes,
			}
			pc, err := pebble_cache.NewPebbleCache(te, options)
			require.NoError(t, err)
			err = pc.Start()
			require.NoError(t, err)
			resources := make([]*rspb.ResourceName, 0)
			for i := 0; i < 1000; i++ {
				remoteInstanceName := fmt.Sprintf("remote-instance-%d", i)
				r, buf := testdigest.NewRandomResourceAndBuf(t, tc.digestSize, rspb.CacheType_AC, remoteInstanceName)
				err = pc.Set(ctx, r, buf)
				require.NoError(t, err)
				resources = append(resources, r)
			}
			log.Printf("Wrote %d digests", len(resources))

			pc.TestingWaitForGC()
			pc.Stop()

			pc2, err := pebble_cache.NewPebbleCache(te, options)
			require.NoError(t, err)

			err = pc2.Start()
			require.NoError(t, err)
			defer pc2.Stop()
			for _, r := range resources {
				rbuf, err := pc2.Get(ctx, r)
				require.NoError(t, err)

				// Compute a digest for the bytes returned.
				d2, err := digest.Compute(bytes.NewReader(rbuf), repb.DigestFunction_SHA256)
				require.NoError(t, err)
				require.Equal(t, r.GetDigest().GetHash(), d2.GetHash())
			}
		})
	}
}

type digestAndType struct {
	cacheType rspb.CacheType
	digest    *repb.Digest
}

func TestDeleteOrphans(t *testing.T) {
	flags.Set(t, "cache.pebble.scan_for_orphaned_files", true)
	flags.Set(t, "cache.pebble.scan_for_missing_files", true)
	flags.Set(t, "cache.pebble.orphan_delete_dry_run", false)
	te := testenv.GetTestEnv(t)
	te.SetAuthenticator(testauth.NewTestAuthenticator(emptyUserMap))
	ctx := getAnonContext(t, te)
	rootDir := testfs.MakeTempDir(t)
	maxSizeBytes := int64(1_000_000_000) // 1GB
	options := &pebble_cache.Options{RootDirectory: rootDir, MaxSizeBytes: maxSizeBytes}
	pc, err := pebble_cache.NewPebbleCache(te, options)
	if err != nil {
		t.Fatal(err)
	}
	pc.Start()
	for !pc.DoneScanning() {
		time.Sleep(10 * time.Millisecond)
	}
	digests := make(map[string]*digestAndType, 0)
	for i := 0; i < 1000; i++ {
		r, buf := testdigest.NewRandomResourceAndBuf(t, 10000, rspb.CacheType_CAS, "remoteInstanceName")
		err = pc.Set(ctx, r, buf)
		require.NoError(t, err)
		digests[r.GetDigest().GetHash()] = &digestAndType{rspb.CacheType_CAS, r.GetDigest()}
	}
	for i := 0; i < 1000; i++ {
		r, buf := testdigest.NewRandomResourceAndBuf(t, 10000, rspb.CacheType_AC, "remoteInstanceName")
		err = pc.Set(ctx, r, buf)
		require.NoError(t, err)
		digests[r.GetDigest().GetHash()] = &digestAndType{rspb.CacheType_AC, r.GetDigest()}
	}

	log.Printf("Wrote %d digests", len(digests))
	pc.TestingWaitForGC()
	pc.Stop()

	// Now open the pebble database directly and delete some entries.
	// When we next start up the pebble cache, we'll expect it to
	// delete the files for the records we manually deleted from the db.
	db, err := pebble.Open(rootDir, &pebble.Options{})
	require.NoError(t, err)
	deletedDigests := make(map[string]*digestAndType, 0)

	iter, err := db.NewIter(&pebble.IterOptions{
		LowerBound: keys.MinByte,
		UpperBound: keys.MaxByte,
	})
	require.NoError(t, err)
	iter.SeekLT(keys.MinByte)

	for iter.Next() {
		if randIntN(t, 2) == 0 {
			continue
		}
		if bytes.HasPrefix(iter.Key(), pebble_cache.SystemKeyPrefix) {
			continue
		}
		err := db.Delete(iter.Key(), &pebble.WriteOptions{Sync: false})
		require.NoError(t, err)

		fileMetadata := &sgpb.FileMetadata{}
		if err := proto.Unmarshal(iter.Value(), fileMetadata); err != nil {
			require.NoError(t, err)
		}
		require.NoError(t, err)
		fr := fileMetadata.GetFileRecord()
		ct := rspb.CacheType_CAS
		if fr.GetIsolation().GetCacheType() == rspb.CacheType_AC {
			ct = rspb.CacheType_AC
		}
		deletedDigests[fr.GetDigest().GetHash()] = &digestAndType{ct, fr.GetDigest()}
		delete(digests, fileMetadata.GetFileRecord().GetDigest().GetHash())
	}

	err = iter.Close()
	require.NoError(t, err)
	err = db.Close()
	require.NoError(t, err)

	pc2, err := pebble_cache.NewPebbleCache(te, options)
	require.NoError(t, err)
	pc2.Start()
	for !pc2.DoneScanning() {
		time.Sleep(10 * time.Millisecond)
	}

	// Check that all of the deleted digests are not in the cache.
	for _, dt := range deletedDigests {
		rn := digest.NewResourceName(dt.digest, "remoteInstanceName", dt.cacheType, repb.DigestFunction_SHA256).ToProto()
		_, err := pc2.Get(ctx, rn)
		require.True(t, status.IsNotFoundError(err), "digest %q should not be in the cache", dt.digest.GetHash())
	}

	// Check that the underlying files have been deleted.
	err = filepath.Walk(rootDir, func(path string, info fs.FileInfo, err error) error {
		if err != nil {
			return err
		}
		if !info.IsDir() {
			if _, ok := deletedDigests[info.Name()]; ok {
				t.Fatalf("%q file should have been deleted but was found on disk", filepath.Join(path, info.Name()))
			}
		}
		return nil
	})
	require.NoError(t, err)

	// Check that all of the non-deleted items are still fetchable.
	for _, dt := range digests {
		rn := digest.NewResourceName(dt.digest, "remoteInstanceName", dt.cacheType, repb.DigestFunction_SHA256).ToProto()
		_, err = pc2.Get(ctx, rn)
		require.NoError(t, err)
	}

	pc2.Stop()
}

func TestDeleteEmptyDirs(t *testing.T) {
	flags.Set(t, "cache.pebble.dir_deletion_delay", time.Nanosecond)
	te := testenv.GetTestEnv(t)
	te.SetAuthenticator(testauth.NewTestAuthenticator(emptyUserMap))
	ctx := getAnonContext(t, te)
	rootDir := testfs.MakeTempDir(t)
	maxSizeBytes := int64(1_000_000_000) // 1GB
	options := &pebble_cache.Options{
		RootDirectory:          rootDir,
		MaxSizeBytes:           maxSizeBytes,
		MaxInlineFileSizeBytes: 0,
	}
	pc, err := pebble_cache.NewPebbleCache(te, options)
	if err != nil {
		t.Fatal(err)
	}
	pc.Start()
	resources := make([]*rspb.ResourceName, 0)
	for i := 0; i < 1000; i++ {
		r, buf := testdigest.NewRandomResourceAndBuf(t, 10000, rspb.CacheType_CAS, "remoteInstanceName")
		err = pc.Set(ctx, r, buf)
		require.NoError(t, err)
		resources = append(resources, r)
	}
	for _, r := range resources {
		err = pc.Delete(ctx, r)
		require.NoError(t, err)
	}

	log.Printf("Wrote and deleted %d resources", len(resources))
	pc.TestingWaitForGC()
	pc.Stop()

	err = filepath.Walk(rootDir, func(path string, info fs.FileInfo, err error) error {
		if err != nil {
			return err
		}
		if info.IsDir() && regexp.MustCompile(`^([a-f0-9]{4})$`).MatchString(info.Name()) {
			t.Fatalf("Subdir %q should have been deleted", path)
		}
		return nil
	})
	require.NoError(t, err)
}

func TestUnspecifiedActiveKeyVersion_NewDatabase(t *testing.T) {
	te := testenv.GetTestEnv(t)
	te.SetAuthenticator(testauth.NewTestAuthenticator(emptyUserMap))
	ctx := getAnonContext(t, te)
	rootDir := testfs.MakeTempDir(t)
	maxSizeBytes := int64(1_000_000) // 1MB
	options := &pebble_cache.Options{RootDirectory: rootDir, MaxSizeBytes: maxSizeBytes}

	// Confirm that a newly-created pebble database with an unspecified key
	// version is written at the highest available key version.
	activeKeyVersion := int64(filestore.UnspecifiedKeyVersion)
	options.ActiveKeyVersion = &activeKeyVersion
	pc := openPebbleCache(ctx, t, te, options, []string{"remote-instance-name-1"})
	versionMetadata, err := pc.DatabaseVersionMetadata()
	require.NoError(t, err)
	require.Equal(t, int64(filestore.MaxKeyVersion)-1, versionMetadata.MinVersion)
	require.Equal(t, int64(filestore.MaxKeyVersion)-1, versionMetadata.MaxVersion)

	require.NoError(t, pc.Stop())
}

func TestUnspecifiedActiveKeyVersion_ExistingDatabase(t *testing.T) {
	te := testenv.GetTestEnv(t)
	te.SetAuthenticator(testauth.NewTestAuthenticator(emptyUserMap))
	ctx := getAnonContext(t, te)
	rootDir := testfs.MakeTempDir(t)
	maxSizeBytes := int64(1_000_000) // 1MB
	options := &pebble_cache.Options{RootDirectory: rootDir, MaxSizeBytes: maxSizeBytes}

	// Create a database with version 2 keys
	{
		activeKeyVersion := int64(filestore.Version2)
		options.ActiveKeyVersion = &activeKeyVersion
		pc := openPebbleCache(ctx, t, te, options, []string{"remote-instance-name-1"})
		versionMetadata, err := pc.DatabaseVersionMetadata()
		require.NoError(t, err)
		require.Equal(t, int64(filestore.Version2), versionMetadata.MinVersion)
		require.Equal(t, int64(filestore.Version2), versionMetadata.MaxVersion)

		require.NoError(t, pc.Stop())
	}

	// Re-open the database with an unspecified version and confirm it sets the
	// active version to version 2.
	{
		activeKeyVersion := int64(filestore.UnspecifiedKeyVersion)
		options.ActiveKeyVersion = &activeKeyVersion
		pc := openPebbleCache(ctx, t, te, options, []string{"remote-instance-name-2"})
		versionMetadata, err := pc.DatabaseVersionMetadata()
		require.NoError(t, err)
		require.Equal(t, int64(filestore.Version2), versionMetadata.MinVersion)
		require.Equal(t, int64(filestore.Version2), versionMetadata.MaxVersion)

		require.NoError(t, pc.Stop())
	}
}

func TestSpecifiedActiveKeyVersion_NewDatabase(t *testing.T) {
	te := testenv.GetTestEnv(t)
	te.SetAuthenticator(testauth.NewTestAuthenticator(emptyUserMap))
	ctx := getAnonContext(t, te)
	rootDir := testfs.MakeTempDir(t)
	maxSizeBytes := int64(1_000_000) // 1MB
	options := &pebble_cache.Options{RootDirectory: rootDir, MaxSizeBytes: maxSizeBytes}

	// Confirm that a newly-created pebble database with an specified key
	// version is written at that key version.
	activeKeyVersion := int64(filestore.Version2)
	options.ActiveKeyVersion = &activeKeyVersion
	pc := openPebbleCache(ctx, t, te, options, []string{"remote-instance-name-1"})
	versionMetadata, err := pc.DatabaseVersionMetadata()
	require.NoError(t, err)
	require.Equal(t, int64(filestore.Version2), versionMetadata.MinVersion)
	require.Equal(t, int64(filestore.Version2), versionMetadata.MaxVersion)

	require.NoError(t, pc.Stop())
}

func TestSpecifiedActiveKeyVersion_ExistingDatabase(t *testing.T) {
	te := testenv.GetTestEnv(t)
	te.SetAuthenticator(testauth.NewTestAuthenticator(emptyUserMap))
	ctx := getAnonContext(t, te)
	rootDir := testfs.MakeTempDir(t)
	maxSizeBytes := int64(1_000_000) // 1MB
	options := &pebble_cache.Options{RootDirectory: rootDir, MaxSizeBytes: maxSizeBytes}

	// Create a database with version 2 keys
	{
		activeKeyVersion := int64(filestore.Version2)
		options.ActiveKeyVersion = &activeKeyVersion
		pc := openPebbleCache(ctx, t, te, options, []string{"remote-instance-name-1"})
		versionMetadata, err := pc.DatabaseVersionMetadata()
		require.NoError(t, err)
		require.Equal(t, int64(filestore.Version2), versionMetadata.MinVersion)
		require.Equal(t, int64(filestore.Version2), versionMetadata.MaxVersion)

		require.NoError(t, pc.Stop())
	}

	// Re-open the database with version 3 as the active key version and
	// confirm the version metadata's max version is bumped to 3.
	{
		activeKeyVersion := int64(filestore.Version3)
		options.ActiveKeyVersion = &activeKeyVersion
		pc := openPebbleCache(ctx, t, te, options, []string{})
		versionMetadata, err := pc.DatabaseVersionMetadata()
		require.NoError(t, err)
		// The migrator may run, so the minimum version may be 2 or 3.
		require.GreaterOrEqual(t, int64(filestore.Version3), versionMetadata.MinVersion)
		require.LessOrEqual(t, int64(filestore.Version2), versionMetadata.MinVersion)
		require.Equal(t, int64(filestore.Version3), versionMetadata.MaxVersion)

		require.NoError(t, pc.Stop())
	}

	// Re-open the database with version 1 as the active key version and
	// confirm the version metadata is [1, 3].
	{
		activeKeyVersion := int64(filestore.Version1)
		options.ActiveKeyVersion = &activeKeyVersion
		pc := openPebbleCache(ctx, t, te, options, []string{})
		versionMetadata, err := pc.DatabaseVersionMetadata()
		require.NoError(t, err)
		require.Equal(t, int64(filestore.Version1), versionMetadata.MinVersion)
		require.Equal(t, int64(filestore.Version3), versionMetadata.MaxVersion)

		require.NoError(t, pc.Stop())
	}
}

func openPebbleCache(ctx context.Context, t *testing.T, te *testenv.TestEnv, opts *pebble_cache.Options, data []string) *pebble_cache.PebbleCache {
	pc, err := pebble_cache.NewPebbleCache(te, opts)
	require.NoError(t, err)
	pc.Start()
	for _, d := range data {
		r, buf := testdigest.NewRandomResourceAndBuf(t, 1000, rspb.CacheType_CAS, d)
		require.NoError(t, pc.Set(ctx, r, buf))
	}
	return pc
}

func TestMigrateVersions(t *testing.T) {
	te := testenv.GetTestEnv(t)
	te.SetAuthenticator(testauth.NewTestAuthenticator(emptyUserMap))
	ctx := getAnonContext(t, te)
	rootDir := testfs.MakeTempDir(t)
	maxSizeBytes := int64(1_000_000_000) // 1GB
	options := &pebble_cache.Options{RootDirectory: rootDir, MaxSizeBytes: maxSizeBytes}

	digests := make([]*repb.Digest, 0)
	{
		// Set the active key version to 0 and write some data at this
		// version.
		activeKeyVersion := int64(0)
		options.ActiveKeyVersion = &activeKeyVersion
		pc, err := pebble_cache.NewPebbleCache(te, options)
		if err != nil {
			t.Fatal(err)
		}
		pc.Start()
		for i := 0; i < 1000; i++ {
			remoteInstanceName := fmt.Sprintf("remote-instance-%d", i)
			r, buf := testdigest.NewRandomResourceAndBuf(t, 1000, rspb.CacheType_CAS, remoteInstanceName)
			err = pc.Set(ctx, r, buf)
			require.NoError(t, err)
			digests = append(digests, r.GetDigest())
		}
		log.Printf("Wrote %d digests", len(digests))
		pc.TestingWaitForGC()
		pc.Stop()
	}

	{
		// Now set the active key version to 1 (to trigger a migration)
		// and set the migration QPS low enough to ensure that
		// migrations are happening during our reads.
		flags.Set(t, "cache.pebble.migration_qps_limit", 1000)
		activeKeyVersion := int64(1)
		options.ActiveKeyVersion = &activeKeyVersion
		pc2, err := pebble_cache.NewPebbleCache(te, options)
		require.NoError(t, err)

		pc2.Start()
		defer pc2.Stop()
		startTime := time.Now()
		j := 0
		for {
			if time.Since(startTime) > 2*time.Second {
				break
			}

			i := j % len(digests)
			d := digests[i]
			j += 1

			remoteInstanceName := fmt.Sprintf("remote-instance-%d", i)
			resourceName := digest.NewResourceName(d, remoteInstanceName, rspb.CacheType_CAS, repb.DigestFunction_SHA256).ToProto()

			exists, err := pc2.Contains(ctx, resourceName)
			require.NoError(t, err)
			require.True(t, exists)

			rbuf, err := pc2.Get(ctx, resourceName)
			require.NoError(t, err)

			// Compute a digest for the bytes returned.
			d2, err := digest.Compute(bytes.NewReader(rbuf), repb.DigestFunction_SHA256)
			require.NoError(t, err)
			if d.GetHash() != d2.GetHash() {
				t.Fatalf("Returned digest %q did not match set value: %q", d2.GetHash(), d.GetHash())
			}
		}
	}
}

func generateKMSKey(t *testing.T, kmsDir string, id string) string {
	key := make([]byte, 32)
	_, err := rand.Read(key)
	require.NoError(t, err)
	err = os.WriteFile(filepath.Join(kmsDir, id), key, 0644)
	require.NoError(t, err)
	return "local-insecure-kms://" + id
}

func randIntN(t testing.TB, n int) int {
	i, err := rand.Int(rand.Reader, big.NewInt(int64(n)))
	require.NoError(t, err)
	return int(i.Int64())
}

func createKey(t *testing.T, env environment.Env, keyID, groupID, groupKeyURI string) (*tables.EncryptionKey, *tables.EncryptionKeyVersion) {
	kmsClient := env.GetKMS()

	masterKeyPart := make([]byte, 32)
	_, err := rand.Read(masterKeyPart)
	require.NoError(t, err)
	groupKeyPart := make([]byte, 32)
	_, err = rand.Read(groupKeyPart)
	require.NoError(t, err)

	masterAEAD, err := kmsClient.FetchMasterKey()
	require.NoError(t, err)
	encMasterKeyPart, err := masterAEAD.Encrypt(masterKeyPart, []byte(groupID))
	require.NoError(t, err)

	groupAEAD, err := kmsClient.FetchKey(groupKeyURI)
	require.NoError(t, err)
	encGroupKeyPart, err := groupAEAD.Encrypt(groupKeyPart, []byte(groupID))
	require.NoError(t, err)

	key := &tables.EncryptionKey{
		EncryptionKeyID: keyID,
		GroupID:         groupID,
	}
	keyVersion := &tables.EncryptionKeyVersion{
		EncryptionKeyID:    keyID,
		Version:            1,
		MasterEncryptedKey: encMasterKeyPart,
		GroupKeyURI:        groupKeyURI,
		GroupEncryptedKey:  encGroupKeyPart,
	}
	return key, keyVersion
}

func getCrypterEnv(t *testing.T) (*testenv.TestEnv, string) {
	kmsDir := testfs.MakeTempDir(t)
	masterKeyURI := generateKMSKey(t, kmsDir, "masterKey")

	flags.Set(t, "keystore.local_insecure_kms_directory", kmsDir)
	flags.Set(t, "keystore.master_key_uri", masterKeyURI)
	env := testenv.GetTestEnv(t)
	err := kms.Register(env)
	require.NoError(t, err)
	err = crypter_service.Register(env)
	require.NoError(t, err)
	return env, kmsDir
}

func TestEncryption(t *testing.T) {
	maxSizeBytes := int64(1_000_000_000) // 1GB
	testCases := []struct {
		desc                   string
		averageChunkSizeBytes  int
		maxInlineFileSizeBytes int64
		digestSize             int64
	}{
		{
			desc:                  "chunking_on_multiple_chunks",
			averageChunkSizeBytes: 64 * 4,
			digestSize:            2 * 1024,
		},
		{
			desc:                   "chunking_off_inline",
			maxInlineFileSizeBytes: 200,
			digestSize:             100,
		},
		{
			desc:                   "chunking_off_disk",
			maxInlineFileSizeBytes: 100,
			digestSize:             1000,
		},
	}

	withKey := []bool{false, true}

	for _, tc := range testCases {
		for _, isKeyAvailable := range withKey {
			desc := fmt.Sprintf("%s_is_key_available_%t", tc.desc, isKeyAvailable)
			t.Run(desc, func(t *testing.T) {
				te, kmsDir := getCrypterEnv(t)
				rootDir := testfs.MakeTempDir(t)

				userID := "US123"
				groupID := "GR123"
				groupKeyID := "EK123"
				user := testauth.User(userID, groupID)
				user.CacheEncryptionEnabled = true
				users := map[string]interfaces.UserInfo{userID: user}
				auther := testauth.NewTestAuthenticator(users)
				te.SetAuthenticator(auther)

				ctx, err := auther.WithAuthenticatedUser(context.Background(), userID)
				require.NoError(t, err)

				if isKeyAvailable {
					group1KeyURI := generateKMSKey(t, kmsDir, "group1Key")
					key, keyVersion := createKey(t, te, groupKeyID, groupID, group1KeyURI)
					err = te.GetDBHandle().NewQuery(ctx, "create_key").Create(key)
					require.NoError(t, err)
					err = te.GetDBHandle().NewQuery(ctx, "create_key_version").Create(keyVersion)
					require.NoError(t, err)
				}

				opts := &pebble_cache.Options{
					RootDirectory: rootDir,
					Partitions: []disk.Partition{{
						ID: pebble_cache.DefaultPartitionID, MaxSizeBytes: maxSizeBytes,
					}},
				}
				pc, err := pebble_cache.NewPebbleCache(te, opts)
				require.NoError(t, err)
				err = pc.Start()
				require.NoError(t, err)

				rn, buf := testdigest.RandomCASResourceBuf(t, tc.digestSize)
				err = pc.Set(ctx, rn, buf)
				if !isKeyAvailable {
					require.ErrorContains(t, err, "no key available")
				} else {
					readBuf, err := pc.Get(ctx, rn)
					require.NoError(t, err)
					require.Equal(t, buf, readBuf)
				}

				err = pc.Stop()
				require.NoError(t, err)
			})
		}
	}
}

func TestReadEncryptedWrongDigestSize(t *testing.T) {
	maxSizeBytes := int64(1_000_000_000) // 1GB
	te, kmsDir := getCrypterEnv(t)
	rootDir := testfs.MakeTempDir(t)

	userID := "US123"
	groupID := "GR123"
	groupKeyID := "EK123"
	user := testauth.User(userID, groupID)
	user.CacheEncryptionEnabled = true
	users := map[string]interfaces.UserInfo{userID: user}
	auther := testauth.NewTestAuthenticator(users)
	te.SetAuthenticator(auther)

	ctx, err := auther.WithAuthenticatedUser(context.Background(), userID)
	require.NoError(t, err)

	group1KeyURI := generateKMSKey(t, kmsDir, "group1Key")
	key, keyVersion := createKey(t, te, groupKeyID, groupID, group1KeyURI)
	err = te.GetDBHandle().NewQuery(ctx, "create_key").Create(key)
	require.NoError(t, err)
	err = te.GetDBHandle().NewQuery(ctx, "create_key_version").Create(keyVersion)
	require.NoError(t, err)

	opts := &pebble_cache.Options{
		RootDirectory: rootDir,
		Partitions: []disk.Partition{{
			ID: pebble_cache.DefaultPartitionID, MaxSizeBytes: maxSizeBytes,
		}},
	}
	pc, err := pebble_cache.NewPebbleCache(te, opts)
	require.NoError(t, err)
	err = pc.Start()
	require.NoError(t, err)

	rn, buf := testdigest.RandomCASResourceBuf(t, 100)
	err = pc.Set(ctx, rn, buf)
	require.NoError(t, err)

	// Pass a different digest size to Get. It should not affect Get.
	rn.Digest.SizeBytes = 1
	readBuf, err := pc.Get(ctx, rn)
	require.NoError(t, err)
	require.Equal(t, buf, readBuf)

	err = pc.Stop()
	require.NoError(t, err)
}

// The same digest encrypted/unencrypted should be able to co-exist in the
// cache.
func TestEncryptedUnencryptedSameDigest(t *testing.T) {
	activeKeyVersion := int64(3)

	testCases := []struct {
		desc                   string
		averageChunkSizeBytes  int
		maxInlineFileSizeBytes int64
		digestSize             int64
	}{
		{
			desc:                  "chunking_on_multiple_chunks",
			averageChunkSizeBytes: 64 * 4,
			digestSize:            2 * 1024,
		},
		{
			desc:                   "chunking_off_inline",
			maxInlineFileSizeBytes: 200,
			digestSize:             100,
		},
		{
			desc:                   "chunking_off_disk",
			maxInlineFileSizeBytes: 100,
			digestSize:             1000,
		},
	}

	for _, tc := range testCases {
		t.Run(tc.desc, func(t *testing.T) {
			te, kmsDir := getCrypterEnv(t)

			userID := "US123"
			groupID := "GR123"
			user := testauth.User(userID, groupID)
			user.CacheEncryptionEnabled = true
			users := map[string]interfaces.UserInfo{userID: user}
			auther := testauth.NewTestAuthenticator(users)
			te.SetAuthenticator(auther)

			rootDir := testfs.MakeTempDir(t)
			maxSizeBytes := int64(1_000_000_000) // 1GB
			ctx := context.Background()

			groupKeyID := "EK456"
			group1KeyURI := generateKMSKey(t, kmsDir, "group1Key")
			key, keyVersion := createKey(t, te, groupKeyID, groupID, group1KeyURI)
			err := te.GetDBHandle().NewQuery(ctx, "create_key").Create(key)
			require.NoError(t, err)
			err = te.GetDBHandle().NewQuery(ctx, "create_key_version").Create(keyVersion)
			require.NoError(t, err)

			opts := &pebble_cache.Options{
				RootDirectory: rootDir,
				Partitions: []disk.Partition{{
					ID: pebble_cache.DefaultPartitionID, MaxSizeBytes: maxSizeBytes,
				}},
				MaxInlineFileSizeBytes: tc.maxInlineFileSizeBytes,
				AverageChunkSizeBytes:  tc.averageChunkSizeBytes,
				ActiveKeyVersion:       &activeKeyVersion,
			}
			pc, err := pebble_cache.NewPebbleCache(te, opts)
			require.NoError(t, err)
			err = pc.Start()
			require.NoError(t, err)

			userCtx, err := auther.WithAuthenticatedUser(context.Background(), userID)
			require.NoError(t, err)
			anonCtx := getAnonContext(t, te)

			rn, buf := testdigest.RandomCASResourceBuf(t, tc.digestSize)
			err = pc.Set(anonCtx, rn, buf)
			require.NoError(t, err)
			err = pc.Set(userCtx, rn, buf)
			require.NoError(t, err)

			readBuf, err := pc.Get(userCtx, rn)
			require.NoError(t, err)
			if !bytes.Equal(buf, readBuf) {
				require.FailNow(t, "original text and decrypted text didn't match")
			}

			readBuf, err = pc.Get(anonCtx, rn)
			require.NoError(t, err)
			if !bytes.Equal(buf, readBuf) {
				require.FailNow(t, "original text and read text didn't match")
			}
			err = pc.Stop()
			require.NoError(t, err)

		})
	}
}

func TestEncryptionAndCompression(t *testing.T) {
	maxInlineFileSizeBytes := int64(1024)
	averageChunkSizeBytes := 64 * 4

	te, kmsDir := getCrypterEnv(t)

	userID := "US123"
	groupID := "GR123"
	groupKeyID := "EK123"
	user := testauth.User(userID, groupID)
	user.CacheEncryptionEnabled = true
	users := map[string]interfaces.UserInfo{userID: user}
	auther := testauth.NewTestAuthenticator(users)
	te.SetAuthenticator(auther)

	ctx, err := auther.WithAuthenticatedUser(context.Background(), userID)
	require.NoError(t, err)

	group1KeyURI := generateKMSKey(t, kmsDir, "group1Key")
	key, keyVersion := createKey(t, te, groupKeyID, groupID, group1KeyURI)
	err = te.GetDBHandle().NewQuery(ctx, "create_key").Create(key)
	require.NoError(t, err)
	err = te.GetDBHandle().NewQuery(ctx, "create_key_version").Create(keyVersion)
	require.NoError(t, err)

	testParams := []struct {
		desc                  string
		blobSize              int64
		averageChunkSizeBytes int
	}{
		{
			desc:     "disk_multiple_compression_chunk",
			blobSize: pebble_cache.CompressorBufSizeBytes + 1,
		},
		{
			desc:     "inline",
			blobSize: maxInlineFileSizeBytes - 100,
		},
		{
			desc:                  "chunking_on_multiple_cdc_chunks",
			blobSize:              pebble_cache.CompressorBufSizeBytes + 1,
			averageChunkSizeBytes: averageChunkSizeBytes,
		},
		{
			desc:                  "chunking_on_multiple_cdc_chunks_single_compression_chunk",
			blobSize:              pebble_cache.CompressorBufSizeBytes - 1,
			averageChunkSizeBytes: averageChunkSizeBytes,
		},
	}

	testCases := []struct {
		name              string
		isWriteCompressed bool
		isReadCompressed  bool
		testOffset        bool
	}{
		{
			name:              "write_compressed_read_compressed",
			isWriteCompressed: true,
			isReadCompressed:  true,
		},
		{
			name:              "write_compressed_read_decompressed",
			isWriteCompressed: true,
			isReadCompressed:  false,
		},
		{
			name:              "write_compressed_read_decompressed_offset",
			isWriteCompressed: true,
			isReadCompressed:  false,
		},
		{
			name:              "write_uncompressed_read_compressed",
			isWriteCompressed: false,
			isReadCompressed:  true,
		},
		{
			name:              "write_uncompressed_read_decompressed",
			isWriteCompressed: false,
			isReadCompressed:  false,
		},
		{
			name:              "write_uncompressed_read_decompressed_offset",
			isWriteCompressed: false,
			isReadCompressed:  false,
		},
	}

	for _, tp := range testParams {
		rootDir := testfs.MakeTempDir(t)
		maxSizeBytes := int64(1_000_000_000) // 1GB
		opts := &pebble_cache.Options{
			RootDirectory: rootDir,
			Partitions: []disk.Partition{{
				ID: pebble_cache.DefaultPartitionID, MaxSizeBytes: maxSizeBytes,
			}},
		}
		pc, err := pebble_cache.NewPebbleCache(te, opts)
		require.NoError(t, err)
		err = pc.Start()
		require.NoError(t, err)

		// Make blob big enough to require multiple chunks to compress
		decompressedRN, blob := testdigest.RandomCompressibleCASResourceBuf(t, tp.blobSize, "" /*instanceName*/)
		compressedBuf := compression.CompressZstd(nil, blob)

		compressedRN := proto.Clone(decompressedRN).(*rspb.ResourceName)
		compressedRN.Compressor = repb.Compressor_ZSTD

		for _, tc := range testCases {
			desc := fmt.Sprintf("%s_%s", tc.name, tp.desc)
			t.Run(desc, func(t *testing.T) {
				var dataToWrite []byte
				var rnToWrite, rnToRead *rspb.ResourceName
				if tc.isWriteCompressed {
					dataToWrite = compressedBuf
					rnToWrite = compressedRN
				} else {
					dataToWrite = blob
					rnToWrite = decompressedRN
				}
				if tc.isReadCompressed {
					rnToRead = compressedRN
				} else {
					rnToRead = decompressedRN
				}
				writeResource(t, ctx, pc, rnToWrite, dataToWrite)

				// Read data
				readOffset := int64(0)
				readLimit := int64(0)
				if tc.testOffset {
					readOffset = int64(tp.blobSize) - 30
					readLimit = 20
				}
				data := readResource(t, ctx, pc, rnToRead, readOffset, readLimit)
				if tc.isReadCompressed {
					data, err = compression.DecompressZstd(nil, data)
					require.NoError(t, err)
				}
				expectedReadData := blob
				if tc.testOffset {
					expectedReadData = blob[readOffset : readOffset+readLimit]
				}
				require.Equal(t, expectedReadData, data)
			})
		}

		err = pc.Stop()
		require.NoError(t, err)
	}
}

func benchmarkGetMulti(b *testing.B, pc *pebble_cache.PebbleCache, ctx context.Context, digestSizeBytes int64) {
	digestKeys := make([]*rspb.ResourceName, 0, 100000)
	for i := 0; i < 100; i++ {
		r, buf := testdigest.NewRandomResourceAndBuf(b, digestSizeBytes, rspb.CacheType_CAS, "" /*instanceName*/)
		digestKeys = append(digestKeys, r)
		if err := pc.Set(ctx, r, buf); err != nil {
			b.Fatalf("Error setting %q in cache: %s", r.GetDigest().GetHash(), err.Error())
		}
	}

	randomDigests := func(n int) []*rspb.ResourceName {
		r := make([]*rspb.ResourceName, 0, n)
		offset := randIntN(b, len(digestKeys))
		for i := 0; i < n; i++ {
			r = append(r, digestKeys[(i+offset)%len(digestKeys)])
		}
		return r
	}

	b.ReportAllocs()
	b.StopTimer()
	for n := 0; n < b.N; n++ {
		keys := randomDigests(100)

		b.StartTimer()
		m, err := pc.GetMulti(ctx, keys)
		if err != nil {
			b.Fatal(err)
		}
		b.StopTimer()
		if len(m) != len(keys) {
			b.Fatalf("Response was incomplete, asked for %d, got %d", len(keys), len(m))
		}
	}
}

func BenchmarkGetMulti(b *testing.B) {
	*log.LogLevel = "error"
	*log.IncludeShortFileName = true
	log.Configure()

	te := testenv.GetTestEnv(b)
	te.SetAuthenticator(testauth.NewTestAuthenticator(emptyUserMap))
	ctx := getAnonContext(b, te)

	maxSizeBytes := int64(100_000_000)
	rootDir := testfs.MakeTempDir(b)
	pc, err := pebble_cache.NewPebbleCache(te, &pebble_cache.Options{RootDirectory: rootDir, MaxSizeBytes: maxSizeBytes})
	if err != nil {
		b.Fatal(err)
	}
	pc.Start()
	defer pc.Stop()

	sizes := []int64{1024, 1024 * 1024, 10 * 1024 * 1024}
	for _, size := range sizes {
		name := fmt.Sprintf("size=%s", units.BytesSize(float64(size)))
		b.Run(name, func(b *testing.B) {
			benchmarkGetMulti(b, pc, ctx, size)
		})
	}
}

func benchmarkFindMissing(b *testing.B, pc *pebble_cache.PebbleCache, ctx context.Context, digestSizeBytes int64) {
	digestKeys := make([]*rspb.ResourceName, 0, 100000)
	for i := 0; i < 100; i++ {
		r, buf := testdigest.RandomCASResourceBuf(b, digestSizeBytes)
		digestKeys = append(digestKeys, r)
		if err := pc.Set(ctx, r, buf); err != nil {
			b.Fatalf("Error setting %q in cache: %s", r.GetDigest().GetHash(), err.Error())
		}
	}

	randomDigests := func(n int) []*rspb.ResourceName {
		r := make([]*rspb.ResourceName, 0, n)
		offset := randIntN(b, len(digestKeys))
		for i := 0; i < n; i++ {
			r = append(r, digestKeys[(i+offset)%len(digestKeys)])
		}
		return r
	}

	b.ReportAllocs()
	b.StopTimer()
	for n := 0; n < b.N; n++ {
		keys := randomDigests(100)

		b.StartTimer()
		missing, err := pc.FindMissing(ctx, keys)
		if err != nil {
			b.Fatal(err)
		}
		b.StopTimer()
		if len(missing) != 0 {
			b.Fatalf("Missing: %+v, but all digests should be present", missing)
		}
	}
}

func BenchmarkFindMissing(b *testing.B) {
	*log.LogLevel = "error"
	*log.IncludeShortFileName = true
	log.Configure()
	te := testenv.GetTestEnv(b)
	te.SetAuthenticator(testauth.NewTestAuthenticator(emptyUserMap))
	ctx := getAnonContext(b, te)

	maxSizeBytes := int64(100_000_000)
	rootDir := testfs.MakeTempDir(b)
	pc, err := pebble_cache.NewPebbleCache(te, &pebble_cache.Options{RootDirectory: rootDir, MaxSizeBytes: maxSizeBytes})
	if err != nil {
		b.Fatal(err)
	}
	pc.Start()
	defer pc.Stop()

	sizes := []int64{1024, 1024 * 1024, 10 * 1024 * 1024}
	for _, size := range sizes {
		name := fmt.Sprintf("size=%s", units.BytesSize(float64(size)))
		b.Run(name, func(b *testing.B) {
			benchmarkFindMissing(b, pc, ctx, size)
		})
	}

}

func benchmarkContains1(b *testing.B, pc *pebble_cache.PebbleCache, ctx context.Context, digestSizeBytes int64) {
	digestKeys := make([]*rspb.ResourceName, 0, 100000)
	for i := 0; i < 100; i++ {
		r, buf := testdigest.RandomCASResourceBuf(b, digestSizeBytes)
		digestKeys = append(digestKeys, r)
		if err := pc.Set(ctx, r, buf); err != nil {
			b.Fatalf("Error setting %q in cache: %s", r.GetDigest().GetHash(), err.Error())
		}
	}

	b.ReportAllocs()
	b.StopTimer()
	for n := 0; n < b.N; n++ {
		d := digestKeys[randIntN(b, len(digestKeys))]
		b.StartTimer()
		found, err := pc.Contains(ctx, d)
		b.StopTimer()
		if err != nil {
			b.Fatal(err)
		}
		if !found {
			b.Fatalf("All digests should be present")
		}
	}
}

func BenchmarkContains1(b *testing.B) {
	*log.LogLevel = "error"
	*log.IncludeShortFileName = true
	log.Configure()
	te := testenv.GetTestEnv(b)
	te.SetAuthenticator(testauth.NewTestAuthenticator(emptyUserMap))
	ctx := getAnonContext(b, te)

	maxSizeBytes := int64(100_000_000)
	rootDir := testfs.MakeTempDir(b)
	pc, err := pebble_cache.NewPebbleCache(te, &pebble_cache.Options{RootDirectory: rootDir, MaxSizeBytes: maxSizeBytes})
	if err != nil {
		b.Fatal(err)
	}
	pc.Start()
	defer pc.Stop()

	sizes := []int64{1024, 1024 * 1024, 10 * 1024 * 1024}
	for _, size := range sizes {
		name := fmt.Sprintf("size=%s", units.BytesSize(float64(size)))
		b.Run(name, func(b *testing.B) {
			benchmarkContains1(b, pc, ctx, size)
		})
	}
}

func benchmarkSet(b *testing.B, pc *pebble_cache.PebbleCache, ctx context.Context, digestSizeBytes int64) {
	b.ReportAllocs()
	b.StopTimer()
	for n := 0; n < b.N; n++ {
		r, buf := testdigest.RandomCASResourceBuf(b, digestSizeBytes)
		b.StartTimer()
		err := pc.Set(ctx, r, buf)
		b.StopTimer()
		if err != nil {
			b.Fatalf("Error setting %q in cache: %s", r.GetDigest().GetHash(), err.Error())
		}
	}
}

func BenchmarkSet(b *testing.B) {
	*log.LogLevel = "error"
	*log.IncludeShortFileName = true
	log.Configure()

	te := testenv.GetTestEnv(b)
	te.SetAuthenticator(testauth.NewTestAuthenticator(emptyUserMap))
	ctx := getAnonContext(b, te)

	maxSizeBytes := int64(100_000_000)
	rootDir := testfs.MakeTempDir(b)
	pc, err := pebble_cache.NewPebbleCache(te, &pebble_cache.Options{RootDirectory: rootDir, MaxSizeBytes: maxSizeBytes})
	if err != nil {
		b.Fatal(err)
	}
	pc.Start()
	defer pc.Stop()

	sizes := []int64{1024, 1024 * 1024, 10 * 1024 * 1024}
	for _, size := range sizes {
		name := fmt.Sprintf("size=%s", units.BytesSize(float64(size)))
		b.Run(name, func(b *testing.B) {
			benchmarkSet(b, pc, ctx, size)
		})
	}
}

func TestSupportsEncryption(t *testing.T) {
	te := testenv.GetTestEnv(t)
	apiKey1 := "AK2222"
	group1 := "GR7890"
	apiKey2 := "AK3333"
	group2 := "GR1111"
	testUsers := testauth.TestUsers(apiKey1, group1, apiKey2, group2)
	te.SetAuthenticator(testauth.NewTestAuthenticator(testUsers))

	maxSizeBytes := int64(1_000_000_000) // 1GB
	rootDir := testfs.MakeTempDir(t)
	group1PartitionID := "user1part"
	group2PartitionID := "user2part"
	opts := &pebble_cache.Options{
		RootDirectory:          rootDir,
		MaxSizeBytes:           maxSizeBytes,
		MaxInlineFileSizeBytes: 100,
		Partitions: []disk.Partition{
			{
				ID:           pebble_cache.DefaultPartitionID,
				MaxSizeBytes: maxSizeBytes,
			},
			{
				ID:           group1PartitionID,
				MaxSizeBytes: maxSizeBytes,
			},
			{
				ID:                  group2PartitionID,
				MaxSizeBytes:        maxSizeBytes,
				EncryptionSupported: true,
			},
		},
		PartitionMappings: []disk.PartitionMapping{
			{
				GroupID:     group1,
				PartitionID: group1PartitionID,
			},
			{
				GroupID:     group2,
				PartitionID: group2PartitionID,
			},
		},
	}

	pc, err := pebble_cache.NewPebbleCache(te, opts)
	require.NoError(t, err)
	err = pc.Start()
	require.NoError(t, err)

	// Anon write should go to the default partition which doesn't support
	// encryption.
	ctx := getAnonContext(t, te)
	require.False(t, pc.SupportsEncryption(ctx))

	// First group is mapped to a partition that does not have encryption
	// support.
	ctx = te.GetAuthenticator().AuthContextFromAPIKey(context.Background(), apiKey1)
	require.False(t, pc.SupportsEncryption(ctx))

	// Second user should be able to use encryption.
	ctx = te.GetAuthenticator().AuthContextFromAPIKey(context.Background(), apiKey2)
	require.True(t, pc.SupportsEncryption(ctx))
}

func TestSampling(t *testing.T) {
	activeKeyVersion := int64(4)

	te, kmsDir := getCrypterEnv(t)

	userID := "US123"
	groupID := "GR123"
	groupKeyID := "EK123"
	user := testauth.User(userID, groupID)
	user.CacheEncryptionEnabled = true
	users := map[string]interfaces.UserInfo{userID: user}
	auther := testauth.NewTestAuthenticator(users)
	te.SetAuthenticator(auther)

	ctx, err := auther.WithAuthenticatedUser(context.Background(), userID)
	require.NoError(t, err)

	group1KeyURI := generateKMSKey(t, kmsDir, "group1Key")
	key, keyVersion := createKey(t, te, groupKeyID, groupID, group1KeyURI)
	err = te.GetDBHandle().NewQuery(ctx, "create_key").Create(key)
	require.NoError(t, err)
	err = te.GetDBHandle().NewQuery(ctx, "create_key_version").Create(keyVersion)
	require.NoError(t, err)

	testCases := []struct {
		desc                  string
		averageChunkSizeBytes int
	}{
		{
			desc:                  "chunking_on",
			averageChunkSizeBytes: 64 * 4,
		},
		{
			desc:                  "chunking_off",
			averageChunkSizeBytes: 0,
		},
	}

	for _, tc := range testCases {
		t.Run(tc.desc, func(t *testing.T) {
			rootDir := testfs.MakeTempDir(t)
			minEvictionAge := 1 * time.Hour
			samplesPerBatch := 50
			clock := clockwork.NewFakeClock()

			opts := &pebble_cache.Options{
				RootDirectory: rootDir,
				Partitions: []disk.Partition{{
					ID: pebble_cache.DefaultPartitionID,
					// Force all entries to be evicted as soon as they pass the minimum
					// eviction age.
					MaxSizeBytes: 2,
				}},
				MinEvictionAge:        &minEvictionAge,
				AverageChunkSizeBytes: tc.averageChunkSizeBytes,
				Clock:                 clock,
				ActiveKeyVersion:      &activeKeyVersion,
				SamplesPerBatch:       &samplesPerBatch,
			}
			pc, err := pebble_cache.NewPebbleCache(te, opts)
			require.NoError(t, err)
			err = pc.Start()
			require.NoError(t, err)

			rn, buf := testdigest.RandomCASResourceBuf(t, 100)
			anonCtx := getAnonContext(t, te)
			err = pc.Set(anonCtx, rn, buf)
			require.NoError(t, err)

			// Advance time (to force newer atime) and write the same digest
			// encrypted. The encrypted key should have the same digest prefix as the
			// unencrypted key and come before the unencrypted key in lexicographical f
			// order.
			clock.Advance(5 * time.Minute)
			err = pc.Set(ctx, rn, buf)
			require.NoError(t, err)

			// Write some random digests as well.
			var randomResources []*rspb.ResourceName
			for i := 0; i < 10; i++ {
				rn, buf := testdigest.RandomCASResourceBuf(t, 100)
				anonCtx := getAnonContext(t, te)
				err = pc.Set(anonCtx, rn, buf)
				require.NoError(t, err)
				randomResources = append(randomResources, rn)
			}

			// Now advance the clock past the min eviction age to allow eviction to
			// kick in. The unencrypted test digest should be evicted.
			clock.Advance(minEvictionAge - 1*time.Minute)

			for i := 0; ; i++ {
				if exists, err := pc.Contains(anonCtx, rn); err == nil && !exists {
					log.Infof("i = %d: unencrypted test digest is evicted", i)
					break
				}
				time.Sleep(100 * time.Millisecond)
			}

			// The unencrypted key should no longer exist.
			unencryptedExists, err := pc.Contains(anonCtx, rn)
			require.NoError(t, err)
			require.False(t, unencryptedExists)

			// The encrypted key should still exist.
			encryptedExists, err := pc.Contains(ctx, rn)
			require.NoError(t, err)
			require.True(t, encryptedExists)

			// The other random digests should also exist.
			for _, rr := range randomResources {
				exists, err := pc.Contains(anonCtx, rr)
				require.NoError(t, err)
				require.True(t, exists)
			}

			err = pc.Stop()
			require.NoError(t, err)
		})
	}
}

func TestRatchetDB(t *testing.T) {
	flags.Set(t, "cache.pebble.enable_auto_ratchet", true)
	rootDir := testfs.MakeTempDir(t)

	// Init DB with default format
	dbV1, err := pebble.Open(rootDir, &pebble.Options{})
	require.NoError(t, err)
	require.Equal(t, pebble.FormatMostCompatible, dbV1.FormatMajorVersion(), "expected new dbV1 to be at most compatible format")
	err = dbV1.Set([]byte("key"), []byte("value"), &pebble.WriteOptions{Sync: true})
	require.NoError(t, err)
	err = dbV1.Close()
	require.NoError(t, err)

	// Create pebble_cache to upgrade the DB
	te := testenv.GetTestEnv(t)
	maxSizeBytes := int64(1_000_000_000) // 1GB
	pc, err := pebble_cache.NewPebbleCache(te, &pebble_cache.Options{RootDirectory: rootDir, MaxSizeBytes: maxSizeBytes})
	require.NoError(t, err)
	err = pc.Start()
	require.NoError(t, err)
	err = pc.Stop()
	require.NoError(t, err)
	desc, err := pebble.Peek(rootDir, vfs.Default)
	require.NoError(t, err)
	require.Equal(t, pebble.FormatNewest, desc.FormatMajorVersion, "db should be ratcheted to the newest format")
}

func TestGCSBlobStorage(t *testing.T) {
	te := testenv.GetTestEnv(t)
	te.SetAuthenticator(testauth.NewTestAuthenticator(emptyUserMap))
	clock := clockwork.NewFakeClock()
	ctx := getAnonContext(t, te)

	var minGCSFileSize int64 = 1
	var gcsTTLDays int64 = 1

	mockGCS := mockgcs.New(clock)
	mockGCS.SetBucketCustomTimeTTL(ctx, gcsTTLDays)
	fileStorer := filestore.New(filestore.WithGCSBlobstore(mockGCS, "app-name"))
	options := &pebble_cache.Options{
		RootDirectory:          testfs.MakeTempDir(t),
		MaxSizeBytes:           int64(1_000_000), // 1MB
		Clock:                  clock,
		FileStorer:             fileStorer,
		MaxInlineFileSizeBytes: 1,
		MinGCSFileSizeBytes:    &minGCSFileSize,
		GCSTTLDays:             &gcsTTLDays,
	}
	pc, err := pebble_cache.NewPebbleCache(te, options)
	if err != nil {
		t.Fatal(err)
	}

	require.NoError(t, pc.Start())
	defer pc.Stop()

	sampleData := make(map[*rspb.ResourceName][]byte)
	for i := 0; i < 10; i++ {
		rn, buf := testdigest.RandomCASResourceBuf(t, 100)
		sampleData[rn] = buf

		rn, buf = testdigest.RandomACResourceBuf(t, 100)
		sampleData[rn] = buf
	}

	// Write some data.
	var written []*rspb.ResourceName
	for rn, buf := range sampleData {
		require.NoError(t, pc.Set(ctx, rn, buf))
		written = append(written, rn)
	}

	// Advance the clock half of the TTL
	clock.Advance(12 * time.Hour)

	// Ensure everything is found
	for _, rn := range written {
		exists, err := pc.Contains(ctx, rn)
		require.NoError(t, err)
		assert.True(t, exists)
	}

	// Even 1 hour before ttl
	clock.Advance(11 * time.Hour)
	for _, rn := range written {
		exists, err := pc.Contains(ctx, rn)
		require.NoError(t, err)
		assert.True(t, exists, rn)
	}

	// But not after the TTL has passed.
	clock.Advance(2 * time.Hour)
	for _, rn := range written {
		exists, err := pc.Contains(ctx, rn)
		require.NoError(t, err)
		assert.False(t, exists, rn)
	}
}

func TestGCSBlobStorageOverwriteObjects(t *testing.T) {
	te := testenv.GetTestEnv(t)
	te.SetAuthenticator(testauth.NewTestAuthenticator(emptyUserMap))
	clock := clockwork.NewFakeClock()
	ctx := getAnonContext(t, te)

	var minGCSFileSize int64 = 1
	var gcsTTLDays int64 = 1

	mockGCS := mockgcs.New(clock)
	mockGCS.SetBucketCustomTimeTTL(ctx, gcsTTLDays)
	fileStorer := filestore.New(filestore.WithGCSBlobstore(mockGCS, "app-name"), filestore.WithClock(clock))
	options := &pebble_cache.Options{
		RootDirectory:          testfs.MakeTempDir(t),
		MaxSizeBytes:           int64(1_000_000), // 1MB
		Clock:                  clock,
		FileStorer:             fileStorer,
		MaxInlineFileSizeBytes: 1,
		MinGCSFileSizeBytes:    &minGCSFileSize,
		GCSTTLDays:             &gcsTTLDays,
	}
	pc, err := pebble_cache.NewPebbleCache(te, options)
	if err != nil {
		t.Fatal(err)
	}

	require.NoError(t, pc.Start())
	defer pc.Stop()

	sampleData := make(map[*rspb.ResourceName][]byte)
	for i := 0; i < 10; i++ {
		rn, buf := testdigest.RandomCASResourceBuf(t, 100)
		sampleData[rn] = buf

		rn, buf = testdigest.RandomACResourceBuf(t, 100)
		sampleData[rn] = buf
	}

	// Write some sample data
	var written []*rspb.ResourceName
	for rn, buf := range sampleData {
		require.NoError(t, pc.Set(ctx, rn, buf))
		written = append(written, rn)
	}

	// Advance the clock half of the TTL
	clock.Advance(12 * time.Hour)

	// Rewrite all the objects, under the same name.
	// This should have the effect of resetting the TTL.
	for rn, buf := range sampleData {
		require.NoError(t, pc.Set(ctx, rn, buf))
	}

	// Bump the clock past the initial TTL and ensure
	// that everything is still readable (since it was
	// rewritten).
	clock.Advance(14 * time.Hour)
	for _, rn := range written {
		_, err := pc.Get(ctx, rn)
		assert.NoError(t, err, rn)
	}
}

<<<<<<< HEAD
func pointer[T any](value T) *T {
	return &value
}

func dirSizeFiles(path string) (int64, error) {
	var size int64
	err := filepath.WalkDir(path, func(_ string, entry fs.DirEntry, err error) error {
		if err != nil {
			return err
		}
		if entry.IsDir() {
			return nil
		}
		info, err := entry.Info()
		if err != nil {
			return err
		}
		size += info.Size()
		return nil
	})
	return size, err
}

func TestCacheStaysBelowConfiguredSize(t *testing.T) {
	te := testenv.GetTestEnv(t)
	te.SetAuthenticator(testauth.NewTestAuthenticator(emptyUserMap))
	ctx := getAnonContext(t, te)

	clock := clockwork.NewRealClock()
	mockGCS := mockgcs.New(clock)
	mockGCS.SetBucketCustomTimeTTL(ctx, 1)
	fileStorer := filestore.New(filestore.WithGCSBlobstore(mockGCS, "test-app"))

	testCases := []struct {
		desc string
		opts *pebble_cache.Options
	}{
		{
			desc: "defaults",
			opts: &pebble_cache.Options{
				RootDirectory:               testfs.MakeTempDir(t),
				MaxSizeBytes:                int64(100_000),
				MinEvictionAge:              pointer(time.Duration(0)),
				AtimeUpdateThreshold:        pointer(time.Duration(0)),
				AtimeBufferSize:             pointer(0),
				MinBytesAutoZstdCompression: math.MaxInt64, // don't compress anything.
			},
		},
		{
			desc: "no_inlining",
			opts: &pebble_cache.Options{
				RootDirectory:               testfs.MakeTempDir(t),
				MaxSizeBytes:                int64(100_000),
				MinEvictionAge:              pointer(time.Duration(0)),
				AtimeUpdateThreshold:        pointer(time.Duration(0)),
				AtimeBufferSize:             pointer(0),
				MinBytesAutoZstdCompression: math.MaxInt64, // don't compress anything.
				MaxInlineFileSizeBytes:      -1,            // don't inline anything.
			},
		},
		{
			desc: "include_metadata",
			opts: &pebble_cache.Options{
				RootDirectory:               testfs.MakeTempDir(t),
				MaxSizeBytes:                int64(100_000),
				MinEvictionAge:              pointer(time.Duration(0)),
				AtimeUpdateThreshold:        pointer(time.Duration(0)),
				AtimeBufferSize:             pointer(0),
				MinBytesAutoZstdCompression: math.MaxInt64, // don't compress anything.
				IncludeMetadataSize:         true,
			},
		},
		{
			desc: "gcs_and_metadata_enabled",
			opts: &pebble_cache.Options{
				RootDirectory:               testfs.MakeTempDir(t),
				MaxSizeBytes:                int64(100_000),
				MinEvictionAge:              pointer(time.Duration(0)),
				AtimeUpdateThreshold:        pointer(time.Duration(0)),
				AtimeBufferSize:             pointer(0),
				MinBytesAutoZstdCompression: math.MaxInt64, // don't compress anything.
				IncludeMetadataSize:         true,

				Clock:                  clock,
				FileStorer:             fileStorer,
				MaxInlineFileSizeBytes: -1, // force everything into mock gcs
				MinGCSFileSizeBytes:    pointer(int64(1)),
				GCSTTLDays:             pointer(int64(1)),
			},
		},
	}

	for _, tc := range testCases {
		t.Run(tc.desc, func(t *testing.T) {
			flags.Set(t, "cache.pebble.samples_per_eviction", 1)
			flags.Set(t, "cache.pebble.deletes_per_eviction", 1)

			pc, err := pebble_cache.NewPebbleCache(te, tc.opts)
			if err != nil {
				t.Fatal(err)
			}

			require.NoError(t, pc.Start())

			// Write 3 times the max configured amount of data, all
			// in 1000 byte blobs.
			for i := 0; i < int(tc.opts.MaxSizeBytes)/1000*3; i++ {
				rn, buf := testdigest.RandomCASResourceBuf(t, 1000)
				require.NoError(t, pc.Set(ctx, rn, buf))
			}

			require.NoError(t, pc.TestingWaitForGC())
			pc.Stop()

			blobSize, err := dirSizeFiles(filepath.Join(tc.opts.RootDirectory, "blobs"))
			require.NoError(t, err)

			db, err := pebble.Open(tc.opts.RootDirectory, &pebble.Options{})
			require.NoError(t, err)

			pebbleSize, err := db.EstimateDiskUsage([]byte{0}, []byte{math.MaxUint8})
			require.NoError(t, err)
			require.NoError(t, db.Close())

			log.Printf("%s: pebbleSize: %d, blobsSize: %d", tc.desc, pebbleSize, blobSize)
			totalSize := int64(pebbleSize) + blobSize

			if tc.opts.IncludeMetadataSize {
				// If metadata tracking was enabled, ensure the
				// final size is strictly less than the
				// configured value.
				require.LessOrEqual(t, totalSize, tc.opts.MaxSizeBytes)
			} else {
				// If metadata tracking was NOT enabled, ensure
				// the final size is less than 1.2*maxsize
				require.LessOrEqual(t, totalSize, int64(1.2*float64(tc.opts.MaxSizeBytes)))
			}
		})
=======
func TestGCSBlobStorageReadAfterTTL(t *testing.T) {
	te := testenv.GetTestEnv(t)
	te.SetAuthenticator(testauth.NewTestAuthenticator(emptyUserMap))
	clock := clockwork.NewFakeClock()
	ctx := getAnonContext(t, te)

	var minGCSFileSize int64 = 1
	var gcsTTLDays int64 = 1

	mockGCS := mockgcs.New(clock)
	mockGCS.SetBucketCustomTimeTTL(ctx, gcsTTLDays)
	fileStorer := filestore.New(filestore.WithGCSBlobstore(mockGCS, "app-name"))
	options := &pebble_cache.Options{
		RootDirectory:          testfs.MakeTempDir(t),
		MaxSizeBytes:           int64(1_000_000), // 1MB
		Clock:                  clock,
		FileStorer:             fileStorer,
		MaxInlineFileSizeBytes: 1,
		MinGCSFileSizeBytes:    &minGCSFileSize,
		GCSTTLDays:             &gcsTTLDays,
	}
	pc, err := pebble_cache.NewPebbleCache(te, options)
	if err != nil {
		t.Fatal(err)
	}

	require.NoError(t, pc.Start())
	defer pc.Stop()

	sampleData := make(map[*rspb.ResourceName][]byte)
	for i := 0; i < 10; i++ {
		rn, buf := testdigest.RandomCASResourceBuf(t, 100)
		sampleData[rn] = buf

		rn, buf = testdigest.RandomACResourceBuf(t, 100)
		sampleData[rn] = buf
	}

	// Write some data.
	var written []*rspb.ResourceName
	for rn, buf := range sampleData {
		require.NoError(t, pc.Set(ctx, rn, buf))
		written = append(written, rn)
	}

	// Advance the clock past the TTL
	clock.Advance(25 * time.Hour)

	// Ensure nothing is found via Get/Read.
	for _, rn := range written {
		_, err := pc.Get(ctx, rn)
		require.True(t, status.IsNotFoundError(err), err)
>>>>>>> 3ed8c4d2
	}
}<|MERGE_RESOLUTION|>--- conflicted
+++ resolved
@@ -3181,7 +3181,6 @@
 	}
 }
 
-<<<<<<< HEAD
 func pointer[T any](value T) *T {
 	return &value
 }
@@ -3320,7 +3319,9 @@
 				require.LessOrEqual(t, totalSize, int64(1.2*float64(tc.opts.MaxSizeBytes)))
 			}
 		})
-=======
+	}
+}
+
 func TestGCSBlobStorageReadAfterTTL(t *testing.T) {
 	te := testenv.GetTestEnv(t)
 	te.SetAuthenticator(testauth.NewTestAuthenticator(emptyUserMap))
@@ -3373,6 +3374,5 @@
 	for _, rn := range written {
 		_, err := pc.Get(ctx, rn)
 		require.True(t, status.IsNotFoundError(err), err)
->>>>>>> 3ed8c4d2
 	}
 }