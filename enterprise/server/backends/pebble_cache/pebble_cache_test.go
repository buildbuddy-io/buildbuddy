--- conflicted
+++ resolved
@@ -3018,7 +3018,33 @@
 	}
 }
 
-<<<<<<< HEAD
+func TestRachetDB(t *testing.T) {
+	flags.Set(t, "cache.pebble.enable_auto_rachet", true)
+	rootDir := testfs.MakeTempDir(t)
+
+	// Init DB with default format
+	dbV1, err := pebble.Open(rootDir, &pebble.Options{})
+	require.NoError(t, err)
+	require.Equal(t, pebble.FormatMostCompatible, dbV1.FormatMajorVersion(), "expected new dbV1 to be at most compatible format")
+	err = dbV1.Set([]byte("key"), []byte("value"), &pebble.WriteOptions{Sync: true})
+	require.NoError(t, err)
+	err = dbV1.Close()
+	require.NoError(t, err)
+
+	// Create pebble_cache to upgrade the DB
+	te := testenv.GetTestEnv(t)
+	maxSizeBytes := int64(1_000_000_000) // 1GB
+	pc, err := pebble_cache.NewPebbleCache(te, &pebble_cache.Options{RootDirectory: rootDir, MaxSizeBytes: maxSizeBytes})
+	require.NoError(t, err)
+	err = pc.Start()
+	require.NoError(t, err)
+	err = pc.Stop()
+	require.NoError(t, err)
+	desc, err := pebble.Peek(rootDir, vfs.Default)
+	require.NoError(t, err)
+	require.Equal(t, pebble.FormatNewest, desc.FormatMajorVersion, "db should be racheted to the newest format")
+}
+
 func TestGCSBlobStorage(t *testing.T) {
 	te := testenv.GetTestEnv(t)
 	te.SetAuthenticator(testauth.NewTestAuthenticator(emptyUserMap))
@@ -3153,31 +3179,4 @@
 		_, err := pc.Get(ctx, rn)
 		assert.NoError(t, err, rn)
 	}
-=======
-func TestRachetDB(t *testing.T) {
-	flags.Set(t, "cache.pebble.enable_auto_rachet", true)
-	rootDir := testfs.MakeTempDir(t)
-
-	// Init DB with default format
-	dbV1, err := pebble.Open(rootDir, &pebble.Options{})
-	require.NoError(t, err)
-	require.Equal(t, pebble.FormatMostCompatible, dbV1.FormatMajorVersion(), "expected new dbV1 to be at most compatible format")
-	err = dbV1.Set([]byte("key"), []byte("value"), &pebble.WriteOptions{Sync: true})
-	require.NoError(t, err)
-	err = dbV1.Close()
-	require.NoError(t, err)
-
-	// Create pebble_cache to upgrade the DB
-	te := testenv.GetTestEnv(t)
-	maxSizeBytes := int64(1_000_000_000) // 1GB
-	pc, err := pebble_cache.NewPebbleCache(te, &pebble_cache.Options{RootDirectory: rootDir, MaxSizeBytes: maxSizeBytes})
-	require.NoError(t, err)
-	err = pc.Start()
-	require.NoError(t, err)
-	err = pc.Stop()
-	require.NoError(t, err)
-	desc, err := pebble.Peek(rootDir, vfs.Default)
-	require.NoError(t, err)
-	require.Equal(t, pebble.FormatNewest, desc.FormatMajorVersion, "db should be racheted to the newest format")
->>>>>>> 012e45fd
 }