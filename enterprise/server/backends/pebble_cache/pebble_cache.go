--- conflicted
+++ resolved
@@ -32,11 +32,8 @@
 	"github.com/buildbuddy-io/buildbuddy/server/util/ioutil"
 	"github.com/buildbuddy-io/buildbuddy/server/util/lockmap"
 	"github.com/buildbuddy-io/buildbuddy/server/util/log"
-<<<<<<< HEAD
 	"github.com/buildbuddy-io/buildbuddy/server/util/pbwireutil"
-=======
 	"github.com/buildbuddy-io/buildbuddy/server/util/random"
->>>>>>> 0e94d8fa
 	"github.com/buildbuddy-io/buildbuddy/server/util/status"
 	"github.com/buildbuddy-io/buildbuddy/server/util/statusz"
 	"github.com/buildbuddy-io/buildbuddy/server/util/tracing"
@@ -2362,20 +2359,8 @@
 	casCount  int64
 	acCount   int64
 
-<<<<<<< HEAD
 	atimeBufferSize int
 	minEvictionAge  time.Duration
-=======
-	// Total approximate number of items stored under sampled group IDs.
-	// This is the sum of all the counts in the slice below.
-	groupIDApproxTotalCount int64
-
-	// List of sampled group IDs and their approximate item counts, sorted by
-	// item count.
-	groupIDApproxCounts []groupIDApproxCount
-
-	minEvictionAge time.Duration
->>>>>>> 0e94d8fa
 
 	includeMetadataSize bool
 }
