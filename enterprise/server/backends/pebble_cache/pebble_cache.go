package pebble_cache

import (
	"bytes"
	"context"
	"flag"
	"fmt"
	"io"
	"io/fs"
	"math/rand"
	"os"
	"path/filepath"
	"reflect"
	"sort"
	"strings"
	"sync"
	"syscall"
	"time"

	"github.com/buildbuddy-io/buildbuddy/enterprise/server/raft/constants"
	"github.com/buildbuddy-io/buildbuddy/enterprise/server/raft/filestore"
	"github.com/buildbuddy-io/buildbuddy/server/backends/disk_cache"
	"github.com/buildbuddy-io/buildbuddy/server/environment"
	"github.com/buildbuddy-io/buildbuddy/server/interfaces"
	"github.com/buildbuddy-io/buildbuddy/server/metrics"
	"github.com/buildbuddy-io/buildbuddy/server/remote_cache/digest"
	"github.com/buildbuddy-io/buildbuddy/server/util/alert"
	"github.com/buildbuddy-io/buildbuddy/server/util/disk"
	"github.com/buildbuddy-io/buildbuddy/server/util/log"
	"github.com/buildbuddy-io/buildbuddy/server/util/status"
	"github.com/buildbuddy-io/buildbuddy/server/util/statusz"
	"github.com/cespare/xxhash/v2"
	"github.com/cockroachdb/pebble"
	"github.com/cockroachdb/pebble/vfs"
	"github.com/prometheus/client_golang/prometheus"
	"golang.org/x/sync/errgroup"
	"google.golang.org/protobuf/proto"

	rfpb "github.com/buildbuddy-io/buildbuddy/proto/raft"
	repb "github.com/buildbuddy-io/buildbuddy/proto/remote_execution"
	cache_config "github.com/buildbuddy-io/buildbuddy/server/cache/config"
	flagtypes "github.com/buildbuddy-io/buildbuddy/server/util/flagutil/types"
)

var (
	rootDirectory          = flag.String("cache.pebble.root_directory", "", "The root directory to store the database in.")
	blockCacheSizeBytes    = flag.Int64("cache.pebble.block_cache_size_bytes", 1000*megabyte, "How much ram to give the block cache")
	maxInlineFileSizeBytes = flag.Int64("cache.pebble.max_inline_file_size_bytes", 1024, "Files smaller than this may be inlined directly into pebble")
	partitions             = flagtypes.Slice("cache.pebble.partitions", []disk.Partition{}, "")
	partitionMappings      = flagtypes.Slice("cache.pebble.partition_mappings", []disk.PartitionMapping{}, "")

	// TODO(tylerw): remove most of these flags post-migration.
	migrateFromDiskDir        = flag.String("cache.pebble.migrate_from_disk_dir", "", "If set, attempt to migrate this disk dir to a new pebble cache")
	forceAllowMigration       = flag.Bool("cache.pebble.force_allow_migration", false, "If set, allow migrating into an existing pebble cache")
	clearCacheBeforeMigration = flag.Bool("cache.pebble.clear_cache_before_migration", false, "If set, clear any existing cache content before migrating")
	mirrorActiveDiskCache     = flagtypes.Alias[bool]("cache.disk.enable_live_updates", "cache.pebble.mirror_active_disk_cache")
<<<<<<< HEAD
	dirDeletionDelay          = flag.Duration("cache.pebble.dir_deletion_delay", time.Hour, "How old directories must be before being eligible for deletion when empty")
=======
	orphanDeleteDryRun        = flag.Bool("cache.pebble.orphan_delete_dry_run", true, "If set, log orphaned files instead of deleting them")
>>>>>>> 4d7ddd8a
)

const (
	// cutoffThreshold is the point above which a janitor thread will run
	// and delete the oldest items from the cache.
	JanitorCutoffThreshold = .90

	// janitorCheckPeriod is how often the janitor thread will wake up to
	// check the cache size.
	JanitorCheckPeriod = 1 * time.Second
	megabyte           = 1e6

	defaultPartitionID       = "default"
	partitionDirectoryPrefix = "PT"

	// sampleN is the number of random files to sample when adding a new
	// deletion candidate to the sample pool. Increasing this number
	// makes eviction slower but improves sampled-LRU accuracy.
	sampleN = 10

	// samplePoolSize is the number of deletion candidates to maintain in
	// memory at a time. Increasing this number uses more memory but
	// improves sampled-LRU accuracy.
	samplePoolSize = 100
)

// Options is a struct containing the pebble cache configuration options.
// Once a cache is created, the options may not be changed.
type Options struct {
	RootDirectory       string
	Partitions          []disk.Partition
	PartitionMappings   []disk.PartitionMapping
	MaxSizeBytes        int64
	BlockCacheSizeBytes int64
}

type sizeUpdate struct {
	partID string
	key    []byte
	delta  int64
}

// PebbleCache implements the cache interface by storing metadata in a pebble
// database and storing cache entry contents on disk.
type PebbleCache struct {
	opts *Options

	env       environment.Env
	db        *pebble.DB
	isolation *rfpb.Isolation

	atimes *sync.Map
	edits  chan *sizeUpdate

	quitChan chan struct{}
	eg       *errgroup.Group

	statusMu *sync.Mutex // PROTECTS(evictors)
	evictors []*partitionEvictor

	brokenFilesDone   chan struct{}
	orphanedFilesDone chan struct{}
}

// Register creates a new PebbleCache from the configured flags and sets it in
// the provided env.
func Register(env environment.Env) error {
	if *rootDirectory == "" {
		return nil
	}
	if *clearCacheBeforeMigration {
		if err := os.RemoveAll(*rootDirectory); err != nil {
			return err
		}
	}
	if err := disk.EnsureDirectoryExists(*rootDirectory); err != nil {
		return err
	}
	migrateDir := ""
	if *migrateFromDiskDir != "" {
		// Ensure a pebble DB doesn't already exist if we are migrating.
		// But allow anyway if forceAllowMigration was set.
		desc, err := pebble.Peek(*rootDirectory, vfs.Default)
		if err != nil {
			return err
		}
		if desc.Exists && !*forceAllowMigration {
			log.Warningf("Pebble DB at %q already exists, cannot migrate from disk dir: %q", *rootDirectory, *migrateFromDiskDir)
		} else {
			migrateDir = *migrateFromDiskDir
		}
	}
	opts := &Options{
		RootDirectory:       *rootDirectory,
		Partitions:          *partitions,
		PartitionMappings:   *partitionMappings,
		BlockCacheSizeBytes: *blockCacheSizeBytes,
		MaxSizeBytes:        cache_config.MaxSizeBytes(),
	}
	c, err := NewPebbleCache(env, opts)
	if err != nil {
		return status.InternalErrorf("Error configuring pebble cache: %s", err)
	}
	if migrateDir != "" {
		if err := c.MigrateFromDiskDir(migrateDir); err != nil {
			return err
		}
	}
	c.Start()
	env.GetHealthChecker().RegisterShutdownFunction(func(ctx context.Context) error {
		return c.Stop()
	})

	if *mirrorActiveDiskCache {
		dci := env.GetCache()
		dc, ok := dci.(*disk_cache.DiskCache)
		if !ok {
			return status.FailedPreconditionError("Cannot mirror disk cache: none was set")
		}
		adds, removes := dc.LiveUpdatesChan()
		c.ProcessLiveUpdates(adds, removes)
		log.Printf("Pebble Cache: mirroring active disk cache")

		// Return early if we're mirroring the disk cache; we don't
		// want to override the disk cache we're mirroring in the env.
		return nil
	}

	if env.GetCache() != nil {
		log.Warningf("Overriding configured cache with pebble_cache.")
	}
	env.SetCache(c)
	return nil
}

// validateOpts validates that each partition mapping references a partition
// and that MaxSizeBytes is non-zero.
func validateOpts(opts *Options) error {
	if opts.MaxSizeBytes == 0 {
		return status.FailedPreconditionError("Pebble cache size must be greater than 0")
	}

	for _, pm := range opts.PartitionMappings {
		found := false
		for _, p := range opts.Partitions {
			if p.ID == pm.PartitionID {
				found = true
				break
			}
		}
		if !found {
			return status.NotFoundErrorf("Mapping to unknown partition %q", pm.PartitionID)
		}
	}
	return nil
}

func ensureDefaultPartitionExists(opts *Options) {
	foundDefaultPartition := false
	for _, part := range opts.Partitions {
		if part.ID == defaultPartitionID {
			foundDefaultPartition = true
		}
	}
	if foundDefaultPartition {
		return
	}
	opts.Partitions = append(opts.Partitions, disk.Partition{
		ID:           defaultPartitionID,
		MaxSizeBytes: opts.MaxSizeBytes,
	})
}

// defaultPebbleOptions returns default pebble config options.
func defaultPebbleOptions() *pebble.Options {
	// TODO: tune options here.
	return &pebble.Options{}
}

// NewPebbleCache creates a new cache from the provided env and opts.
func NewPebbleCache(env environment.Env, opts *Options) (*PebbleCache, error) {
	if err := validateOpts(opts); err != nil {
		return nil, err
	}
	if err := disk.EnsureDirectoryExists(opts.RootDirectory); err != nil {
		return nil, err
	}
	ensureDefaultPartitionExists(opts)

	pebbleOptions := defaultPebbleOptions()
	if *blockCacheSizeBytes > 0 {
		c := pebble.NewCache(*blockCacheSizeBytes)
		defer c.Unref()
		pebbleOptions.Cache = c
	}

	db, err := pebble.Open(opts.RootDirectory, pebbleOptions)
	if err != nil {
		return nil, err
	}
	pc := &PebbleCache{
		opts:              opts,
		env:               env,
		db:                db,
		quitChan:          make(chan struct{}),
		brokenFilesDone:   make(chan struct{}),
		orphanedFilesDone: make(chan struct{}),
		eg:                &errgroup.Group{},
		statusMu:          &sync.Mutex{},
		atimes:            &sync.Map{},
		edits:             make(chan *sizeUpdate, 1000),
		evictors:          make([]*partitionEvictor, len(opts.Partitions)),
		isolation: &rfpb.Isolation{
			CacheType:   rfpb.Isolation_CAS_CACHE,
			PartitionId: defaultPartitionID,
		},
	}

	peMu := sync.Mutex{}
	eg := errgroup.Group{}
	for i, part := range opts.Partitions {
		i := i
		part := part
		eg.Go(func() error {
			blobDir := pc.partitionBlobDir(part.ID)
			if err := disk.EnsureDirectoryExists(blobDir); err != nil {
				return err
			}
			pe, err := newPartitionEvictor(part, blobDir, pc.db, pc.atimes)
			if err != nil {
				return err
			}
			peMu.Lock()
			pc.evictors[i] = pe
			peMu.Unlock()
			return nil
		})
	}
	if err := eg.Wait(); err != nil {
		return nil, err
	}

	statusz.AddSection("pebble_cache", "On disk LRU cache", pc)
	return pc, nil
}

func keyRange(key []byte) ([]byte, []byte) {
	start := make([]byte, len(key))
	end := make([]byte, len(key))
	copy(start, key)
	copy(end, key)
	return append(start, constants.MinByte), append(end, constants.MaxByte)
}

func partitionLimits(partID string) ([]byte, []byte) {
	key := []byte(partID + "/")
	return keyRange(key)
}

func (p *PebbleCache) processSizeUpdates(quitChan chan struct{}) {
	evictors := make(map[string]*partitionEvictor, 0)
	p.statusMu.Lock()
	for _, pe := range p.evictors {
		evictors[pe.part.ID] = pe
	}
	p.statusMu.Unlock()

	for {
		select {
		case <-quitChan:
			return
		case edit := <-p.edits:
			e := evictors[edit.partID]
			e.updateSize(edit.key, edit.delta)
		}
	}
}

func (p *PebbleCache) deleteOrphanedFiles(quitChan chan struct{}) {
	const sep = "/"
	iter := p.db.NewIter(&pebble.IterOptions{
		LowerBound: []byte{constants.MinByte},
		UpperBound: []byte{constants.MaxByte},
	})
	defer iter.Close()

	orphanCount := 0
	for _, part := range p.opts.Partitions {
		blobDir := p.partitionBlobDir(part.ID)
		walkFn := func(path string, d fs.DirEntry, err error) error {
			if err != nil {
				return err
			}
			if d.IsDir() {
				return nil
			}

			// Check if we're shutting down; exit if so.
			select {
			case <-quitChan:
				return status.CanceledErrorf("cache shutting down")
			default:
			}

			relPath, err := filepath.Rel(blobDir, path)
			if err != nil {
				return err
			}
			parts := strings.Split(relPath, sep)
			if len(parts) < 3 {
				log.Warningf("Skipping orphaned file: %q", path)
				return nil
			}
			prefixIndex := len(parts) - 2
			// Remove the second to last element which is the 4-char hash prefix.
			parts = append(parts[:prefixIndex], parts[prefixIndex+1:]...)
			fileMetadataKey := []byte(strings.Join(parts, sep))
			if _, err := lookupFileMetadata(iter, fileMetadataKey); status.IsNotFoundError(err) {
				if *orphanDeleteDryRun {
					fi, err := d.Info()
					if err != nil {
						return err
					}
					log.Infof("Would delete orphaned file: %s (last modified: %s) which is not in cache", path, fi.ModTime())
				} else {
					if err := os.Remove(path); err == nil {
						log.Infof("Removed orphaned file: %q", path)
					}
				}
				orphanCount += 1
			}

			if orphanCount%1000 == 0 {
				log.Infof("Removed %d orphans", orphanCount)
			}
			return nil
		}
		if err := filepath.WalkDir(blobDir, walkFn); err != nil {
			alert.UnexpectedEvent("pebble_cache_error_deleting_orphans", "err: %s", err)
		}
	}
	log.Infof("Pebble Cache: deleteOrphanedFiles removed %d files", orphanCount)
	close(p.orphanedFilesDone)
}

func (p *PebbleCache) scanForBrokenFiles(quitChan chan struct{}) {
	iter := p.db.NewIter(&pebble.IterOptions{
		LowerBound: []byte{constants.MinByte},
		UpperBound: []byte{constants.MaxByte},
	})
	defer iter.Close()

	iter.SeekGE([]byte{constants.MinByte})
	fileMetadata := &rfpb.FileMetadata{}
	blobDir := ""

	mismatchCount := 0
	for iter.Next() {
		// Check if we're shutting down; exit if so.
		select {
		case <-quitChan:
			break
		default:
		}

		// Attempt a read -- if the file is unreadable; update the metadata.
		fileMetadataKey := iter.Key()
		if err := proto.Unmarshal(iter.Value(), fileMetadata); err != nil {
			log.Errorf("Error unmarshaling metadata when scanning for broken files: %s", err)
			continue
		}
		blobDir = p.partitionBlobDir(fileMetadata.GetFileRecord().GetIsolation().GetPartitionId())
		_, err := filestore.NewReader(p.env.GetServerContext(), blobDir, fileMetadata.GetStorageMetadata(), 0, 0)
		if err != nil {
			p.handleMetadataMismatch(err, fileMetadataKey, fileMetadata)
			mismatchCount += 1
		}
	}
	log.Infof("Pebble Cache: scanForBrokenFiles fixed %d files", mismatchCount)
	close(p.brokenFilesDone)
}

func (p *PebbleCache) MigrateFromDiskDir(diskDir string) error {
	ch := disk_cache.ScanDiskDirectory(diskDir)

	start := time.Now()
	inserted := 0
	err := p.batchProcessCh(ch, func(batch *pebble.Batch, fileMetadata *rfpb.FileMetadata) error {
		protoBytes, err := proto.Marshal(fileMetadata)
		if err != nil {
			return err
		}
		fileMetadataKey, err := constants.FileMetadataKey(fileMetadata.GetFileRecord())
		if err != nil {
			return err
		}
		inserted += 1
		return batch.Set(fileMetadataKey, protoBytes, nil /*ignored write options*/)
	})
	if err != nil {
		return err
	}
	if err := p.db.Flush(); err != nil {
		return err
	}
	log.Printf("Pebble Cache: Migrated %d files from disk dir %q in %s", inserted, diskDir, time.Since(start))
	return nil
}

type batchEditFn func(batch *pebble.Batch, fileMetadata *rfpb.FileMetadata) error

func (p *PebbleCache) batchProcessCh(ch <-chan *rfpb.FileMetadata, editFn batchEditFn) error {
	batch := p.db.NewBatch()
	delta := 0
	for fileMetadata := range ch {
		delta += 1
		if err := editFn(batch, fileMetadata); err != nil {
			log.Warningf("Error editing batch: %s", err)
			continue
		}
		if batch.Count() > 100000 {
			if err := batch.Commit(&pebble.WriteOptions{Sync: true}); err != nil {
				log.Warningf("Error comitting batch: %s", err)
				continue
			}
			batch = p.db.NewBatch()
		}
	}
	if batch.Count() > 0 {
		if err := batch.Commit(&pebble.WriteOptions{Sync: true}); err != nil {
			log.Warningf("Error comitting batch: %s", err)
		}
	}
	return nil
}

func (p *PebbleCache) ProcessLiveUpdates(adds, removes <-chan *rfpb.FileMetadata) error {
	for i := 0; i < 3; i++ {
		p.eg.Go(func() error {
			return p.batchProcessCh(adds, func(batch *pebble.Batch, fileMetadata *rfpb.FileMetadata) error {
				protoBytes, err := proto.Marshal(fileMetadata)
				if err != nil {
					return err
				}
				fileMetadataKey, err := constants.FileMetadataKey(fileMetadata.GetFileRecord())
				if err != nil {
					return err
				}
				return batch.Set(fileMetadataKey, protoBytes, nil /*ignored write options*/)
			})
		})
		p.eg.Go(func() error {
			return p.batchProcessCh(removes, func(batch *pebble.Batch, fileMetadata *rfpb.FileMetadata) error {
				fileMetadataKey, err := constants.FileMetadataKey(fileMetadata.GetFileRecord())
				if err != nil {
					return err
				}
				return batch.Delete(fileMetadataKey, nil /*ignored write options*/)
			})
		})
	}

	return nil
}

func (p *PebbleCache) Statusz(ctx context.Context) string {
	p.statusMu.Lock()
	evictors := p.evictors
	p.statusMu.Unlock()

	buf := "<pre>"
	buf += p.db.Metrics().String()
	diskEstimateBytes, err := p.db.EstimateDiskUsage([]byte{constants.MinByte}, []byte{constants.MaxByte})
	if err == nil {
		buf += fmt.Sprintf("Estimated disk usage: %d bytes\n", diskEstimateBytes)
	}
	buf += "</pre>"
	for _, e := range evictors {
		buf += e.Statusz(ctx)
	}
	return buf
}

func (p *PebbleCache) lookupPartitionID(ctx context.Context, remoteInstanceName string) (string, error) {
	auth := p.env.GetAuthenticator()
	if auth == nil {
		return defaultPartitionID, nil
	}
	user, err := auth.AuthenticatedUser(ctx)
	if err != nil {
		return defaultPartitionID, nil
	}
	for _, pm := range p.opts.PartitionMappings {
		if pm.GroupID == user.GetGroupID() && strings.HasPrefix(remoteInstanceName, pm.Prefix) {
			return pm.PartitionID, nil
		}
	}
	return defaultPartitionID, nil
}

func (p *PebbleCache) WithIsolation(ctx context.Context, cacheType interfaces.CacheType, remoteInstanceName string) (interfaces.Cache, error) {
	partID, err := p.lookupPartitionID(ctx, remoteInstanceName)
	if err != nil {
		return nil, err
	}

	newIsolation := &rfpb.Isolation{}
	switch cacheType {
	case interfaces.CASCacheType:
		newIsolation.CacheType = rfpb.Isolation_CAS_CACHE
	case interfaces.ActionCacheType:
		newIsolation.CacheType = rfpb.Isolation_ACTION_CACHE
	default:
		return nil, status.InvalidArgumentErrorf("Unknown cache type %v", cacheType)
	}
	newIsolation.RemoteInstanceName = remoteInstanceName
	newIsolation.PartitionId = partID

	clone := *p
	clone.isolation = newIsolation
	return &clone, nil
}

func (p *PebbleCache) makeFileRecord(ctx context.Context, d *repb.Digest) (*rfpb.FileRecord, error) {
	_, err := digest.Validate(d)
	if err != nil {
		return nil, err
	}

	return &rfpb.FileRecord{
		Isolation: p.isolation,
		Digest:    d,
	}, nil
}

func (p *PebbleCache) partitionBlobDir(partID string) string {
	partDir := partitionDirectoryPrefix + partID
	return filepath.Join(p.opts.RootDirectory, "blobs", partDir)
}

// blobDir returns a directory path under the root directory, specific to the
// configured partition, where blobs can be stored.
func (p *PebbleCache) blobDir() string {
	return p.partitionBlobDir(p.isolation.GetPartitionId())
}

func (p *PebbleCache) updateAtime(fileMetadataKey []byte) {
	nowNanos := time.Now().UnixNano()

	fmkHash := xxhash.Sum64(fileMetadataKey)
	if a, ok := p.atimes.Load(fmkHash); ok {
		lastAccessNanos := a.(int64)
		durSinceLastAccess := time.Duration(nowNanos-lastAccessNanos) * time.Nanosecond
		metrics.DiskCacheUsecSinceLastAccess.Observe(float64(durSinceLastAccess.Microseconds()))
	}
	p.atimes.Store(fmkHash, nowNanos)
}

func (p *PebbleCache) clearAtime(fileMetadataKey []byte) {
	p.atimes.Delete(xxhash.Sum64(fileMetadataKey))
}

// hasFileMetadata returns a bool indicating if the provided iterator has the
// key specified by fileMetadataKey.
func hasFileMetadata(iter *pebble.Iterator, fileMetadataKey []byte) bool {
	if iter.SeekGE(fileMetadataKey) && bytes.Compare(iter.Key(), fileMetadataKey) == 0 {
		return true
	}
	return false
}

func lookupAndSetFileMetadata(iter *pebble.Iterator, fileMetadataKey []byte, fileMetadata *rfpb.FileMetadata) error {
	found := iter.SeekGE(fileMetadataKey)
	if !found || bytes.Compare(fileMetadataKey, iter.Key()) != 0 {
		return status.NotFoundErrorf("record %q not found", fileMetadataKey)
	}
	if err := proto.Unmarshal(iter.Value(), fileMetadata); err != nil {
		return status.InternalErrorf("error reading record %q metadata", fileMetadataKey)
	}
	return nil
}

func lookupFileMetadata(iter *pebble.Iterator, fileMetadataKey []byte) (*rfpb.FileMetadata, error) {
	fileMetadata := &rfpb.FileMetadata{}
	if err := lookupAndSetFileMetadata(iter, fileMetadataKey, fileMetadata); err != nil {
		return nil, err
	}
	return fileMetadata, nil
}

func (p *PebbleCache) handleMetadataMismatch(err error, fileMetadataKey []byte, fileMetadata *rfpb.FileMetadata) {
	if !status.IsNotFoundError(err) && !os.IsNotExist(err) {
		return
	}
	if fileMetadata.GetStorageMetadata().GetFileMetadata() != nil {
		log.Warningf("Metadata record %q was found but file (%+v) not found on disk: %s", fileMetadataKey, fileMetadata, err)
		if err := p.deleteMetadataOnly(fileMetadataKey); err != nil {
			log.Warningf("Error deleting metadata: %s", err)
		}
	}
}

func (p *PebbleCache) Contains(ctx context.Context, d *repb.Digest) (bool, error) {
	iter := p.db.NewIter(nil /*default iterOptions*/)
	defer iter.Close()

	fileRecord, err := p.makeFileRecord(ctx, d)
	if err != nil {
		return false, err
	}
	fileMetadataKey, err := constants.FileMetadataKey(fileRecord)
	if err != nil {
		return false, err
	}
	found := hasFileMetadata(iter, fileMetadataKey)
	if found {
		p.updateAtime(fileMetadataKey)
	}
	return found, nil
}

func (p *PebbleCache) Metadata(ctx context.Context, d *repb.Digest) (*interfaces.CacheMetadata, error) {
	iter := p.db.NewIter(nil /*default iterOptions*/)
	defer iter.Close()

	fileRecord, err := p.makeFileRecord(ctx, d)
	if err != nil {
		return nil, err
	}
	fileMetadataKey, err := constants.FileMetadataKey(fileRecord)
	if err != nil {
		return nil, err
	}
	md, err := lookupFileMetadata(iter, fileMetadataKey)
	if err != nil {
		return nil, err
	}
	p.updateAtime(fileMetadataKey)
	return &interfaces.CacheMetadata{SizeBytes: md.GetSizeBytes()}, nil
}

func (p *PebbleCache) FindMissing(ctx context.Context, digests []*repb.Digest) ([]*repb.Digest, error) {
	iter := p.db.NewIter(nil /*default iterOptions*/)
	defer iter.Close()

	sort.Slice(digests, func(i, j int) bool {
		return digests[i].GetHash() < digests[j].GetHash()
	})

	var missing []*repb.Digest
	for _, d := range digests {
		fileRecord, err := p.makeFileRecord(ctx, d)
		if err != nil {
			return nil, err
		}
		fileMetadataKey, err := constants.FileMetadataKey(fileRecord)
		if err != nil {
			return nil, err
		}
		if !hasFileMetadata(iter, fileMetadataKey) {
			missing = append(missing, d)
		} else {
			p.updateAtime(fileMetadataKey)
		}
	}
	return missing, nil
}

func (p *PebbleCache) Get(ctx context.Context, d *repb.Digest) ([]byte, error) {
	rc, err := p.Reader(ctx, d, 0, 0)
	if err != nil {
		return nil, err
	}
	defer rc.Close()
	return io.ReadAll(rc)
}

func (p *PebbleCache) GetMulti(ctx context.Context, digests []*repb.Digest) (map[*repb.Digest][]byte, error) {
	foundMap := make(map[*repb.Digest][]byte, len(digests))

	sort.Slice(digests, func(i, j int) bool {
		return digests[i].GetHash() < digests[j].GetHash()
	})

	iter := p.db.NewIter(nil /*default iterOptions*/)
	defer iter.Close()

	blobDir := p.blobDir()
	buf := &bytes.Buffer{}
	fileMetadata := &rfpb.FileMetadata{}
	for _, d := range digests {
		fileRecord, err := p.makeFileRecord(ctx, d)
		if err != nil {
			return nil, err
		}
		fileMetadataKey, err := constants.FileMetadataKey(fileRecord)
		if err != nil {
			return nil, err
		}
		if err := lookupAndSetFileMetadata(iter, fileMetadataKey, fileMetadata); err != nil {
			continue
		}
		rc, err := filestore.NewReader(ctx, blobDir, fileMetadata.GetStorageMetadata(), 0, 0)
		if err != nil {
			p.handleMetadataMismatch(err, fileMetadataKey, fileMetadata)
			continue
		}
		p.updateAtime(fileMetadataKey)

		_, copyErr := io.Copy(buf, rc)
		closeErr := rc.Close()
		if copyErr != nil || closeErr != nil {
			continue
		}
		foundMap[d] = append([]byte{}, buf.Bytes()...)
		buf.Reset()
	}
	return foundMap, nil
}

func (p *PebbleCache) Set(ctx context.Context, d *repb.Digest, data []byte) error {
	wc, err := p.Writer(ctx, d)
	if err != nil {
		return err
	}
	if _, err := wc.Write(data); err != nil {
		return err
	}
	return wc.Close()
}

func (p *PebbleCache) SetMulti(ctx context.Context, kvs map[*repb.Digest][]byte) error {
	for d, data := range kvs {
		if err := p.Set(ctx, d, data); err != nil {
			return err
		}
	}
	return nil
}

func (p *PebbleCache) sendSizeUpdate(partID string, fileMetadataKey []byte, delta int64) {
	fileMetadataKeyCopy := make([]byte, len(fileMetadataKey))
	copy(fileMetadataKeyCopy, fileMetadataKey)
	up := &sizeUpdate{
		partID: partID,
		key:    fileMetadataKeyCopy,
		delta:  delta,
	}
	p.edits <- up
}

func (p *PebbleCache) deleteMetadataOnly(fileMetadataKey []byte) error {
	iter := p.db.NewIter(nil /*default iterOptions*/)
	defer iter.Close()

	// First, lookup the FileMetadata. If it's not found, we don't have the file.
	fileMetadata, err := lookupFileMetadata(iter, fileMetadataKey)
	if err != nil {
		return err
	}

	if err := p.db.Delete(fileMetadataKey, &pebble.WriteOptions{Sync: false}); err != nil {
		return err
	}
	p.clearAtime(fileMetadataKey)
	p.sendSizeUpdate(fileMetadata.GetFileRecord().GetIsolation().GetPartitionId(), fileMetadataKey, -1*fileMetadata.GetSizeBytes())
	return nil
}

func (p *PebbleCache) deleteRecord(ctx context.Context, fileMetadataKey []byte) error {
	iter := p.db.NewIter(nil /*default iterOptions*/)
	defer iter.Close()

	// First, lookup the FileMetadata. If it's not found, we don't have the file.
	fileMetadata, err := lookupFileMetadata(iter, fileMetadataKey)
	if err != nil {
		return err
	}

	fp := filestore.FilePath(p.blobDir(), fileMetadata.GetStorageMetadata().GetFileMetadata())
	if err := p.db.Delete(fileMetadataKey, &pebble.WriteOptions{Sync: false}); err != nil {
		return err
	}
	p.clearAtime(fileMetadataKey)
	p.sendSizeUpdate(p.isolation.GetPartitionId(), fileMetadataKey, -1*fileMetadata.GetSizeBytes())
	if err := disk.DeleteFile(ctx, fp); err != nil {
		return err
	}
	parentDir := filepath.Dir(fp)
	if err := deleteDirIfEmptyAndOld(parentDir); err != nil {
		log.Debugf("Error deleting dir: %s: %s", parentDir, err)
	}
	return nil
}

func (p *PebbleCache) Delete(ctx context.Context, d *repb.Digest) error {
	fileRecord, err := p.makeFileRecord(ctx, d)
	if err != nil {
		return err
	}
	fileMetadataKey, err := constants.FileMetadataKey(fileRecord)
	if err != nil {
		return err
	}
	return p.deleteRecord(ctx, fileMetadataKey)
}

func (p *PebbleCache) Reader(ctx context.Context, d *repb.Digest, offset, limit int64) (io.ReadCloser, error) {
	iter := p.db.NewIter(nil /*default iterOptions*/)
	defer iter.Close()

	fileRecord, err := p.makeFileRecord(ctx, d)
	if err != nil {
		return nil, err
	}
	fileMetadataKey, err := constants.FileMetadataKey(fileRecord)
	if err != nil {
		return nil, err
	}

	// First, lookup the FileMetadata. If it's not found, we don't have the file.
	fileMetadata, err := lookupFileMetadata(iter, fileMetadataKey)
	if err != nil {
		return nil, err
	}

	rc, err := filestore.NewReader(ctx, p.blobDir(), fileMetadata.GetStorageMetadata(), offset, limit)
	if err == nil {
		p.updateAtime(fileMetadataKey)
	} else if status.IsNotFoundError(err) || os.IsNotExist(err) {
		p.handleMetadataMismatch(err, fileMetadataKey, fileMetadata)
	}
	return rc, err
}

type writeCloser struct {
	filestore.WriteCloserMetadata
	closeFn      func(n int64) error
	bytesWritten int64
}

func (dc *writeCloser) Close() error {
	if err := dc.WriteCloserMetadata.Close(); err != nil {
		return err
	}
	return dc.closeFn(dc.bytesWritten)
}

func (dc *writeCloser) Write(p []byte) (int, error) {
	n, err := dc.WriteCloserMetadata.Write(p)
	if err != nil {
		return 0, err
	}
	dc.bytesWritten += int64(n)
	return n, nil
}

func (p *PebbleCache) Writer(ctx context.Context, d *repb.Digest) (io.WriteCloser, error) {
	fileRecord, err := p.makeFileRecord(ctx, d)
	if err != nil {
		return nil, err
	}
	fileMetadataKey, err := constants.FileMetadataKey(fileRecord)
	if err != nil {
		return nil, err
	}

	iter := p.db.NewIter(nil /*default iterOptions*/)
	defer iter.Close()
	alreadyExists := hasFileMetadata(iter, fileMetadataKey)
	if alreadyExists {
		metrics.DiskCacheDuplicateWrites.Inc()
		metrics.DiskCacheDuplicateWritesBytes.Add(float64(d.GetSizeBytes()))
	}

	var wcm filestore.WriteCloserMetadata
	if d.GetSizeBytes() < *maxInlineFileSizeBytes {
		wcm = filestore.InlineWriter(ctx, d.GetSizeBytes())
	} else {
		fw, err := filestore.NewWriter(ctx, p.blobDir(), p.db.NewBatch(), fileRecord)
		if err != nil {
			return nil, err
		}
		wcm = fw
	}
	dc := &writeCloser{WriteCloserMetadata: wcm, closeFn: func(bytesWritten int64) error {
		md := &rfpb.FileMetadata{
			FileRecord:      fileRecord,
			StorageMetadata: wcm.Metadata(),
			SizeBytes:       bytesWritten,
		}
		protoBytes, err := proto.Marshal(md)
		if err != nil {
			return err
		}
		err = p.db.Set(fileMetadataKey, protoBytes, &pebble.WriteOptions{Sync: false})
		if err == nil {
			p.updateAtime(fileMetadataKey)
			p.sendSizeUpdate(p.isolation.GetPartitionId(), fileMetadataKey, bytesWritten)
			metrics.DiskCacheAddedFileSizeBytes.Observe(float64(bytesWritten))
		}
		return err
	}}
	return dc, nil
}

func (p *PebbleCache) DoneScanning() bool {
	var brokenFilesDone, orphanedFilesDone bool

	select {
	case <-p.brokenFilesDone:
		brokenFilesDone = true
	default:
		break
	}

	select {
	case <-p.orphanedFilesDone:
		orphanedFilesDone = true
	default:
		break
	}

	return brokenFilesDone && orphanedFilesDone
}

// TestingWaitForGC should be used by tests only.
// This function waits until any active file deletion has finished.
func (p *PebbleCache) TestingWaitForGC() error {
	for {
		p.statusMu.Lock()
		evictors := p.evictors
		p.statusMu.Unlock()

		done := 0
		for _, e := range evictors {
			e.mu.Lock()
			maxAllowedSize := int64(JanitorCutoffThreshold * float64(e.part.MaxSizeBytes))
			totalSizeBytes := e.sizeBytes
			e.mu.Unlock()

			if totalSizeBytes < int64(float64(maxAllowedSize)*.90) {
				done += 1
			}
		}
		if done == len(evictors) {
			break
		}
	}
	return nil
}

type evictionPoolEntry struct {
	timestamp       int64
	fileMetadata    *rfpb.FileMetadata
	fileMetadataKey []byte
}

type partitionEvictor struct {
	mu      *sync.Mutex
	part    disk.Partition
	blobDir string
	reader  pebble.Reader
	writer  pebble.Writer
	atimes  *sync.Map

	casPrefix   []byte
	acPrefix    []byte
	samplePool  []*evictionPoolEntry
	sizeBytes   int64
	casCount    int64
	acCount     int64
	lastRun     time.Time
	lastEvicted *evictionPoolEntry
}

func newPartitionEvictor(part disk.Partition, blobDir string, db *pebble.DB, atimes *sync.Map) (*partitionEvictor, error) {
	pe := &partitionEvictor{
		mu:         &sync.Mutex{},
		part:       part,
		blobDir:    blobDir,
		casPrefix:  []byte(part.ID + "/cas/"),
		acPrefix:   []byte(part.ID + "/ac/"),
		samplePool: make([]*evictionPoolEntry, 0, samplePoolSize),
		reader:     db,
		writer:     db,
		atimes:     atimes,
	}
	start := time.Now()
	log.Printf("Pebble Cache: Initializing cache partition %q...", part.ID)
	sizeBytes, casCount, acCount, err := pe.computeSize()
	if err != nil {
		return nil, err
	}
	pe.sizeBytes = sizeBytes
	pe.casCount = casCount
	pe.acCount = acCount

	log.Printf("Pebble Cache: Initialized cache partition %q AC: %d, CAS: %d, Size: %d [bytes] in %s", part.ID, pe.acCount, pe.casCount, pe.sizeBytes, time.Since(start))
	return pe, nil
}

func (e *partitionEvictor) updateSize(fileMetadataKey []byte, deltaSize int64) {
	e.mu.Lock()
	defer e.mu.Unlock()

	deltaCount := int64(1)
	if deltaSize < 0 {
		deltaCount = -1
	}

	if bytes.Contains(fileMetadataKey, e.casPrefix) {
		e.casCount += deltaCount
	} else if bytes.Contains(fileMetadataKey, e.acPrefix) {
		e.acCount += deltaCount
	} else {
		log.Warningf("Unidentified file (not CAS or AC): %q", fileMetadataKey)
	}
	e.sizeBytes += deltaSize
}

func (e *partitionEvictor) computeSizeInRange(start, end []byte) (int64, int64, int64, error) {
	iter := e.reader.NewIter(&pebble.IterOptions{
		LowerBound: start,
		UpperBound: end,
	})
	iter.SeekLT(start)

	casCount := int64(0)
	acCount := int64(0)
	blobSizeBytes := int64(0)
	metadataSizeBytes := int64(0)
	fileMetadata := &rfpb.FileMetadata{}

	for iter.Next() {
		if err := proto.Unmarshal(iter.Value(), fileMetadata); err != nil {
			return 0, 0, 0, err
		}
		blobSizeBytes += fileMetadata.GetSizeBytes()
		metadataSizeBytes += int64(len(iter.Value()))

		// identify and count CAS vs AC files.
		if bytes.Contains(iter.Key(), e.casPrefix) {
			casCount += 1
		} else if bytes.Contains(iter.Key(), e.acPrefix) {
			acCount += 1
		} else {
			log.Warningf("Unidentified file (not CAS or AC): %q", iter.Key())
		}
	}

	return blobSizeBytes + metadataSizeBytes, casCount, acCount, nil
}

func (e *partitionEvictor) computeSize() (int64, int64, int64, error) {
	mu := sync.Mutex{}
	eg := errgroup.Group{}

	totalSizeBytes := int64(0)
	totalCasCount := int64(0)
	totalAcCount := int64(0)

	goScanRange := func(start, end []byte) {
		eg.Go(func() error {
			sizeBytes, casCount, acCount, err := e.computeSizeInRange(start, end)
			if err != nil {
				return err
			}

			mu.Lock()
			totalSizeBytes += sizeBytes
			totalCasCount += casCount
			totalAcCount += acCount
			mu.Unlock()
			return nil
		})
	}

	acPrefixRange := func(start, end []byte) ([]byte, []byte) {
		left := make([]byte, 0, len(e.acPrefix)+len(start))
		left = append(left, e.acPrefix...)
		left = append(left, start...)

		right := make([]byte, 0, len(e.acPrefix)+len(end))
		right = append(right, e.acPrefix...)
		right = append(right, end...)
		return left, right
	}

	// Start scanning the AC.
	// AC keys look like /partitionID/ac/12312312313(crc-32)/digesthash
	// Start scanning at 10 because crc32s do not begin with 0.
	for i := 10; i < 99; i++ {
		left, right := acPrefixRange([]byte(fmt.Sprintf("%d", i)), []byte(fmt.Sprintf("%d", i+1)))
		goScanRange(left, right)
	}
	// Additionally scan from 99-> max byte to ensure we cover the full
	// range.
	left, right := acPrefixRange([]byte("99"), []byte{constants.MaxByte})
	goScanRange(left, right)

	// Start scanning the CAS.
	// CAS keys look like /partitionID/cas/digesthash(sha-256)
	for i := 0; i < 16; i++ {
		kr := append(e.casPrefix, []byte(fmt.Sprintf("%x", i))...)
		start, end := keyRange(kr)
		goScanRange(start, end)
	}

	if err := eg.Wait(); err != nil {
		return 0, 0, 0, err
	}
	return totalSizeBytes, totalCasCount, totalAcCount, nil
}

func (e *partitionEvictor) Statusz(ctx context.Context) string {
	e.mu.Lock()
	defer e.mu.Unlock()
	buf := "<pre>"
	buf += fmt.Sprintf("Partition %q (%q)\n", e.part.ID, e.blobDir)

	maxAllowedSize := int64(JanitorCutoffThreshold * float64(e.part.MaxSizeBytes))
	percentFull := float64(e.sizeBytes) / float64(maxAllowedSize) * 100.0
	totalCount := e.casCount + e.acCount
	buf += fmt.Sprintf("Items: CAS: %d AC: %d (%d total)\n", e.casCount, e.acCount, totalCount)
	buf += fmt.Sprintf("Usage: %d / %d (%2.2f%% full)\n", e.sizeBytes, maxAllowedSize, percentFull)
	buf += fmt.Sprintf("GC Last run: %s\n", e.lastRun.Format("Jan 02, 2006 15:04:05 MST"))
	lastEvictedStr := "nil"
	if e.lastEvicted != nil {
		age := time.Since(time.Unix(0, e.lastEvicted.timestamp))
		lastEvictedStr = fmt.Sprintf("%q age: %s", e.lastEvicted.fileMetadataKey, age)
	}
	buf += fmt.Sprintf("Last evicted item: %s\n", lastEvictedStr)
	buf += "</pre>"
	return buf
}

func (e *partitionEvictor) iter() *pebble.Iterator {
	start, end := partitionLimits(e.part.ID)
	iter := e.reader.NewIter(&pebble.IterOptions{
		LowerBound: start,
		UpperBound: end,
	})
	iter.SeekGE(start)
	return iter
}

func getLastUse(info os.FileInfo) int64 {
	stat := info.Sys().(*syscall.Stat_t)
	// Super Gross! https://github.com/golang/go/issues/31735
	value := reflect.ValueOf(stat)
	var ts syscall.Timespec
	if timeField := value.Elem().FieldByName("Atimespec"); timeField.IsValid() {
		ts = timeField.Interface().(syscall.Timespec)
	} else if timeField := value.Elem().FieldByName("Atim"); timeField.IsValid() {
		ts = timeField.Interface().(syscall.Timespec)
	} else {
		ts = syscall.Timespec{}
	}
	t := time.Unix(ts.Sec, ts.Nsec)
	return t.UnixNano()
}

var digestRunes = []rune("abcdef1234567890")

func (e *partitionEvictor) randomKey(n int) []byte {
	randKey := e.part.ID
	totalCount := e.casCount + e.acCount

	randInt := rand.Int63n(totalCount)
	if randInt < e.casCount {
		randKey += "/cas/"
	} else {
		randKey += "/ac/"
	}
	for i := 0; i < n; i++ {
		randKey += string(digestRunes[rand.Intn(len(digestRunes))])
	}
	return []byte(randKey)
}

func (e *partitionEvictor) refreshAtime(s *evictionPoolEntry) error {
	if a, ok := e.atimes.Load(xxhash.Sum64(s.fileMetadataKey)); ok {
		s.timestamp = a.(int64)
		return nil
	}

	md := s.fileMetadata.GetStorageMetadata()
	switch {
	case md.GetFileMetadata() != nil:
		fp := filestore.FilePath(e.blobDir, md.GetFileMetadata())
		info, err := os.Stat(fp)
		if err != nil {
			return err
		}
		s.timestamp = getLastUse(info)
	case md.GetInlineMetadata() != nil:
		s.timestamp = md.GetInlineMetadata().GetCreatedAtNsec()
	}
	return nil
}

func (e *partitionEvictor) randomSample(iter *pebble.Iterator, k int) ([]*evictionPoolEntry, error) {
	samples := make([]*evictionPoolEntry, 0, k)
	seen := make(map[string]struct{}, len(e.samplePool))
	for _, entry := range e.samplePool {
		seen[string(entry.fileMetadataKey)] = struct{}{}
	}

	// generate k random digests and for each:
	//   - seek to the next valid key, and return that file record
	for i := 0; i < k*2; i++ {
		randKey := e.randomKey(64)
		valid := iter.SeekGE(randKey)
		if !valid {
			continue
		}
		fileMetadata := &rfpb.FileMetadata{}
		if err := proto.Unmarshal(iter.Value(), fileMetadata); err != nil {
			return nil, err
		}
		if _, ok := seen[string(iter.Key())]; ok {
			continue
		}
		seen[string(iter.Key())] = struct{}{}

		fileMetadataKey := make([]byte, len(iter.Key()))
		copy(fileMetadataKey, iter.Key())

		sample := &evictionPoolEntry{
			fileMetadata:    fileMetadata,
			fileMetadataKey: fileMetadataKey,
		}
		if err := e.refreshAtime(sample); err != nil {
			continue
		}

		samples = append(samples, sample)
		if len(samples) == k {
			break
		}
	}

	return samples, nil
}

func deleteDirIfEmptyAndOld(dir string) error {
	files, err := os.ReadDir(dir)
	if err != nil {
		return err
	}
	di, err := os.Stat(dir)
	if err != nil {
		return err
	}

	if len(files) != 0 || time.Since(di.ModTime()) < *dirDeletionDelay {
		log.Printf("num files: %d, age: %s", len(files), time.Since(di.ModTime()))
		// dir was not empty or was too young
		return nil
	}

	return os.Remove(dir)
}

func (e *partitionEvictor) deleteFile(sample *evictionPoolEntry) error {
	if err := e.writer.Delete(sample.fileMetadataKey, &pebble.WriteOptions{Sync: true}); err != nil {
		return err
	}
	e.atimes.Delete(xxhash.Sum64(sample.fileMetadataKey))

	md := sample.fileMetadata.GetStorageMetadata()
	switch {
	case md.GetFileMetadata() != nil:
		fp := filestore.FilePath(e.blobDir, md.GetFileMetadata())
		if err := disk.DeleteFile(context.TODO(), fp); err != nil {
			return err
		}
		parentDir := filepath.Dir(fp)
		if err := deleteDirIfEmptyAndOld(parentDir); err != nil {
			log.Debugf("Error deleting dir: %s: %s", parentDir, err)
		}
	case md.GetInlineMetadata() != nil:
		break
	default:
		return status.FailedPreconditionErrorf("Unnown storage metadata type: %+v", md)
	}

	ageUsec := float64(time.Since(time.Unix(0, sample.timestamp)).Microseconds())
	metrics.DiskCacheLastEvictionAgeUsec.With(prometheus.Labels{metrics.PartitionID: e.part.ID}).Set(ageUsec)
	e.updateSize(sample.fileMetadataKey, -1*sample.fileMetadata.GetSizeBytes())
	return nil
}

func (e *partitionEvictor) resampleK(k int) error {
	iter := e.iter()
	defer iter.Close()

	for i := 0; i < k; i++ {
		entries, err := e.randomSample(iter, sampleN)
		if err != nil {
			return err
		}
		for _, entry := range entries {
			e.samplePool = append(e.samplePool, entry)
		}
	}

	for _, sample := range e.samplePool {
		if err := e.refreshAtime(sample); err != nil {
			continue
		}
	}

	if len(e.samplePool) > 0 {
		sort.Slice(e.samplePool, func(i, j int) bool {
			return e.samplePool[i].timestamp < e.samplePool[j].timestamp
		})
	}

	if len(e.samplePool) > samplePoolSize {
		e.samplePool = e.samplePool[:samplePoolSize]
	}

	return nil
}

func (e *partitionEvictor) evict(count int) (*evictionPoolEntry, error) {
	evicted := 0
	var lastEvicted *evictionPoolEntry
	for evicted < count {
		lastCount := evicted

		// Resample every time we evict a key
		if err := e.resampleK(1); err != nil {
			return nil, err
		}
		for i, sample := range e.samplePool {
			_, closer, err := e.reader.Get(sample.fileMetadataKey)
			if err == pebble.ErrNotFound {
				continue
			}
			closer.Close()
			log.Infof("Evictor %q attempting to delete file: %q", e.part.ID, sample.fileMetadataKey)
			if err := e.deleteFile(sample); err != nil {
				log.Errorf("Error evicting file: %s (ignoring)", err)
				continue
			}
			evicted += 1
			lastEvicted = sample
			e.samplePool = append(e.samplePool[:i], e.samplePool[i+1:]...)
			break
		}

		// If no candidates were evictable in the whole pool, resample
		// the pool.
		if lastCount == evicted {
			e.samplePool = e.samplePool[:0]
			if err := e.resampleK(samplePoolSize); err != nil {
				return nil, err
			}
		}
	}
	return lastEvicted, nil
}

func (e *partitionEvictor) ttl(quitChan chan struct{}) error {
	e.mu.Lock()
	maxAllowedSize := int64(JanitorCutoffThreshold * float64(e.part.MaxSizeBytes))
	e.mu.Unlock()

	for {
		e.mu.Lock()
		sizeBytes := e.sizeBytes
		totalCount := e.casCount + e.acCount
		e.mu.Unlock()

		if sizeBytes < int64(float64(maxAllowedSize)*.90) {
			break
		}

		select {
		case <-quitChan:
			return nil
		default:
			break
		}

		numToEvict := int(.001 * float64(totalCount))
		if numToEvict == 0 {
			numToEvict = 1
		}

		lastEvicted, err := e.evict(numToEvict)
		if err != nil {
			return err
		}

		e.mu.Lock()
		e.lastRun = time.Now()
		e.lastEvicted = lastEvicted
		e.mu.Unlock()
	}
	return nil
}

func (e *partitionEvictor) run(quitChan chan struct{}) error {
	for {
		select {
		case <-quitChan:
			return nil
		case <-time.After(JanitorCheckPeriod):
			if err := e.ttl(quitChan); err != nil {
				return err
			}
		}
	}
}

func (p *PebbleCache) Start() error {
	p.quitChan = make(chan struct{}, 0)
	for _, evictor := range p.evictors {
		evictor := evictor
		p.eg.Go(func() error {
			return evictor.run(p.quitChan)
		})
	}
	p.eg.Go(func() error {
		p.processSizeUpdates(p.quitChan)
		return nil
	})
	p.eg.Go(func() error {
		p.scanForBrokenFiles(p.quitChan)
		return nil
	})
	p.eg.Go(func() error {
		p.deleteOrphanedFiles(p.quitChan)
		return nil
	})
	return nil
}

func (p *PebbleCache) Stop() error {
	close(p.quitChan)
	if err := p.eg.Wait(); err != nil {
		return err
	}
	if err := p.db.Flush(); err != nil {
		return err
	}

	return p.db.Close()
}<|MERGE_RESOLUTION|>--- conflicted
+++ resolved
@@ -54,11 +54,8 @@
 	forceAllowMigration       = flag.Bool("cache.pebble.force_allow_migration", false, "If set, allow migrating into an existing pebble cache")
 	clearCacheBeforeMigration = flag.Bool("cache.pebble.clear_cache_before_migration", false, "If set, clear any existing cache content before migrating")
 	mirrorActiveDiskCache     = flagtypes.Alias[bool]("cache.disk.enable_live_updates", "cache.pebble.mirror_active_disk_cache")
-<<<<<<< HEAD
+	orphanDeleteDryRun        = flag.Bool("cache.pebble.orphan_delete_dry_run", true, "If set, log orphaned files instead of deleting them")
 	dirDeletionDelay          = flag.Duration("cache.pebble.dir_deletion_delay", time.Hour, "How old directories must be before being eligible for deletion when empty")
-=======
-	orphanDeleteDryRun        = flag.Bool("cache.pebble.orphan_delete_dry_run", true, "If set, log orphaned files instead of deleting them")
->>>>>>> 4d7ddd8a
 )
 
 const (
