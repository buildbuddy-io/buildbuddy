--- conflicted
+++ resolved
@@ -1295,25 +1295,6 @@
 			}
 		}
 
-<<<<<<< HEAD
-=======
-		if !removedEntry && opts.deleteACEntriesOlderThan != 0 && bytes.Contains(keyBytes, acDir) {
-			atime := time.UnixMicro(fileMetadata.GetLastAccessUsec())
-			age := time.Since(atime)
-			if age > opts.deleteACEntriesOlderThan {
-				_ = modLim.Wait(p.env.GetServerContext())
-				err := evictor.deleteFile(key, version, fileMetadata.GetStoredSizeBytes(), fileMetadata.GetStorageMetadata())
-				if err != nil {
-					log.Warningf("[%s] Could not delete old AC key %q: %s", p.name, key.String(), err)
-				} else {
-					removedEntry = true
-					oldACEntries++
-					oldACEntriesBytes += fileMetadata.GetStoredSizeBytes()
-				}
-			}
-		}
-
->>>>>>> 504ae337
 		if !removedEntry && fileMetadata.GetFileRecord().GetCompressor() == repb.Compressor_IDENTITY {
 			uncompressedCount++
 			uncompressedBytes += fileMetadata.GetStoredSizeBytes()
@@ -1323,12 +1304,6 @@
 	if opts.deleteEntriesWithMissingFiles {
 		log.Infof("Pebble Cache [%s]: backgroundRepair for %q deleted %d keys with missing files", p.name, partitionID, missingFiles)
 	}
-<<<<<<< HEAD
-=======
-	if opts.deleteACEntriesOlderThan != 0 {
-		log.Infof("Pebble Cache [%s]: backgroundRepair for %q deleted %s AC keys older than %s using %s", p.name, partitionID, pr.Sprint(oldACEntries), opts.deleteACEntriesOlderThan, units.BytesSize(float64(oldACEntriesBytes)))
-	}
->>>>>>> 504ae337
 	return
 }
 
