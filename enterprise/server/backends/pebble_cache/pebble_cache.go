package pebble_cache

import (
	"bytes"
	"context"
	"flag"
	"fmt"
	"io"
	"io/fs"
	"math/rand"
	"os"
	"path/filepath"
	"reflect"
	"sort"
	"strings"
	"sync"
	"syscall"
	"time"

	"github.com/buildbuddy-io/buildbuddy/enterprise/server/raft/constants"
	"github.com/buildbuddy-io/buildbuddy/enterprise/server/raft/filestore"
	"github.com/buildbuddy-io/buildbuddy/server/backends/disk_cache"
	"github.com/buildbuddy-io/buildbuddy/server/environment"
	"github.com/buildbuddy-io/buildbuddy/server/interfaces"
	"github.com/buildbuddy-io/buildbuddy/server/metrics"
	"github.com/buildbuddy-io/buildbuddy/server/remote_cache/digest"
	"github.com/buildbuddy-io/buildbuddy/server/util/alert"
	"github.com/buildbuddy-io/buildbuddy/server/util/disk"
	"github.com/buildbuddy-io/buildbuddy/server/util/log"
	"github.com/buildbuddy-io/buildbuddy/server/util/status"
	"github.com/buildbuddy-io/buildbuddy/server/util/statusz"
	"github.com/cespare/xxhash/v2"
	"github.com/cockroachdb/pebble"
	"github.com/cockroachdb/pebble/vfs"
	"github.com/prometheus/client_golang/prometheus"
	"golang.org/x/sync/errgroup"
	"google.golang.org/protobuf/proto"

	rfpb "github.com/buildbuddy-io/buildbuddy/proto/raft"
	repb "github.com/buildbuddy-io/buildbuddy/proto/remote_execution"
	cache_config "github.com/buildbuddy-io/buildbuddy/server/cache/config"
	flagtypes "github.com/buildbuddy-io/buildbuddy/server/util/flagutil/types"
)

var (
	rootDirectory          = flag.String("cache.pebble.root_directory", "", "The root directory to store the database in.")
	blockCacheSizeBytes    = flag.Int64("cache.pebble.block_cache_size_bytes", 1000*megabyte, "How much ram to give the block cache")
	maxInlineFileSizeBytes = flag.Int64("cache.pebble.max_inline_file_size_bytes", 1024, "Files smaller than this may be inlined directly into pebble")
	partitions             = flagtypes.Slice("cache.pebble.partitions", []disk.Partition{}, "")
	partitionMappings      = flagtypes.Slice("cache.pebble.partition_mappings", []disk.PartitionMapping{}, "")

	// TODO(tylerw): remove most of these flags post-migration.
	migrateFromDiskDir        = flag.String("cache.pebble.migrate_from_disk_dir", "", "If set, attempt to migrate this disk dir to a new pebble cache")
	forceAllowMigration       = flag.Bool("cache.pebble.force_allow_migration", false, "If set, allow migrating into an existing pebble cache")
	clearCacheBeforeMigration = flag.Bool("cache.pebble.clear_cache_before_migration", false, "If set, clear any existing cache content before migrating")
	mirrorActiveDiskCache     = flagtypes.Alias[bool]("cache.disk.enable_live_updates", "cache.pebble.mirror_active_disk_cache")
	orphanDeleteDryRun        = flag.Bool("cache.pebble.orphan_delete_dry_run", true, "If set, log orphaned files instead of deleting them")
<<<<<<< HEAD
	atimeUpdateThreshold      = flag.Duration("cache.pebble.atime_update_threshold", 10*time.Minute, "Don't update atime if it was updated more recently than this")
	atimeWriteBatchSize       = flag.Int("cache.pebble.atime_write_batch_size", 1000, "Buffer this many writes before writing atime data")
	atimeBufferSize           = flag.Int("cache.pebble.atime_buffer_size", 10000, "Buffer up to this many atime updates in a channel before dropping atime updates")
	usePebbleAtimeOnly        = flag.Bool("cache.pebble.use_pebble_atime_only", false, "If true; only use pebble stored atimes")
=======
	dirDeletionDelay          = flag.Duration("cache.pebble.dir_deletion_delay", time.Hour, "How old directories must be before being eligible for deletion when empty")
>>>>>>> da6b1a77
)

const (
	// cutoffThreshold is the point above which a janitor thread will run
	// and delete the oldest items from the cache.
	JanitorCutoffThreshold = .90

	// janitorCheckPeriod is how often the janitor thread will wake up to
	// check the cache size.
	JanitorCheckPeriod = 1 * time.Second
	megabyte           = 1e6

	defaultPartitionID       = "default"
	partitionDirectoryPrefix = "PT"

	// sampleN is the number of random files to sample when adding a new
	// deletion candidate to the sample pool. Increasing this number
	// makes eviction slower but improves sampled-LRU accuracy.
	sampleN = 10

	// samplePoolSize is the number of deletion candidates to maintain in
	// memory at a time. Increasing this number uses more memory but
	// improves sampled-LRU accuracy.
	samplePoolSize = 100

	// atimeFlushPeriod is the time interval that we will wait before
	// flushing any atime updates in an incomplete batch (that have not
	// already been flushed due to throughput)
	atimeFlushPeriod = 10 * time.Second
)

// Options is a struct containing the pebble cache configuration options.
// Once a cache is created, the options may not be changed.
type Options struct {
	RootDirectory       string
	Partitions          []disk.Partition
	PartitionMappings   []disk.PartitionMapping
	MaxSizeBytes        int64
	BlockCacheSizeBytes int64
}

type sizeUpdate struct {
	partID string
	key    []byte
	delta  int64
}

type accessTimeUpdate struct {
	fileMetadataKey []byte
}

// PebbleCache implements the cache interface by storing metadata in a pebble
// database and storing cache entry contents on disk.
type PebbleCache struct {
	opts *Options

	env       environment.Env
	db        *pebble.DB
	isolation *rfpb.Isolation

	atimes   *sync.Map
	edits    chan *sizeUpdate
	accesses chan *accessTimeUpdate

	quitChan chan struct{}
	eg       *errgroup.Group

	statusMu *sync.Mutex // PROTECTS(evictors)
	evictors []*partitionEvictor

	brokenFilesDone   chan struct{}
	orphanedFilesDone chan struct{}
}

// Register creates a new PebbleCache from the configured flags and sets it in
// the provided env.
func Register(env environment.Env) error {
	if *rootDirectory == "" {
		return nil
	}
	if *clearCacheBeforeMigration {
		if err := os.RemoveAll(*rootDirectory); err != nil {
			return err
		}
	}
	if err := disk.EnsureDirectoryExists(*rootDirectory); err != nil {
		return err
	}
	migrateDir := ""
	if *migrateFromDiskDir != "" {
		// Ensure a pebble DB doesn't already exist if we are migrating.
		// But allow anyway if forceAllowMigration was set.
		desc, err := pebble.Peek(*rootDirectory, vfs.Default)
		if err != nil {
			return err
		}
		if desc.Exists && !*forceAllowMigration {
			log.Warningf("Pebble DB at %q already exists, cannot migrate from disk dir: %q", *rootDirectory, *migrateFromDiskDir)
		} else {
			migrateDir = *migrateFromDiskDir
		}
	}
	opts := &Options{
		RootDirectory:       *rootDirectory,
		Partitions:          *partitions,
		PartitionMappings:   *partitionMappings,
		BlockCacheSizeBytes: *blockCacheSizeBytes,
		MaxSizeBytes:        cache_config.MaxSizeBytes(),
	}
	c, err := NewPebbleCache(env, opts)
	if err != nil {
		return status.InternalErrorf("Error configuring pebble cache: %s", err)
	}
	if migrateDir != "" {
		if err := c.MigrateFromDiskDir(migrateDir); err != nil {
			return err
		}
	}
	c.Start()
	env.GetHealthChecker().RegisterShutdownFunction(func(ctx context.Context) error {
		return c.Stop()
	})

	if *mirrorActiveDiskCache {
		dci := env.GetCache()
		dc, ok := dci.(*disk_cache.DiskCache)
		if !ok {
			return status.FailedPreconditionError("Cannot mirror disk cache: none was set")
		}
		adds, removes := dc.LiveUpdatesChan()
		c.ProcessLiveUpdates(adds, removes)
		log.Printf("Pebble Cache: mirroring active disk cache")

		// Return early if we're mirroring the disk cache; we don't
		// want to override the disk cache we're mirroring in the env.
		return nil
	}

	if env.GetCache() != nil {
		log.Warningf("Overriding configured cache with pebble_cache.")
	}
	env.SetCache(c)
	return nil
}

// validateOpts validates that each partition mapping references a partition
// and that MaxSizeBytes is non-zero.
func validateOpts(opts *Options) error {
	if opts.MaxSizeBytes == 0 {
		return status.FailedPreconditionError("Pebble cache size must be greater than 0")
	}

	for _, pm := range opts.PartitionMappings {
		found := false
		for _, p := range opts.Partitions {
			if p.ID == pm.PartitionID {
				found = true
				break
			}
		}
		if !found {
			return status.NotFoundErrorf("Mapping to unknown partition %q", pm.PartitionID)
		}
	}
	return nil
}

func ensureDefaultPartitionExists(opts *Options) {
	foundDefaultPartition := false
	for _, part := range opts.Partitions {
		if part.ID == defaultPartitionID {
			foundDefaultPartition = true
		}
	}
	if foundDefaultPartition {
		return
	}
	opts.Partitions = append(opts.Partitions, disk.Partition{
		ID:           defaultPartitionID,
		MaxSizeBytes: opts.MaxSizeBytes,
	})
}

// defaultPebbleOptions returns default pebble config options.
func defaultPebbleOptions() *pebble.Options {
	// TODO: tune options here.
	return &pebble.Options{}
}

// NewPebbleCache creates a new cache from the provided env and opts.
func NewPebbleCache(env environment.Env, opts *Options) (*PebbleCache, error) {
	if err := validateOpts(opts); err != nil {
		return nil, err
	}
	if err := disk.EnsureDirectoryExists(opts.RootDirectory); err != nil {
		return nil, err
	}
	ensureDefaultPartitionExists(opts)

	pebbleOptions := defaultPebbleOptions()
	if *blockCacheSizeBytes > 0 {
		c := pebble.NewCache(*blockCacheSizeBytes)
		defer c.Unref()
		pebbleOptions.Cache = c
	}

	db, err := pebble.Open(opts.RootDirectory, pebbleOptions)
	if err != nil {
		return nil, err
	}
	pc := &PebbleCache{
		opts:              opts,
		env:               env,
		db:                db,
		quitChan:          make(chan struct{}),
		brokenFilesDone:   make(chan struct{}),
		orphanedFilesDone: make(chan struct{}),
		eg:                &errgroup.Group{},
		statusMu:          &sync.Mutex{},
		atimes:            &sync.Map{},
		edits:             make(chan *sizeUpdate, 1000),
		accesses:          make(chan *accessTimeUpdate, *atimeBufferSize),
		evictors:          make([]*partitionEvictor, len(opts.Partitions)),
		isolation: &rfpb.Isolation{
			CacheType:   rfpb.Isolation_CAS_CACHE,
			PartitionId: defaultPartitionID,
		},
	}

	peMu := sync.Mutex{}
	eg := errgroup.Group{}
	for i, part := range opts.Partitions {
		i := i
		part := part
		eg.Go(func() error {
			blobDir := pc.partitionBlobDir(part.ID)
			if err := disk.EnsureDirectoryExists(blobDir); err != nil {
				return err
			}
			pe, err := newPartitionEvictor(part, blobDir, pc.db, pc.atimes, pc.accesses)
			if err != nil {
				return err
			}
			peMu.Lock()
			pc.evictors[i] = pe
			peMu.Unlock()
			return nil
		})
	}
	if err := eg.Wait(); err != nil {
		return nil, err
	}

	statusz.AddSection("pebble_cache", "On disk LRU cache", pc)
	return pc, nil
}

func keyRange(key []byte) ([]byte, []byte) {
	start := make([]byte, len(key))
	end := make([]byte, len(key))
	copy(start, key)
	copy(end, key)
	return append(start, constants.MinByte), append(end, constants.MaxByte)
}

func partitionLimits(partID string) ([]byte, []byte) {
	key := []byte(partID + "/")
	return keyRange(key)
}

func batchEditAtime(batch *pebble.Batch, fileMetadataKey []byte, fileMetadata *rfpb.FileMetadata) error {
	atime := time.UnixMicro(fileMetadata.GetLastAccessUsec())
	age := time.Since(atime)
	if age < *atimeUpdateThreshold {
		return nil
	}
	fileMetadata.LastAccessUsec = time.Now().UnixMicro()
	protoBytes, err := proto.Marshal(fileMetadata)
	if err != nil {
		return err
	}
	return batch.Set(fileMetadataKey, protoBytes, nil /*ignored write options*/)
}

func (p *PebbleCache) processAccessTimeUpdates(quitChan chan struct{}) {
	batch := p.db.NewBatch()

	flush := func() error {
		if batch.Count() > 0 {
			if err := batch.Commit(&pebble.WriteOptions{Sync: true}); err != nil {
				return err
			}
			batch = p.db.NewBatch()
		}
		return nil
	}

	exitMu := sync.Mutex{}
	exiting := false
	go func() {
		<-quitChan
		exitMu.Lock()
		exiting = true
		exitMu.Unlock()
	}()

	for {
		select {
		case accessTimeUpdate := <-p.accesses:
			md, err := readFileMetadata(p.db, accessTimeUpdate.fileMetadataKey)
			if err != nil {
				log.Warningf("Error unmarshaling data for %q: %s", accessTimeUpdate.fileMetadataKey, err)
				continue
			}
			if err := batchEditAtime(batch, accessTimeUpdate.fileMetadataKey, md); err != nil {
				log.Warningf("Error updating atime: %s", err)
			}
			if int(batch.Count()) >= *atimeWriteBatchSize {
				flush()
			}
		case <-time.After(atimeFlushPeriod):
			flush()
		case <-time.After(time.Second):
			exitMu.Lock()
			done := exiting
			exitMu.Unlock()
			if done {
				flush()
				return
			}
		}
	}
}

func (p *PebbleCache) processSizeUpdates(quitChan chan struct{}) {
	evictors := make(map[string]*partitionEvictor, 0)
	p.statusMu.Lock()
	for _, pe := range p.evictors {
		evictors[pe.part.ID] = pe
	}
	p.statusMu.Unlock()

	for {
		select {
		case <-quitChan:
			return
		case edit := <-p.edits:
			e := evictors[edit.partID]
			e.updateSize(edit.key, edit.delta)
		}
	}
}

func (p *PebbleCache) deleteOrphanedFiles(quitChan chan struct{}) {
	const sep = "/"
	iter := p.db.NewIter(&pebble.IterOptions{
		LowerBound: []byte{constants.MinByte},
		UpperBound: []byte{constants.MaxByte},
	})
	defer iter.Close()

	orphanCount := 0
	for _, part := range p.opts.Partitions {
		blobDir := p.partitionBlobDir(part.ID)
		walkFn := func(path string, d fs.DirEntry, err error) error {
			if err != nil {
				return err
			}
			if d.IsDir() {
				return nil
			}

			// Check if we're shutting down; exit if so.
			select {
			case <-quitChan:
				return status.CanceledErrorf("cache shutting down")
			default:
			}

			relPath, err := filepath.Rel(blobDir, path)
			if err != nil {
				return err
			}
			parts := strings.Split(relPath, sep)
			if len(parts) < 3 {
				log.Warningf("Skipping orphaned file: %q", path)
				return nil
			}
			prefixIndex := len(parts) - 2
			// Remove the second to last element which is the 4-char hash prefix.
			parts = append(parts[:prefixIndex], parts[prefixIndex+1:]...)
			fileMetadataKey := []byte(strings.Join(parts, sep))
			if _, err := lookupFileMetadata(iter, fileMetadataKey); status.IsNotFoundError(err) {
				if *orphanDeleteDryRun {
					fi, err := d.Info()
					if err != nil {
						return err
					}
					log.Infof("Would delete orphaned file: %s (last modified: %s) which is not in cache", path, fi.ModTime())
				} else {
					if err := os.Remove(path); err == nil {
						log.Infof("Removed orphaned file: %q", path)
					}
				}
				orphanCount += 1
			}

			if orphanCount%1000 == 0 {
				log.Infof("Removed %d orphans", orphanCount)
			}
			return nil
		}
		if err := filepath.WalkDir(blobDir, walkFn); err != nil {
			alert.UnexpectedEvent("pebble_cache_error_deleting_orphans", "err: %s", err)
		}
	}
	log.Infof("Pebble Cache: deleteOrphanedFiles removed %d files", orphanCount)
	close(p.orphanedFilesDone)
}

func (p *PebbleCache) scanForBrokenFiles(quitChan chan struct{}) {
	iter := p.db.NewIter(&pebble.IterOptions{
		LowerBound: []byte{constants.MinByte},
		UpperBound: []byte{constants.MaxByte},
	})
	defer iter.Close()

	iter.SeekGE([]byte{constants.MinByte})
	fileMetadata := &rfpb.FileMetadata{}
	blobDir := ""

	mismatchCount := 0
	for iter.Next() {
		// Check if we're shutting down; exit if so.
		select {
		case <-quitChan:
			break
		default:
		}

		// Attempt a read -- if the file is unreadable; update the metadata.
		fileMetadataKey := iter.Key()
		if err := proto.Unmarshal(iter.Value(), fileMetadata); err != nil {
			log.Errorf("Error unmarshaling metadata when scanning for broken files: %s", err)
			continue
		}
		blobDir = p.partitionBlobDir(fileMetadata.GetFileRecord().GetIsolation().GetPartitionId())
		_, err := filestore.NewReader(p.env.GetServerContext(), blobDir, fileMetadata.GetStorageMetadata(), 0, 0)
		if err != nil {
			p.handleMetadataMismatch(err, fileMetadataKey, fileMetadata)
			mismatchCount += 1
		}
	}
	log.Infof("Pebble Cache: scanForBrokenFiles fixed %d files", mismatchCount)
	close(p.brokenFilesDone)
}

func (p *PebbleCache) MigrateFromDiskDir(diskDir string) error {
	ch := disk_cache.ScanDiskDirectory(diskDir)

	start := time.Now()
	inserted := 0
	err := p.batchProcessCh(ch, func(batch *pebble.Batch, fileMetadata *rfpb.FileMetadata) error {
		protoBytes, err := proto.Marshal(fileMetadata)
		if err != nil {
			return err
		}
		fileMetadataKey, err := constants.FileMetadataKey(fileMetadata.GetFileRecord())
		if err != nil {
			return err
		}
		inserted += 1
		return batch.Set(fileMetadataKey, protoBytes, nil /*ignored write options*/)
	})
	if err != nil {
		return err
	}
	if err := p.db.Flush(); err != nil {
		return err
	}
	log.Printf("Pebble Cache: Migrated %d files from disk dir %q in %s", inserted, diskDir, time.Since(start))
	return nil
}

type batchEditFn func(batch *pebble.Batch, fileMetadata *rfpb.FileMetadata) error

func (p *PebbleCache) batchProcessCh(ch <-chan *rfpb.FileMetadata, editFn batchEditFn) error {
	batch := p.db.NewBatch()
	delta := 0
	for fileMetadata := range ch {
		delta += 1
		if err := editFn(batch, fileMetadata); err != nil {
			log.Warningf("Error editing batch: %s", err)
			continue
		}
		if batch.Count() > 100000 {
			if err := batch.Commit(&pebble.WriteOptions{Sync: true}); err != nil {
				log.Warningf("Error comitting batch: %s", err)
				continue
			}
			batch = p.db.NewBatch()
		}
	}
	if batch.Count() > 0 {
		if err := batch.Commit(&pebble.WriteOptions{Sync: true}); err != nil {
			log.Warningf("Error comitting batch: %s", err)
		}
	}
	return nil
}

func (p *PebbleCache) ProcessLiveUpdates(adds, removes <-chan *rfpb.FileMetadata) error {
	for i := 0; i < 3; i++ {
		p.eg.Go(func() error {
			return p.batchProcessCh(adds, func(batch *pebble.Batch, fileMetadata *rfpb.FileMetadata) error {
				protoBytes, err := proto.Marshal(fileMetadata)
				if err != nil {
					return err
				}
				fileMetadataKey, err := constants.FileMetadataKey(fileMetadata.GetFileRecord())
				if err != nil {
					return err
				}
				return batch.Set(fileMetadataKey, protoBytes, nil /*ignored write options*/)
			})
		})
		p.eg.Go(func() error {
			return p.batchProcessCh(removes, func(batch *pebble.Batch, fileMetadata *rfpb.FileMetadata) error {
				fileMetadataKey, err := constants.FileMetadataKey(fileMetadata.GetFileRecord())
				if err != nil {
					return err
				}
				return batch.Delete(fileMetadataKey, nil /*ignored write options*/)
			})
		})
	}

	return nil
}

func (p *PebbleCache) Statusz(ctx context.Context) string {
	p.statusMu.Lock()
	evictors := p.evictors
	p.statusMu.Unlock()

	buf := "<pre>"
	buf += p.db.Metrics().String()
	diskEstimateBytes, err := p.db.EstimateDiskUsage([]byte{constants.MinByte}, []byte{constants.MaxByte})
	if err == nil {
		buf += fmt.Sprintf("Estimated disk usage: %d bytes\n", diskEstimateBytes)
	}
	buf += "</pre>"
	for _, e := range evictors {
		buf += e.Statusz(ctx)
	}
	return buf
}

func (p *PebbleCache) lookupPartitionID(ctx context.Context, remoteInstanceName string) (string, error) {
	auth := p.env.GetAuthenticator()
	if auth == nil {
		return defaultPartitionID, nil
	}
	user, err := auth.AuthenticatedUser(ctx)
	if err != nil {
		return defaultPartitionID, nil
	}
	for _, pm := range p.opts.PartitionMappings {
		if pm.GroupID == user.GetGroupID() && strings.HasPrefix(remoteInstanceName, pm.Prefix) {
			return pm.PartitionID, nil
		}
	}
	return defaultPartitionID, nil
}

func (p *PebbleCache) WithIsolation(ctx context.Context, cacheType interfaces.CacheType, remoteInstanceName string) (interfaces.Cache, error) {
	partID, err := p.lookupPartitionID(ctx, remoteInstanceName)
	if err != nil {
		return nil, err
	}

	newIsolation := &rfpb.Isolation{}
	switch cacheType {
	case interfaces.CASCacheType:
		newIsolation.CacheType = rfpb.Isolation_CAS_CACHE
	case interfaces.ActionCacheType:
		newIsolation.CacheType = rfpb.Isolation_ACTION_CACHE
	default:
		return nil, status.InvalidArgumentErrorf("Unknown cache type %v", cacheType)
	}
	newIsolation.RemoteInstanceName = remoteInstanceName
	newIsolation.PartitionId = partID

	clone := *p
	clone.isolation = newIsolation
	return &clone, nil
}

func (p *PebbleCache) makeFileRecord(ctx context.Context, d *repb.Digest) (*rfpb.FileRecord, error) {
	_, err := digest.Validate(d)
	if err != nil {
		return nil, err
	}

	return &rfpb.FileRecord{
		Isolation: p.isolation,
		Digest:    d,
	}, nil
}

func (p *PebbleCache) partitionBlobDir(partID string) string {
	partDir := partitionDirectoryPrefix + partID
	return filepath.Join(p.opts.RootDirectory, "blobs", partDir)
}

// blobDir returns a directory path under the root directory, specific to the
// configured partition, where blobs can be stored.
func (p *PebbleCache) blobDir() string {
	return p.partitionBlobDir(p.isolation.GetPartitionId())
}

func (p *PebbleCache) updateAtime(fileMetadataKey []byte) {
	sendAtimeUpdate(p.accesses, fileMetadataKey)
	nowNanos := time.Now().UnixNano()

	fmkHash := xxhash.Sum64(fileMetadataKey)
	if a, ok := p.atimes.Load(fmkHash); ok {
		lastAccessNanos := a.(int64)
		durSinceLastAccess := time.Duration(nowNanos-lastAccessNanos) * time.Nanosecond
		metrics.DiskCacheUsecSinceLastAccess.Observe(float64(durSinceLastAccess.Microseconds()))
	}
	p.atimes.Store(fmkHash, nowNanos)
}

func (p *PebbleCache) clearAtime(fileMetadataKey []byte) {
	p.atimes.Delete(xxhash.Sum64(fileMetadataKey))
}

// hasFileMetadata returns a bool indicating if the provided iterator has the
// key specified by fileMetadataKey.
func hasFileMetadata(iter *pebble.Iterator, fileMetadataKey []byte) bool {
	if iter.SeekGE(fileMetadataKey) && bytes.Compare(iter.Key(), fileMetadataKey) == 0 {
		return true
	}
	return false
}

func lookupAndSetFileMetadata(iter *pebble.Iterator, fileMetadataKey []byte, fileMetadata *rfpb.FileMetadata) error {
	found := iter.SeekGE(fileMetadataKey)
	if !found || bytes.Compare(fileMetadataKey, iter.Key()) != 0 {
		return status.NotFoundErrorf("record %q not found", fileMetadataKey)
	}
	if err := proto.Unmarshal(iter.Value(), fileMetadata); err != nil {
		return status.InternalErrorf("error reading record %q metadata", fileMetadataKey)
	}
	return nil
}

func lookupFileMetadata(iter *pebble.Iterator, fileMetadataKey []byte) (*rfpb.FileMetadata, error) {
	fileMetadata := &rfpb.FileMetadata{}
	if err := lookupAndSetFileMetadata(iter, fileMetadataKey, fileMetadata); err != nil {
		return nil, err
	}
	return fileMetadata, nil
}

func readFileMetadata(reader pebble.Reader, fileMetadataKey []byte) (*rfpb.FileMetadata, error) {
	fileMetadata := &rfpb.FileMetadata{}
	buf, closer, err := reader.Get(fileMetadataKey)
	if err == pebble.ErrNotFound {
		return nil, status.NotFoundErrorf("record %q not found", fileMetadataKey)
	}
	err = proto.Unmarshal(buf, fileMetadata)
	closer.Close()
	if err != nil {
		return nil, status.InternalErrorf("error reading record %q metadata", fileMetadataKey)
	}
	return fileMetadata, nil
}

func (p *PebbleCache) handleMetadataMismatch(err error, fileMetadataKey []byte, fileMetadata *rfpb.FileMetadata) {
	if !status.IsNotFoundError(err) && !os.IsNotExist(err) {
		return
	}
	if fileMetadata.GetStorageMetadata().GetFileMetadata() != nil {
		log.Warningf("Metadata record %q was found but file (%+v) not found on disk: %s", fileMetadataKey, fileMetadata, err)
		if err := p.deleteMetadataOnly(fileMetadataKey); err != nil {
			log.Warningf("Error deleting metadata: %s", err)
		}
	}
}

func (p *PebbleCache) Contains(ctx context.Context, d *repb.Digest) (bool, error) {
	iter := p.db.NewIter(nil /*default iterOptions*/)
	defer iter.Close()

	fileRecord, err := p.makeFileRecord(ctx, d)
	if err != nil {
		return false, err
	}
	fileMetadataKey, err := constants.FileMetadataKey(fileRecord)
	if err != nil {
		return false, err
	}
	found := hasFileMetadata(iter, fileMetadataKey)
	if found {
		p.updateAtime(fileMetadataKey)
	}
	return found, nil
}

func (p *PebbleCache) Metadata(ctx context.Context, d *repb.Digest) (*interfaces.CacheMetadata, error) {
	iter := p.db.NewIter(nil /*default iterOptions*/)
	defer iter.Close()

	fileRecord, err := p.makeFileRecord(ctx, d)
	if err != nil {
		return nil, err
	}
	fileMetadataKey, err := constants.FileMetadataKey(fileRecord)
	if err != nil {
		return nil, err
	}
	md, err := lookupFileMetadata(iter, fileMetadataKey)
	if err != nil {
		return nil, err
	}
	p.updateAtime(fileMetadataKey)
	return &interfaces.CacheMetadata{SizeBytes: md.GetSizeBytes()}, nil
}

func (p *PebbleCache) FindMissing(ctx context.Context, digests []*repb.Digest) ([]*repb.Digest, error) {
	iter := p.db.NewIter(nil /*default iterOptions*/)
	defer iter.Close()

	sort.Slice(digests, func(i, j int) bool {
		return digests[i].GetHash() < digests[j].GetHash()
	})

	var missing []*repb.Digest
	for _, d := range digests {
		fileRecord, err := p.makeFileRecord(ctx, d)
		if err != nil {
			return nil, err
		}
		fileMetadataKey, err := constants.FileMetadataKey(fileRecord)
		if err != nil {
			return nil, err
		}
		if !hasFileMetadata(iter, fileMetadataKey) {
			missing = append(missing, d)
		} else {
			p.updateAtime(fileMetadataKey)
		}
	}
	return missing, nil
}

func (p *PebbleCache) Get(ctx context.Context, d *repb.Digest) ([]byte, error) {
	rc, err := p.Reader(ctx, d, 0, 0)
	if err != nil {
		return nil, err
	}
	defer rc.Close()
	return io.ReadAll(rc)
}

func (p *PebbleCache) GetMulti(ctx context.Context, digests []*repb.Digest) (map[*repb.Digest][]byte, error) {
	foundMap := make(map[*repb.Digest][]byte, len(digests))

	sort.Slice(digests, func(i, j int) bool {
		return digests[i].GetHash() < digests[j].GetHash()
	})

	iter := p.db.NewIter(nil /*default iterOptions*/)
	defer iter.Close()

	blobDir := p.blobDir()
	buf := &bytes.Buffer{}
	fileMetadata := &rfpb.FileMetadata{}
	for _, d := range digests {
		fileRecord, err := p.makeFileRecord(ctx, d)
		if err != nil {
			return nil, err
		}
		fileMetadataKey, err := constants.FileMetadataKey(fileRecord)
		if err != nil {
			return nil, err
		}
		if err := lookupAndSetFileMetadata(iter, fileMetadataKey, fileMetadata); err != nil {
			continue
		}
		rc, err := filestore.NewReader(ctx, blobDir, fileMetadata.GetStorageMetadata(), 0, 0)
		if err != nil {
			p.handleMetadataMismatch(err, fileMetadataKey, fileMetadata)
			continue
		}
		p.updateAtime(fileMetadataKey)

		_, copyErr := io.Copy(buf, rc)
		closeErr := rc.Close()
		if copyErr != nil || closeErr != nil {
			continue
		}
		foundMap[d] = append([]byte{}, buf.Bytes()...)
		buf.Reset()
	}
	return foundMap, nil
}

func (p *PebbleCache) Set(ctx context.Context, d *repb.Digest, data []byte) error {
	wc, err := p.Writer(ctx, d)
	if err != nil {
		return err
	}
	if _, err := wc.Write(data); err != nil {
		return err
	}
	return wc.Close()
}

func (p *PebbleCache) SetMulti(ctx context.Context, kvs map[*repb.Digest][]byte) error {
	for d, data := range kvs {
		if err := p.Set(ctx, d, data); err != nil {
			return err
		}
	}
	return nil
}

func (p *PebbleCache) sendSizeUpdate(partID string, fileMetadataKey []byte, delta int64) {
	fileMetadataKeyCopy := make([]byte, len(fileMetadataKey))
	copy(fileMetadataKeyCopy, fileMetadataKey)
	up := &sizeUpdate{
		partID: partID,
		key:    fileMetadataKeyCopy,
		delta:  delta,
	}
	p.edits <- up
}

func sendAtimeUpdate(accesses chan<- *accessTimeUpdate, fileMetadataKey []byte) {
	fileMetadataKeyCopy := make([]byte, len(fileMetadataKey))
	copy(fileMetadataKeyCopy, fileMetadataKey)
	up := &accessTimeUpdate{fileMetadataKeyCopy}

	// If the atimeBufferSize is 0, non-blocking writes do not make sense,
	// so in that case just do a regular channel send. Otherwise; use a non-
	// blocking channel send.
	if *atimeBufferSize == 0 {
		accesses <- up
	} else {
		select {
		case accesses <- up:
			return
		default:
			log.Warningf("Dropping atime update for %q", fileMetadataKey)
		}
	}
}

func (p *PebbleCache) deleteMetadataOnly(fileMetadataKey []byte) error {
	iter := p.db.NewIter(nil /*default iterOptions*/)
	defer iter.Close()

	// First, lookup the FileMetadata. If it's not found, we don't have the file.
	fileMetadata, err := lookupFileMetadata(iter, fileMetadataKey)
	if err != nil {
		return err
	}

	if err := p.db.Delete(fileMetadataKey, &pebble.WriteOptions{Sync: false}); err != nil {
		return err
	}
	p.clearAtime(fileMetadataKey)
	p.sendSizeUpdate(fileMetadata.GetFileRecord().GetIsolation().GetPartitionId(), fileMetadataKey, -1*fileMetadata.GetSizeBytes())
	return nil
}

func (p *PebbleCache) deleteRecord(ctx context.Context, fileMetadataKey []byte) error {
	iter := p.db.NewIter(nil /*default iterOptions*/)
	defer iter.Close()

	// First, lookup the FileMetadata. If it's not found, we don't have the file.
	fileMetadata, err := lookupFileMetadata(iter, fileMetadataKey)
	if err != nil {
		return err
	}

	fp := filestore.FilePath(p.blobDir(), fileMetadata.GetStorageMetadata().GetFileMetadata())
	if err := p.db.Delete(fileMetadataKey, &pebble.WriteOptions{Sync: false}); err != nil {
		return err
	}
	p.clearAtime(fileMetadataKey)
	p.sendSizeUpdate(p.isolation.GetPartitionId(), fileMetadataKey, -1*fileMetadata.GetSizeBytes())
	if err := disk.DeleteFile(ctx, fp); err != nil {
		return err
	}
	parentDir := filepath.Dir(fp)
	if err := deleteDirIfEmptyAndOld(parentDir); err != nil {
		log.Debugf("Error deleting dir: %s: %s", parentDir, err)
	}
	return nil
}

func (p *PebbleCache) Delete(ctx context.Context, d *repb.Digest) error {
	fileRecord, err := p.makeFileRecord(ctx, d)
	if err != nil {
		return err
	}
	fileMetadataKey, err := constants.FileMetadataKey(fileRecord)
	if err != nil {
		return err
	}
	return p.deleteRecord(ctx, fileMetadataKey)
}

func (p *PebbleCache) Reader(ctx context.Context, d *repb.Digest, offset, limit int64) (io.ReadCloser, error) {
	iter := p.db.NewIter(nil /*default iterOptions*/)
	defer iter.Close()

	fileRecord, err := p.makeFileRecord(ctx, d)
	if err != nil {
		return nil, err
	}
	fileMetadataKey, err := constants.FileMetadataKey(fileRecord)
	if err != nil {
		return nil, err
	}

	// First, lookup the FileMetadata. If it's not found, we don't have the file.
	fileMetadata, err := lookupFileMetadata(iter, fileMetadataKey)
	if err != nil {
		return nil, err
	}

	rc, err := filestore.NewReader(ctx, p.blobDir(), fileMetadata.GetStorageMetadata(), offset, limit)
	if err == nil {
		p.updateAtime(fileMetadataKey)
	} else if status.IsNotFoundError(err) || os.IsNotExist(err) {
		p.handleMetadataMismatch(err, fileMetadataKey, fileMetadata)
	}
	return rc, err
}

type writeCloser struct {
	filestore.WriteCloserMetadata
	closeFn      func(n int64) error
	bytesWritten int64
}

func (dc *writeCloser) Close() error {
	if err := dc.WriteCloserMetadata.Close(); err != nil {
		return err
	}
	return dc.closeFn(dc.bytesWritten)
}

func (dc *writeCloser) Write(p []byte) (int, error) {
	n, err := dc.WriteCloserMetadata.Write(p)
	if err != nil {
		return 0, err
	}
	dc.bytesWritten += int64(n)
	return n, nil
}

func (p *PebbleCache) Writer(ctx context.Context, d *repb.Digest) (io.WriteCloser, error) {
	fileRecord, err := p.makeFileRecord(ctx, d)
	if err != nil {
		return nil, err
	}
	fileMetadataKey, err := constants.FileMetadataKey(fileRecord)
	if err != nil {
		return nil, err
	}

	iter := p.db.NewIter(nil /*default iterOptions*/)
	defer iter.Close()
	alreadyExists := hasFileMetadata(iter, fileMetadataKey)
	if alreadyExists {
		metrics.DiskCacheDuplicateWrites.Inc()
		metrics.DiskCacheDuplicateWritesBytes.Add(float64(d.GetSizeBytes()))
	}

	var wcm filestore.WriteCloserMetadata
	if d.GetSizeBytes() < *maxInlineFileSizeBytes {
		wcm = filestore.InlineWriter(ctx, d.GetSizeBytes())
	} else {
		fw, err := filestore.NewWriter(ctx, p.blobDir(), p.db.NewBatch(), fileRecord)
		if err != nil {
			return nil, err
		}
		wcm = fw
	}
	dc := &writeCloser{WriteCloserMetadata: wcm, closeFn: func(bytesWritten int64) error {
		md := &rfpb.FileMetadata{
			FileRecord:      fileRecord,
			StorageMetadata: wcm.Metadata(),
			SizeBytes:       bytesWritten,
			LastAccessUsec:  time.Now().UnixMicro(),
		}
		protoBytes, err := proto.Marshal(md)
		if err != nil {
			return err
		}
		err = p.db.Set(fileMetadataKey, protoBytes, &pebble.WriteOptions{Sync: false})
		if err == nil {
			p.updateAtime(fileMetadataKey)
			p.sendSizeUpdate(p.isolation.GetPartitionId(), fileMetadataKey, bytesWritten)
			metrics.DiskCacheAddedFileSizeBytes.Observe(float64(bytesWritten))
		}
		return err
	}}
	return dc, nil
}

func (p *PebbleCache) DoneScanning() bool {
	var brokenFilesDone, orphanedFilesDone bool

	select {
	case <-p.brokenFilesDone:
		brokenFilesDone = true
	default:
		break
	}

	select {
	case <-p.orphanedFilesDone:
		orphanedFilesDone = true
	default:
		break
	}

	return brokenFilesDone && orphanedFilesDone
}

// TestingWaitForGC should be used by tests only.
// This function waits until any active file deletion has finished.
func (p *PebbleCache) TestingWaitForGC() error {
	for {
		p.statusMu.Lock()
		evictors := p.evictors
		p.statusMu.Unlock()

		done := 0
		for _, e := range evictors {
			e.mu.Lock()
			maxAllowedSize := int64(JanitorCutoffThreshold * float64(e.part.MaxSizeBytes))
			totalSizeBytes := e.sizeBytes
			e.mu.Unlock()

			if totalSizeBytes < int64(float64(maxAllowedSize)*.90) {
				done += 1
			}
		}
		if done == len(evictors) {
			break
		}
	}
	return nil
}

type evictionPoolEntry struct {
	timestamp       int64
	fileMetadata    *rfpb.FileMetadata
	fileMetadataKey []byte
}

type partitionEvictor struct {
	mu       *sync.Mutex
	part     disk.Partition
	blobDir  string
	reader   pebble.Reader
	writer   pebble.Writer
	atimes   *sync.Map
	accesses chan<- *accessTimeUpdate

	casPrefix   []byte
	acPrefix    []byte
	samplePool  []*evictionPoolEntry
	sizeBytes   int64
	casCount    int64
	acCount     int64
	lastRun     time.Time
	lastEvicted *evictionPoolEntry
}

func newPartitionEvictor(part disk.Partition, blobDir string, db *pebble.DB, atimes *sync.Map, accesses chan<- *accessTimeUpdate) (*partitionEvictor, error) {
	pe := &partitionEvictor{
		mu:         &sync.Mutex{},
		part:       part,
		blobDir:    blobDir,
		casPrefix:  []byte(part.ID + "/cas/"),
		acPrefix:   []byte(part.ID + "/ac/"),
		samplePool: make([]*evictionPoolEntry, 0, samplePoolSize),
		reader:     db,
		writer:     db,
		atimes:     atimes,
		accesses:   accesses,
	}
	start := time.Now()
	log.Printf("Pebble Cache: Initializing cache partition %q...", part.ID)
	sizeBytes, casCount, acCount, err := pe.computeSize()
	if err != nil {
		return nil, err
	}
	pe.sizeBytes = sizeBytes
	pe.casCount = casCount
	pe.acCount = acCount

	log.Printf("Pebble Cache: Initialized cache partition %q AC: %d, CAS: %d, Size: %d [bytes] in %s", part.ID, pe.acCount, pe.casCount, pe.sizeBytes, time.Since(start))
	return pe, nil
}

func (e *partitionEvictor) updateSize(fileMetadataKey []byte, deltaSize int64) {
	e.mu.Lock()
	defer e.mu.Unlock()

	deltaCount := int64(1)
	if deltaSize < 0 {
		deltaCount = -1
	}

	if bytes.Contains(fileMetadataKey, e.casPrefix) {
		e.casCount += deltaCount
	} else if bytes.Contains(fileMetadataKey, e.acPrefix) {
		e.acCount += deltaCount
	} else {
		log.Warningf("Unidentified file (not CAS or AC): %q", fileMetadataKey)
	}
	e.sizeBytes += deltaSize
}

func (e *partitionEvictor) computeSizeInRange(start, end []byte) (int64, int64, int64, error) {
	iter := e.reader.NewIter(&pebble.IterOptions{
		LowerBound: start,
		UpperBound: end,
	})
	defer iter.Close()
	iter.SeekLT(start)

	casCount := int64(0)
	acCount := int64(0)
	blobSizeBytes := int64(0)
	metadataSizeBytes := int64(0)
	fileMetadata := &rfpb.FileMetadata{}

	for iter.Next() {
		if err := proto.Unmarshal(iter.Value(), fileMetadata); err != nil {
			return 0, 0, 0, err
		}
		blobSizeBytes += fileMetadata.GetSizeBytes()
		metadataSizeBytes += int64(len(iter.Value()))

		// identify and count CAS vs AC files.
		if bytes.Contains(iter.Key(), e.casPrefix) {
			casCount += 1
		} else if bytes.Contains(iter.Key(), e.acPrefix) {
			acCount += 1
		} else {
			log.Warningf("Unidentified file (not CAS or AC): %q", iter.Key())
		}
	}

	return blobSizeBytes + metadataSizeBytes, casCount, acCount, nil
}

func (e *partitionEvictor) computeSize() (int64, int64, int64, error) {
	mu := sync.Mutex{}
	eg := errgroup.Group{}

	totalSizeBytes := int64(0)
	totalCasCount := int64(0)
	totalAcCount := int64(0)

	goScanRange := func(start, end []byte) {
		eg.Go(func() error {
			sizeBytes, casCount, acCount, err := e.computeSizeInRange(start, end)
			if err != nil {
				return err
			}

			mu.Lock()
			totalSizeBytes += sizeBytes
			totalCasCount += casCount
			totalAcCount += acCount
			mu.Unlock()
			return nil
		})
	}

	acPrefixRange := func(start, end []byte) ([]byte, []byte) {
		left := make([]byte, 0, len(e.acPrefix)+len(start))
		left = append(left, e.acPrefix...)
		left = append(left, start...)

		right := make([]byte, 0, len(e.acPrefix)+len(end))
		right = append(right, e.acPrefix...)
		right = append(right, end...)
		return left, right
	}

	// Start scanning the AC.
	// AC keys look like /partitionID/ac/12312312313(crc-32)/digesthash
	// Start scanning at 10 because crc32s do not begin with 0.
	for i := 10; i < 99; i++ {
		left, right := acPrefixRange([]byte(fmt.Sprintf("%d", i)), []byte(fmt.Sprintf("%d", i+1)))
		goScanRange(left, right)
	}
	// Additionally scan from 99-> max byte to ensure we cover the full
	// range.
	left, right := acPrefixRange([]byte("99"), []byte{constants.MaxByte})
	goScanRange(left, right)

	// Start scanning the CAS.
	// CAS keys look like /partitionID/cas/digesthash(sha-256)
	for i := 0; i < 16; i++ {
		kr := append(e.casPrefix, []byte(fmt.Sprintf("%x", i))...)
		start, end := keyRange(kr)
		goScanRange(start, end)
	}

	if err := eg.Wait(); err != nil {
		return 0, 0, 0, err
	}
	return totalSizeBytes, totalCasCount, totalAcCount, nil
}

func (e *partitionEvictor) Statusz(ctx context.Context) string {
	e.mu.Lock()
	defer e.mu.Unlock()
	buf := "<pre>"
	buf += fmt.Sprintf("Partition %q (%q)\n", e.part.ID, e.blobDir)

	maxAllowedSize := int64(JanitorCutoffThreshold * float64(e.part.MaxSizeBytes))
	percentFull := float64(e.sizeBytes) / float64(maxAllowedSize) * 100.0
	totalCount := e.casCount + e.acCount
	buf += fmt.Sprintf("Items: CAS: %d AC: %d (%d total)\n", e.casCount, e.acCount, totalCount)
	buf += fmt.Sprintf("Usage: %d / %d (%2.2f%% full)\n", e.sizeBytes, maxAllowedSize, percentFull)
	buf += fmt.Sprintf("GC Last run: %s\n", e.lastRun.Format("Jan 02, 2006 15:04:05 MST"))
	lastEvictedStr := "nil"
	if e.lastEvicted != nil {
		age := time.Since(time.Unix(0, e.lastEvicted.timestamp))
		lastEvictedStr = fmt.Sprintf("%q age: %s", e.lastEvicted.fileMetadataKey, age)
	}
	buf += fmt.Sprintf("Last evicted item: %s\n", lastEvictedStr)
	buf += "</pre>"
	return buf
}

func (e *partitionEvictor) iter() *pebble.Iterator {
	start, end := partitionLimits(e.part.ID)
	iter := e.reader.NewIter(&pebble.IterOptions{
		LowerBound: start,
		UpperBound: end,
	})
	iter.SeekGE(start)
	return iter
}

func getLastUse(info os.FileInfo) int64 {
	stat := info.Sys().(*syscall.Stat_t)
	// Super Gross! https://github.com/golang/go/issues/31735
	value := reflect.ValueOf(stat)
	var ts syscall.Timespec
	if timeField := value.Elem().FieldByName("Atimespec"); timeField.IsValid() {
		ts = timeField.Interface().(syscall.Timespec)
	} else if timeField := value.Elem().FieldByName("Atim"); timeField.IsValid() {
		ts = timeField.Interface().(syscall.Timespec)
	} else {
		ts = syscall.Timespec{}
	}
	t := time.Unix(ts.Sec, ts.Nsec)
	return t.UnixNano()
}

var digestRunes = []rune("abcdef1234567890")

func (e *partitionEvictor) randomKey(n int) []byte {
	randKey := e.part.ID
	totalCount := e.casCount + e.acCount

	randInt := rand.Int63n(totalCount)
	if randInt < e.casCount {
		randKey += "/cas/"
	} else {
		randKey += "/ac/"
	}
	for i := 0; i < n; i++ {
		randKey += string(digestRunes[rand.Intn(len(digestRunes))])
	}
	return []byte(randKey)
}

func (e *partitionEvictor) refreshAtime(s *evictionPoolEntry) error {
	if *usePebbleAtimeOnly {
		if s.fileMetadata.GetLastAccessUsec() == 0 {
			log.Warningf("file had no atime set, setting now()")
			sendAtimeUpdate(e.accesses, s.fileMetadataKey)
			return status.FailedPreconditionErrorf("File %q had no atime set", s.fileMetadataKey)
		}
		s.timestamp = time.UnixMicro(s.fileMetadata.GetLastAccessUsec()).UnixNano()
		return nil
	}
	if a, ok := e.atimes.Load(xxhash.Sum64(s.fileMetadataKey)); ok {
		s.timestamp = a.(int64)
		return nil
	}

	md := s.fileMetadata.GetStorageMetadata()
	switch {
	case md.GetFileMetadata() != nil:
		fp := filestore.FilePath(e.blobDir, md.GetFileMetadata())
		info, err := os.Stat(fp)
		if err != nil {
			return err
		}
		s.timestamp = getLastUse(info)
	case md.GetInlineMetadata() != nil:
		s.timestamp = md.GetInlineMetadata().GetCreatedAtNsec()
	}
	return nil
}

func (e *partitionEvictor) randomSample(iter *pebble.Iterator, k int) ([]*evictionPoolEntry, error) {
	samples := make([]*evictionPoolEntry, 0, k)
	seen := make(map[string]struct{}, len(e.samplePool))
	for _, entry := range e.samplePool {
		seen[string(entry.fileMetadataKey)] = struct{}{}
	}

	// generate k random digests and for each:
	//   - seek to the next valid key, and return that file record
	for i := 0; i < k*2; i++ {
		randKey := e.randomKey(64)
		valid := iter.SeekGE(randKey)
		if !valid {
			continue
		}
		fileMetadata := &rfpb.FileMetadata{}
		if err := proto.Unmarshal(iter.Value(), fileMetadata); err != nil {
			return nil, err
		}
		if _, ok := seen[string(iter.Key())]; ok {
			continue
		}
		seen[string(iter.Key())] = struct{}{}

		fileMetadataKey := make([]byte, len(iter.Key()))
		copy(fileMetadataKey, iter.Key())

		sample := &evictionPoolEntry{
			fileMetadata:    fileMetadata,
			fileMetadataKey: fileMetadataKey,
		}
		if err := e.refreshAtime(sample); err != nil {
			continue
		}

		samples = append(samples, sample)
		if len(samples) == k {
			break
		}
	}

	return samples, nil
}

func deleteDirIfEmptyAndOld(dir string) error {
	files, err := os.ReadDir(dir)
	if err != nil {
		return err
	}
	di, err := os.Stat(dir)
	if err != nil {
		return err
	}

	if len(files) != 0 || time.Since(di.ModTime()) < *dirDeletionDelay {
		// dir was not empty or was too young
		return nil
	}

	return os.Remove(dir)
}

func (e *partitionEvictor) deleteFile(sample *evictionPoolEntry) error {
	if err := e.writer.Delete(sample.fileMetadataKey, &pebble.WriteOptions{Sync: true}); err != nil {
		return err
	}
	e.atimes.Delete(xxhash.Sum64(sample.fileMetadataKey))

	md := sample.fileMetadata.GetStorageMetadata()
	switch {
	case md.GetFileMetadata() != nil:
		fp := filestore.FilePath(e.blobDir, md.GetFileMetadata())
		if err := disk.DeleteFile(context.TODO(), fp); err != nil {
			return err
		}
		parentDir := filepath.Dir(fp)
		if err := deleteDirIfEmptyAndOld(parentDir); err != nil {
			log.Debugf("Error deleting dir: %s: %s", parentDir, err)
		}
	case md.GetInlineMetadata() != nil:
		break
	default:
		return status.FailedPreconditionErrorf("Unnown storage metadata type: %+v", md)
	}

	ageUsec := float64(time.Since(time.Unix(0, sample.timestamp)).Microseconds())
	metrics.DiskCacheLastEvictionAgeUsec.With(prometheus.Labels{metrics.PartitionID: e.part.ID}).Set(ageUsec)
	e.updateSize(sample.fileMetadataKey, -1*sample.fileMetadata.GetSizeBytes())
	return nil
}

func (e *partitionEvictor) resampleK(k int) error {
	iter := e.iter()
	defer iter.Close()

	// read new entries to put in the pool.
	additions := make([]*evictionPoolEntry, 0, k)
	for i := 0; i < k; i++ {
		entries, err := e.randomSample(iter, sampleN)
		if err != nil {
			return err
		}
		additions = append(additions, entries...)
	}

	// refresh all the entries already in the pool.
	for i, sample := range e.samplePool {
		fm, err := readFileMetadata(e.reader, sample.fileMetadataKey)
		if err != nil {
			e.samplePool = append(e.samplePool[:i], e.samplePool[i+1:]...)
		}
		sample.fileMetadata = fm
		if err := e.refreshAtime(sample); err != nil {
			e.samplePool = append(e.samplePool[:i], e.samplePool[i+1:]...)
		}
	}

	e.samplePool = append(e.samplePool, additions...)

	if len(e.samplePool) > 0 {
		sort.Slice(e.samplePool, func(i, j int) bool {
			return e.samplePool[i].timestamp < e.samplePool[j].timestamp
		})
	}

	if len(e.samplePool) > samplePoolSize {
		e.samplePool = e.samplePool[:samplePoolSize]
	}

	return nil
}

func (e *partitionEvictor) evict(count int) (*evictionPoolEntry, error) {
	evicted := 0
	var lastEvicted *evictionPoolEntry
	for evicted < count {
		lastCount := evicted

		// Resample every time we evict a key
		if err := e.resampleK(1); err != nil {
			return nil, err
		}
		for i, sample := range e.samplePool {
			_, closer, err := e.reader.Get(sample.fileMetadataKey)
			if err == pebble.ErrNotFound {
				continue
			}
			closer.Close()
			log.Infof("Evictor %q attempting to delete file: %q", e.part.ID, sample.fileMetadataKey)
			if err := e.deleteFile(sample); err != nil {
				log.Errorf("Error evicting file: %s (ignoring)", err)
				continue
			}
			evicted += 1
			lastEvicted = sample
			e.samplePool = append(e.samplePool[:i], e.samplePool[i+1:]...)
			break
		}

		// If no candidates were evictable in the whole pool, resample
		// the pool.
		if lastCount == evicted {
			e.samplePool = e.samplePool[:0]
			if err := e.resampleK(samplePoolSize); err != nil {
				return nil, err
			}
		}
	}
	return lastEvicted, nil
}

func (e *partitionEvictor) ttl(quitChan chan struct{}) error {
	e.mu.Lock()
	maxAllowedSize := int64(JanitorCutoffThreshold * float64(e.part.MaxSizeBytes))
	e.mu.Unlock()

	for {
		e.mu.Lock()
		sizeBytes := e.sizeBytes
		totalCount := e.casCount + e.acCount
		e.mu.Unlock()

		if sizeBytes < int64(float64(maxAllowedSize)*.90) {
			break
		}

		select {
		case <-quitChan:
			return nil
		default:
			break
		}

		numToEvict := int(.001 * float64(totalCount))
		if numToEvict == 0 {
			numToEvict = 1
		}

		lastEvicted, err := e.evict(numToEvict)
		if err != nil {
			return err
		}

		e.mu.Lock()
		e.lastRun = time.Now()
		e.lastEvicted = lastEvicted
		e.mu.Unlock()
	}
	return nil
}

func (e *partitionEvictor) run(quitChan chan struct{}) error {
	for {
		select {
		case <-quitChan:
			return nil
		case <-time.After(JanitorCheckPeriod):
			if err := e.ttl(quitChan); err != nil {
				return err
			}
		}
	}
}

func (p *PebbleCache) Start() error {
	p.quitChan = make(chan struct{}, 0)
	for _, evictor := range p.evictors {
		evictor := evictor
		p.eg.Go(func() error {
			return evictor.run(p.quitChan)
		})
	}
	p.eg.Go(func() error {
		p.processSizeUpdates(p.quitChan)
		return nil
	})
	p.eg.Go(func() error {
		p.processAccessTimeUpdates(p.quitChan)
		return nil
	})
	p.eg.Go(func() error {
		p.scanForBrokenFiles(p.quitChan)
		return nil
	})
	p.eg.Go(func() error {
		p.deleteOrphanedFiles(p.quitChan)
		return nil
	})
	return nil
}

func (p *PebbleCache) Stop() error {
	close(p.quitChan)
	if err := p.eg.Wait(); err != nil {
		return err
	}
	if err := p.db.Flush(); err != nil {
		return err
	}

	return p.db.Close()
}<|MERGE_RESOLUTION|>--- conflicted
+++ resolved
@@ -55,14 +55,11 @@
 	clearCacheBeforeMigration = flag.Bool("cache.pebble.clear_cache_before_migration", false, "If set, clear any existing cache content before migrating")
 	mirrorActiveDiskCache     = flagtypes.Alias[bool]("cache.disk.enable_live_updates", "cache.pebble.mirror_active_disk_cache")
 	orphanDeleteDryRun        = flag.Bool("cache.pebble.orphan_delete_dry_run", true, "If set, log orphaned files instead of deleting them")
-<<<<<<< HEAD
+	dirDeletionDelay          = flag.Duration("cache.pebble.dir_deletion_delay", time.Hour, "How old directories must be before being eligible for deletion when empty")
 	atimeUpdateThreshold      = flag.Duration("cache.pebble.atime_update_threshold", 10*time.Minute, "Don't update atime if it was updated more recently than this")
 	atimeWriteBatchSize       = flag.Int("cache.pebble.atime_write_batch_size", 1000, "Buffer this many writes before writing atime data")
 	atimeBufferSize           = flag.Int("cache.pebble.atime_buffer_size", 10000, "Buffer up to this many atime updates in a channel before dropping atime updates")
 	usePebbleAtimeOnly        = flag.Bool("cache.pebble.use_pebble_atime_only", false, "If true; only use pebble stored atimes")
-=======
-	dirDeletionDelay          = flag.Duration("cache.pebble.dir_deletion_delay", time.Hour, "How old directories must be before being eligible for deletion when empty")
->>>>>>> da6b1a77
 )
 
 const (
