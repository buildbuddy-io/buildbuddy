--- conflicted
+++ resolved
@@ -499,6 +499,24 @@
 	return srcN, srcErr
 }
 
+func (d *doubleWriter) Commit() error {
+	eg := &errgroup.Group{}
+	if d.dest != nil {
+		eg.Go(func() error {
+			dstErr := d.dest.Commit()
+			if dstErr != nil {
+				log.Warningf("Migration writer close err: %s", dstErr)
+			}
+			return nil
+		})
+	}
+
+	srcErr := d.src.Commit()
+	eg.Wait()
+
+	return srcErr
+}
+
 func (d *doubleWriter) Close() error {
 	eg := &errgroup.Group{}
 	if d.dest != nil {
@@ -517,11 +535,7 @@
 	return srcErr
 }
 
-<<<<<<< HEAD
 func (mc *MigrationCache) Writer(ctx context.Context, d *repb.Digest) (interfaces.CommittedWriteCloser, error) {
-	return nil, status.UnimplementedError("not yet implemented")
-=======
-func (mc *MigrationCache) Writer(ctx context.Context, d *repb.Digest) (io.WriteCloser, error) {
 	eg := &errgroup.Group{}
 	var dstErr error
 	var destWriter io.WriteCloser
@@ -558,7 +572,6 @@
 		},
 	}
 	return dw, nil
->>>>>>> faba7916
 }
 
 func (mc *MigrationCache) Get(ctx context.Context, d *repb.Digest) ([]byte, error) {
