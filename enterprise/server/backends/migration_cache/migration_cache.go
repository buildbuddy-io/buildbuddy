package migration_cache

import (
	"context"
	"io"
	"math/rand"
	"time"

	"github.com/buildbuddy-io/buildbuddy/enterprise/server/backends/pebble_cache"
	"github.com/buildbuddy-io/buildbuddy/server/backends/disk_cache"
	"github.com/buildbuddy-io/buildbuddy/server/environment"
	"github.com/buildbuddy-io/buildbuddy/server/interfaces"
	"github.com/buildbuddy-io/buildbuddy/server/remote_cache/digest"
	"github.com/buildbuddy-io/buildbuddy/server/util/background"
	"github.com/buildbuddy-io/buildbuddy/server/util/flagutil"
	"github.com/buildbuddy-io/buildbuddy/server/util/log"
	"github.com/buildbuddy-io/buildbuddy/server/util/status"
	"github.com/pkg/errors"
	"golang.org/x/sync/errgroup"
	"golang.org/x/time/rate"

	repb "github.com/buildbuddy-io/buildbuddy/proto/remote_execution"
	cache_config "github.com/buildbuddy-io/buildbuddy/server/cache/config"
)

var (
	cacheMigrationConfig = flagutil.New("cache.migration", MigrationConfig{}, "Config to specify the details of a cache migration")
)

type MigrationCache struct {
	src                  interfaces.Cache
	dest                 interfaces.Cache
	doubleReadPercentage float64
	logNotFoundErrors    bool

	eg       *errgroup.Group
	quitChan chan struct{}

	maxCopiesPerSec int
	copyChan        chan *copyData
}

func Register(env environment.Env) error {
	if cacheMigrationConfig.Src == nil || cacheMigrationConfig.Dest == nil {
		return nil
	}
	log.Infof("Registering Migration Cache")

	srcCache, err := getCacheFromConfig(env, *cacheMigrationConfig.Src)
	if err != nil {
		return err
	}
	destCache, err := getCacheFromConfig(env, *cacheMigrationConfig.Dest)
	if err != nil {
		return err
	}
	cacheMigrationConfig.SetConfigDefaults()
	mc := NewMigrationCache(cacheMigrationConfig, srcCache, destCache)

	if env.GetCache() != nil {
		log.Warningf("Overriding configured cache with migration_cache. If running a migration, all cache configs" +
			" should be nested under the cache.migration block.")
	}
	env.SetCache(mc)

	mc.Start()
	env.GetHealthChecker().RegisterShutdownFunction(func(ctx context.Context) error {
		return mc.Stop()
	})

	return nil
}

func NewMigrationCache(migrationConfig *MigrationConfig, srcCache interfaces.Cache, destCache interfaces.Cache) *MigrationCache {
	return &MigrationCache{
		src:                  srcCache,
		dest:                 destCache,
		doubleReadPercentage: migrationConfig.DoubleReadPercentage,
		logNotFoundErrors:    migrationConfig.LogNotFoundErrors,
		copyChan:             make(chan *copyData, migrationConfig.CopyChanBufferSize),
		maxCopiesPerSec:      migrationConfig.MaxCopiesPerSec,
		eg:                   &errgroup.Group{},
	}
}

func validateCacheConfig(config CacheConfig) error {
	if config.PebbleConfig != nil && config.DiskConfig != nil {
		return status.FailedPreconditionError("only one cache config can be set")
	} else if config.PebbleConfig == nil && config.DiskConfig == nil {
		return status.FailedPreconditionError("a cache config must be set")
	}

	return nil
}

func getCacheFromConfig(env environment.Env, cfg CacheConfig) (interfaces.Cache, error) {
	err := validateCacheConfig(cfg)
	if err != nil {
		return nil, status.FailedPreconditionErrorf("error validating migration cache config: %s", err)
	}

	if cfg.DiskConfig != nil {
		c, err := diskCacheFromConfig(env, cfg.DiskConfig)
		if err != nil {
			return nil, err
		}
		return c, nil
	} else if cfg.PebbleConfig != nil {
		c, err := pebbleCacheFromConfig(env, cfg.PebbleConfig)
		if err != nil {
			return nil, err
		}
		return c, nil
	}

	return nil, status.FailedPreconditionErrorf("error getting cache from migration config: no valid cache types")
}

func diskCacheFromConfig(env environment.Env, cfg *DiskCacheConfig) (*disk_cache.DiskCache, error) {
	opts := &disk_cache.Options{
		RootDirectory:     cfg.RootDirectory,
		Partitions:        cfg.Partitions,
		PartitionMappings: cfg.PartitionMappings,
		UseV2Layout:       cfg.UseV2Layout,
	}
	return disk_cache.NewDiskCache(env, opts, cache_config.MaxSizeBytes())
}

func pebbleCacheFromConfig(env environment.Env, cfg *PebbleCacheConfig) (*pebble_cache.PebbleCache, error) {
	opts := &pebble_cache.Options{
		RootDirectory:          cfg.RootDirectory,
		Partitions:             cfg.Partitions,
		PartitionMappings:      cfg.PartitionMappings,
		MaxSizeBytes:           cfg.MaxSizeBytes,
		BlockCacheSizeBytes:    cfg.BlockCacheSizeBytes,
		MaxInlineFileSizeBytes: cfg.MaxInlineFileSizeBytes,
		AtimeUpdateThreshold:   cfg.AtimeUpdateThreshold,
		AtimeWriteBatchSize:    cfg.AtimeWriteBatchSize,
		AtimeBufferSize:        cfg.AtimeBufferSize,
		MinEvictionAge:         cfg.MinEvictionAge,
	}
	c, err := pebble_cache.NewPebbleCache(env, opts)
	if err != nil {
		return nil, err
	}

	c.Start()
	env.GetHealthChecker().RegisterShutdownFunction(func(ctx context.Context) error {
		return c.Stop()
	})
	return c, nil
}

func (mc *MigrationCache) WithIsolation(ctx context.Context, cacheType interfaces.CacheType, remoteInstanceName string) (interfaces.Cache, error) {
	srcCache, err := mc.src.WithIsolation(ctx, cacheType, remoteInstanceName)
	if err != nil {
		return nil, errors.WithMessage(err, "cannot get src cache with isolation")
	}
	destCache, err := mc.dest.WithIsolation(ctx, cacheType, remoteInstanceName)
	if err != nil {
		return nil, errors.WithMessage(err, "cannot get dest cache with isolation")
	}

	clone := *mc
	clone.src = srcCache
	clone.dest = destCache

	return &clone, nil
}

func (mc *MigrationCache) Contains(ctx context.Context, d *repb.Digest) (bool, error) {
	eg, gctx := errgroup.WithContext(ctx)
	var srcErr, dstErr error
	var srcContains, dstContains bool

	eg.Go(func() error {
		srcContains, srcErr = mc.src.Contains(gctx, d)
		return srcErr
	})

	doubleRead := rand.Float64() <= mc.doubleReadPercentage
	if doubleRead {
		eg.Go(func() error {
			dstContains, dstErr = mc.dest.Contains(gctx, d)
			return nil // we don't care about the return error from this cache
		})
	}

	if err := eg.Wait(); err != nil {
		return false, err
	}

	if dstErr != nil {
		log.Warningf("Migration dest %v contains failed: %s", d, dstErr)
	} else if mc.logNotFoundErrors && srcContains != dstContains {
		log.Warningf("Migration digest %v src contains %v, dest contains %v", d, srcContains, dstContains)
	}

	return srcContains, srcErr
}

func (mc *MigrationCache) Metadata(ctx context.Context, d *repb.Digest) (*interfaces.CacheMetadata, error) {
	eg, gctx := errgroup.WithContext(ctx)
	var srcErr, dstErr error
	var srcMetadata *interfaces.CacheMetadata

	eg.Go(func() error {
		srcMetadata, srcErr = mc.src.Metadata(gctx, d)
		return srcErr
	})

	doubleRead := rand.Float64() <= mc.doubleReadPercentage
	if doubleRead {
		eg.Go(func() error {
			_, dstErr = mc.dest.Metadata(gctx, d)
			return nil // we don't care about the return error from this cache
		})
	}

	if err := eg.Wait(); err != nil {
		return nil, err
	}

	if dstErr != nil && (mc.logNotFoundErrors || !status.IsNotFoundError(dstErr)) {
		log.Warningf("Migration dest %v metadata failed: %s", d, dstErr)
	}

	return srcMetadata, srcErr
}

func (mc *MigrationCache) FindMissing(ctx context.Context, digests []*repb.Digest) ([]*repb.Digest, error) {
	eg, gctx := errgroup.WithContext(ctx)
	var srcErr, dstErr error
	var srcMissing, dstMissing []*repb.Digest

	eg.Go(func() error {
		srcMissing, srcErr = mc.src.FindMissing(gctx, digests)
		return srcErr
	})

	doubleRead := rand.Float64() <= mc.doubleReadPercentage
	if doubleRead {
		eg.Go(func() error {
			dstMissing, dstErr = mc.dest.FindMissing(gctx, digests)
			return nil // we don't care about the return error from this cache
		})
	}

	if err := eg.Wait(); err != nil {
		return nil, err
	}

	if dstErr != nil {
		log.Warningf("Migration dest FindMissing %v failed: %s", digests, dstErr)
	} else if mc.logNotFoundErrors && !digest.ElementsMatch(srcMissing, dstMissing) {
		log.Warningf("Migration FindMissing diff for digests %v: src %v, dest %v", digests, srcMissing, dstMissing)
	}

	return srcMissing, srcErr
}

func (mc *MigrationCache) GetMulti(ctx context.Context, digests []*repb.Digest) (map[*repb.Digest][]byte, error) {
	eg, gctx := errgroup.WithContext(ctx)
	var srcErr, dstErr error
	var srcData map[*repb.Digest][]byte

	eg.Go(func() error {
		srcData, srcErr = mc.src.GetMulti(gctx, digests)
		return srcErr
	})

	doubleRead := rand.Float64() <= mc.doubleReadPercentage
	if doubleRead {
		eg.Go(func() error {
			_, dstErr = mc.dest.GetMulti(gctx, digests)
			return nil
		})
	}

	if err := eg.Wait(); err != nil {
		return nil, err
	}

	if dstErr != nil {
		if mc.logNotFoundErrors || !status.IsNotFoundError(dstErr) {
			log.Warningf("Migration dest GetMulti of %v failed: %s", digests, dstErr)
		}
	}

	for _, d := range digests {
		mc.sendNonBlockingCopy(ctx, d)
	}

	// Return data from source cache
	return srcData, srcErr
}

func (mc *MigrationCache) SetMulti(ctx context.Context, kvs map[*repb.Digest][]byte) error {
	eg, gctx := errgroup.WithContext(ctx)
	var srcErr, dstErr error

	// Double write data to both caches
	eg.Go(func() error {
		srcErr = mc.src.SetMulti(gctx, kvs)
		return srcErr
	})

	eg.Go(func() error {
		dstErr = mc.dest.SetMulti(gctx, kvs)
		return nil // don't fail if there's an error from this cache
	})

	if err := eg.Wait(); err != nil {
		if dstErr == nil {
			// If error during write to source cache (source of truth), must delete from destination cache
			mc.deleteMulti(ctx, kvs)
		}
		return err
	}

	if dstErr != nil {
		log.Warningf("Migration dest SetMulti of %v err: %s", kvs, dstErr)
	}

	return srcErr
}

func (mc *MigrationCache) deleteMulti(ctx context.Context, kvs map[*repb.Digest][]byte) {
	eg, gctx := errgroup.WithContext(ctx)
	for d, _ := range kvs {
		dCopy := d
		eg.Go(func() error {
			deleteErr := mc.dest.Delete(gctx, dCopy)
			if deleteErr != nil && !status.IsNotFoundError(deleteErr) {
				log.Warningf("Migration double write err: src write of digest %v failed, but could not delete from dest cache: %s", dCopy, deleteErr)
			}
			return nil
		})
	}
	eg.Wait()
}

func (mc *MigrationCache) Delete(ctx context.Context, d *repb.Digest) error {
	eg, gctx := errgroup.WithContext(ctx)
	var srcErr, dstErr error

	eg.Go(func() error {
		srcErr = mc.src.Delete(gctx, d)
		return srcErr
	})

	eg.Go(func() error {
		dstErr = mc.dest.Delete(gctx, d)
		return nil // don't fail if there's an error from this cache
	})

	if err := eg.Wait(); err != nil {
		return err
	}

	if dstErr != nil && (mc.logNotFoundErrors || !status.IsNotFoundError(dstErr)) {
		log.Warningf("Migration could not delete %v from dest cache: %s", d, dstErr)
	}

	return srcErr
}

type doubleReader struct {
	src  io.ReadCloser
	dest io.ReadCloser
}

func (d *doubleReader) Read(p []byte) (n int, err error) {
<<<<<<< HEAD
=======
	var dstErr error
>>>>>>> 9705e36a
	eg := &errgroup.Group{}

	if d.dest != nil {
		eg.Go(func() error {
			pCopy := make([]byte, len(p))
<<<<<<< HEAD
			_, dstErr := d.dest.Read(pCopy)
			if dstErr != nil && dstErr != io.EOF {
				log.Warningf("Migration dest reader read err: %s", dstErr)
			}
=======
			_, dstErr = d.dest.Read(pCopy)
>>>>>>> 9705e36a
			return nil
		})
	}

	srcN, srcErr := d.src.Read(p)
<<<<<<< HEAD
	eg.Wait()
=======

	eg.Wait()
	if dstErr != srcErr {
		log.Warningf("Migration read err, src err: %s, dest err: %s", srcErr, dstErr)
	}
>>>>>>> 9705e36a

	return srcN, srcErr
}

func (d *doubleReader) Close() error {
	eg := &errgroup.Group{}
	if d.dest != nil {
		eg.Go(func() error {
			dstErr := d.dest.Close()
			if dstErr != nil {
				log.Warningf("Migration dest reader close err: %s", dstErr)
			}
			return nil
		})
	}

	srcErr := d.src.Close()
	eg.Wait()

	return srcErr
}

func (mc *MigrationCache) Reader(ctx context.Context, d *repb.Digest, offset, limit int64) (io.ReadCloser, error) {
	eg := &errgroup.Group{}
	var dstErr error
	var destReader io.ReadCloser

	doubleRead := rand.Float64() <= mc.doubleReadPercentage
	if doubleRead {
		eg.Go(func() error {
			destReader, dstErr = mc.dest.Reader(ctx, d, offset, limit)
			if dstErr != nil && (mc.logNotFoundErrors || !status.IsNotFoundError(dstErr)) {
				log.Warningf("%v reader failed for dest cache: %s", d, dstErr)
			}
			return nil
		})
	}

	srcReader, srcErr := mc.src.Reader(ctx, d, offset, limit)
	eg.Wait()

	if srcErr != nil {
		if destReader != nil {
			err := destReader.Close()
			if err != nil {
				log.Warningf("Migration dest reader close err: %s", err)
			}
		}
		return nil, srcErr
	}

	mc.sendNonBlockingCopy(ctx, d)

	return &doubleReader{
		src:  srcReader,
		dest: destReader,
	}, nil
}

type doubleWriter struct {
	src          io.WriteCloser
	dest         io.WriteCloser
	destDeleteFn func()
}

func (d *doubleWriter) Write(data []byte) (int, error) {
	eg := &errgroup.Group{}
	if d.dest != nil {
		eg.Go(func() error {
			_, dstErr := d.dest.Write(data)
			if dstErr != nil {
				log.Warningf("Migration failure writing digest %v to dest cache: %s", d, dstErr)
			}
			return dstErr
		})
	}

	srcN, srcErr := d.src.Write(data)

	destErr := eg.Wait()
	if srcErr != nil && destErr == nil {
		// If error during write to source cache (source of truth), must delete from destination cache
		d.destDeleteFn()
	}

	return srcN, srcErr
}

func (d *doubleWriter) Close() error {
	eg := &errgroup.Group{}
	if d.dest != nil {
		eg.Go(func() error {
			dstErr := d.dest.Close()
			if dstErr != nil {
				log.Warningf("Migration writer close err: %s", dstErr)
			}
			return nil
		})
	}

	srcErr := d.src.Close()
	eg.Wait()

	return srcErr
}

func (mc *MigrationCache) Writer(ctx context.Context, d *repb.Digest) (io.WriteCloser, error) {
	eg := &errgroup.Group{}
	var dstErr error
	var destWriter io.WriteCloser

	eg.Go(func() error {
		destWriter, dstErr = mc.dest.Writer(ctx, d)
		return nil
	})

	srcWriter, srcErr := mc.src.Writer(ctx, d)
	eg.Wait()

	if srcErr != nil {
		if destWriter == nil {
			err := destWriter.Close()
			if err != nil {
				log.Warningf("Migration dest writer close err: %s", err)
			}
		}
		return nil, srcErr
	}
	if dstErr != nil {
		log.Warningf("Migration failure creating dest %v writer: %s", d, dstErr)
	}

	dw := &doubleWriter{
		src:  srcWriter,
		dest: destWriter,
		destDeleteFn: func() {
			deleteErr := mc.dest.Delete(ctx, d)
			if deleteErr != nil && !status.IsNotFoundError(deleteErr) {
				log.Warningf("Migration src write of %v failed, but could not delete from dest cache: %s", d, deleteErr)
			}
		},
	}
	return dw, nil
}

func (mc *MigrationCache) Get(ctx context.Context, d *repb.Digest) ([]byte, error) {
	eg, gctx := errgroup.WithContext(ctx)
	var srcErr, dstErr error
	var srcBuf []byte

	eg.Go(func() error {
		srcBuf, srcErr = mc.src.Get(gctx, d)
		return srcErr
	})

	// Double read some proportion to guarantee that data is consistent between caches
	doubleRead := rand.Float64() <= mc.doubleReadPercentage
	if doubleRead {
		eg.Go(func() error {
			_, dstErr = mc.dest.Get(gctx, d)
			return nil // we don't care about the return error from this cache
		})
	}

	if err := eg.Wait(); err != nil {
		return nil, err
	}

	if dstErr != nil {
		if mc.logNotFoundErrors || !status.IsNotFoundError(dstErr) {
			log.Warningf("Double read of %q failed. src err %s, dest err %s", d, srcErr, dstErr)
		}
	}

	mc.sendNonBlockingCopy(ctx, d)

	// Return data from source cache
	return srcBuf, srcErr
}

func (mc *MigrationCache) sendNonBlockingCopy(ctx context.Context, d *repb.Digest) {
	ctx, cancel := background.ExtendContextForFinalization(ctx, 10*time.Second)
	select {
	case mc.copyChan <- &copyData{
		d:         d,
		ctx:       ctx,
		ctxCancel: cancel,
	}:
	default:
		cancel()
		log.Warningf("Migration copy chan is full. We may need to increase the buffer size. Dropping attempt to copy digest %v", d)
	}
}

func (mc *MigrationCache) Set(ctx context.Context, d *repb.Digest, data []byte) error {
	eg, gctx := errgroup.WithContext(ctx)
	var srcErr, dstErr error

	// Double write data to both caches
	eg.Go(func() error {
		srcErr = mc.src.Set(gctx, d, data)
		return srcErr
	})

	eg.Go(func() error {
		dstErr = mc.dest.Set(gctx, d, data)
		return nil // don't fail if there's an error from this cache
	})

	if err := eg.Wait(); err != nil {
		if dstErr == nil {
			// If error during write to source cache (source of truth), must delete from destination cache
			deleteErr := mc.dest.Delete(ctx, d)
			if deleteErr != nil && !status.IsNotFoundError(deleteErr) {
				log.Warningf("Migration double write err: src write of digest %v failed, but could not delete from dest cache: %s", d, deleteErr)
			}
		}
		return err
	}

	if dstErr != nil {
		log.Warningf("Migration double write err: failure writing digest %v to dest cache: %s", d, dstErr)
	}

	return srcErr
}

type copyData struct {
	d         *repb.Digest
	ctx       context.Context
	ctxCancel context.CancelFunc
}

func (mc *MigrationCache) copyDataInBackground() error {
	rateLimiter := rate.NewLimiter(rate.Every(time.Second), mc.maxCopiesPerSec)
	for {
		if err := rateLimiter.Wait(context.Background()); err != nil {
			return err
		}

		select {
		case <-mc.quitChan:
			return nil
		case c := <-mc.copyChan:
			mc.copy(c)
		}
	}
}

func (mc *MigrationCache) copy(c *copyData) {
	defer c.ctxCancel()

	alreadyCopied, err := mc.dest.Contains(c.ctx, c.d)
	if err != nil {
		log.Warningf("Migration copy err, could not call Contains on dest cache: %s", err)
		return
	}

	if alreadyCopied {
		return
	}

	srcReader, err := mc.src.Reader(c.ctx, c.d, 0, 0)
	if err != nil {
		if !status.IsNotFoundError(err) {
			log.Warningf("Migration copy err: Could not create %v reader from src cache: %s", c.d, err)
		}
		return
	}
	defer srcReader.Close()

	destWriter, err := mc.dest.Writer(c.ctx, c.d)
	if err != nil {
		log.Warningf("Migration copy err: Could not create %v writer for dest cache: %s", c.d, err)
		return
	}
	defer destWriter.Close()

	if _, err = io.Copy(destWriter, srcReader); err != nil {
		log.Warningf("Migration copy err: Could not create %v writer to dest cache: %s", c.d, err)
	}
}

func (mc *MigrationCache) Start() error {
	mc.quitChan = make(chan struct{}, 0)
	mc.eg.Go(func() error {
		mc.copyDataInBackground()
		return nil
	})
	return nil
}

func (mc *MigrationCache) Stop() error {
	log.Info("Migration cache beginning shut down")
	close(mc.quitChan)
	if err := mc.eg.Wait(); err != nil {
		return err
	}
	return nil
}<|MERGE_RESOLUTION|>--- conflicted
+++ resolved
@@ -371,37 +371,23 @@
 }
 
 func (d *doubleReader) Read(p []byte) (n int, err error) {
-<<<<<<< HEAD
-=======
 	var dstErr error
->>>>>>> 9705e36a
 	eg := &errgroup.Group{}
 
 	if d.dest != nil {
 		eg.Go(func() error {
 			pCopy := make([]byte, len(p))
-<<<<<<< HEAD
-			_, dstErr := d.dest.Read(pCopy)
-			if dstErr != nil && dstErr != io.EOF {
-				log.Warningf("Migration dest reader read err: %s", dstErr)
-			}
-=======
 			_, dstErr = d.dest.Read(pCopy)
->>>>>>> 9705e36a
 			return nil
 		})
 	}
 
 	srcN, srcErr := d.src.Read(p)
-<<<<<<< HEAD
-	eg.Wait()
-=======
 
 	eg.Wait()
 	if dstErr != srcErr {
 		log.Warningf("Migration read err, src err: %s, dest err: %s", srcErr, dstErr)
 	}
->>>>>>> 9705e36a
 
 	return srcN, srcErr
 }
