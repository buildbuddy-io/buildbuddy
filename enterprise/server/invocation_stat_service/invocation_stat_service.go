package invocation_stat_service

import (
	"context"
	"database/sql"
	"flag"
	"fmt"
	"sort"
	"time"

	"github.com/buildbuddy-io/buildbuddy/server/environment"
	"github.com/buildbuddy-io/buildbuddy/server/interfaces"
	"github.com/buildbuddy-io/buildbuddy/server/util/blocklist"
	"github.com/buildbuddy-io/buildbuddy/server/util/db"
	"github.com/buildbuddy-io/buildbuddy/server/util/log"
	"github.com/buildbuddy-io/buildbuddy/server/util/perms"
	"github.com/buildbuddy-io/buildbuddy/server/util/query_builder"
	"github.com/buildbuddy-io/buildbuddy/server/util/status"
	"golang.org/x/sync/errgroup"

	ctxpb "github.com/buildbuddy-io/buildbuddy/proto/context"
	inpb "github.com/buildbuddy-io/buildbuddy/proto/invocation"
)

var (
	readFromOLAPDBEnabled  = flag.Bool("app.enable_read_from_olap_db", false, "If enabled, complete invocations will be flushed to OLAP DB")
	executionTrendsEnabled = flag.Bool("app.enable_execution_trends", false, "If enabled, fill execution trend stats in GetTrendResponse")
)

type InvocationStatService struct {
	env     environment.Env
	dbh     interfaces.DBHandle
	olapdbh interfaces.OLAPDBHandle
}

func NewInvocationStatService(env environment.Env, dbh interfaces.DBHandle, olapdbh interfaces.OLAPDBHandle) *InvocationStatService {
	return &InvocationStatService{
		env:     env,
		dbh:     dbh,
		olapdbh: olapdbh,
	}
}

func (i *InvocationStatService) getAggColumn(reqCtx *ctxpb.RequestContext, aggType inpb.AggType) string {
	switch aggType {
	case inpb.AggType_USER_AGGREGATION_TYPE:
		return "user"
	case inpb.AggType_HOSTNAME_AGGREGATION_TYPE:
		return "host"
	case inpb.AggType_GROUP_ID_AGGREGATION_TYPE:
		return "group_id"
	case inpb.AggType_REPO_URL_AGGREGATION_TYPE:
		return "repo_url"
	case inpb.AggType_COMMIT_SHA_AGGREGATION_TYPE:
		return "commit_sha"
	case inpb.AggType_DATE_AGGREGATION_TYPE:
		return i.dbh.DateFromUsecTimestamp("updated_at_usec", reqCtx.GetTimezoneOffsetMinutes())
	case inpb.AggType_BRANCH_AGGREGATION_TYPE:
		return "branch_name"
	default:
		log.Errorf("Unknown aggregation column type: %s", aggType)
		return ""
	}
}

func (i *InvocationStatService) getTrendBasicQuery(timezoneOffsetMinutes int32) string {
	q := ""
	if i.isOLAPDBEnabled() {
		q = fmt.Sprintf("SELECT %s as name,", i.olapdbh.DateFromUsecTimestamp("updated_at_usec", timezoneOffsetMinutes)) + `
	    SUM(duration_usec) as total_build_time_usec,`
	} else {
		q = fmt.Sprintf("SELECT %s as name,", i.dbh.DateFromUsecTimestamp("updated_at_usec", timezoneOffsetMinutes)) + `
	    SUM(CASE WHEN duration_usec > 0 THEN duration_usec END) as total_build_time_usec,`
	}

	q = q + `
	    COUNT(1) AS total_num_builds,
	    SUM(CASE WHEN duration_usec > 0 THEN 1 ELSE 0 END) as completed_invocation_count,
	    COUNT(DISTINCT user) as user_count,
	    COUNT(DISTINCT commit_sha) as commit_count,
	    COUNT(DISTINCT host) as host_count,
	    COUNT(DISTINCT repo_url) as repo_count,
	    COUNT(DISTINCT branch_name) as branch_count,
	    MAX(duration_usec) as max_duration_usec,
	    SUM(action_cache_hits) as action_cache_hits,
	    SUM(action_cache_misses) as action_cache_misses,
	    SUM(action_cache_uploads) as action_cache_uploads,
	    SUM(cas_cache_hits) as cas_cache_hits,
	    SUM(cas_cache_misses) as cas_cache_misses,
	    SUM(cas_cache_uploads) as cas_cache_uploads,
	    SUM(total_download_size_bytes) as total_download_size_bytes,
	    SUM(total_upload_size_bytes) as total_upload_size_bytes,
	    SUM(total_download_usec) as total_download_usec,
        SUM(total_upload_usec) as total_upload_usec
        FROM Invocations`
	return q
}

func addWhereClauses(q *query_builder.Query, req *inpb.GetTrendRequest) error {
	groupID := req.GetRequestContext().GetGroupId()

	if user := req.GetQuery().GetUser(); user != "" {
		q.AddWhereClause("user = ?", user)
	}

	if host := req.GetQuery().GetHost(); host != "" {
		q.AddWhereClause("host = ?", host)
	}

	if repoURL := req.GetQuery().GetRepoUrl(); repoURL != "" {
		q.AddWhereClause("repo_url = ?", repoURL)
	}

	if branchName := req.GetQuery().GetBranchName(); branchName != "" {
		q.AddWhereClause("branch_name = ?", branchName)
	}

	if command := req.GetQuery().GetCommand(); command != "" {
		q.AddWhereClause("command = ?", command)
	}

	if commitSHA := req.GetQuery().GetCommitSha(); commitSHA != "" {
		q.AddWhereClause("commit_sha = ?", commitSHA)
	}

	roleClauses := query_builder.OrClauses{}
	for _, role := range req.GetQuery().GetRole() {
		roleClauses.AddOr("role = ?", role)
	}
	if roleQuery, roleArgs := roleClauses.Build(); roleQuery != "" {
		q.AddWhereClause("("+roleQuery+")", roleArgs...)
	}

	if start := req.GetQuery().GetUpdatedAfter(); start.IsValid() {
		q.AddWhereClause("updated_at_usec >= ?", start.AsTime().UnixMicro())
	} else {
		// If no start time specified, respect the lookback window field if set,
		// or default to 7 days.
		// TODO(bduffany): Delete this once clients no longer need it.
		lookbackWindowDays := 7 * 24 * time.Hour
		if w := req.GetLookbackWindowDays(); w != 0 {
			if w < 1 || w > 365 {
				return status.InvalidArgumentErrorf("lookback_window_days must be between 0 and 366")
			}
			lookbackWindowDays = time.Duration(w*24) * time.Hour
		}
		q.AddWhereClause("updated_at_usec >= ?", time.Now().Add(-lookbackWindowDays).UnixMicro())
	}

	if end := req.GetQuery().GetUpdatedBefore(); end.IsValid() {
		q.AddWhereClause("updated_at_usec < ?", end.AsTime().UnixMicro())
	}

	statusClauses := toStatusClauses(req.GetQuery().GetStatus())
	statusQuery, statusArgs := statusClauses.Build()
	if statusQuery != "" {
		q.AddWhereClause(fmt.Sprintf("(%s)", statusQuery), statusArgs...)
	}

	q.AddWhereClause(`group_id = ?`, groupID)
	q.SetGroupBy("name")
	return nil
}

func (i *InvocationStatService) getInvocationTrend(ctx context.Context, req *inpb.GetTrendRequest) ([]*inpb.TrendStat, error) {
	reqCtx := req.GetRequestContext()

	q := query_builder.NewQuery(i.getTrendBasicQuery(reqCtx.GetTimezoneOffsetMinutes()))
	if err := addWhereClauses(q, req); err != nil {
		return nil, err
	}

	qStr, qArgs := q.Build()
	var rows *sql.Rows
	var err error
	if i.isOLAPDBEnabled() {
		rows, err = i.olapdbh.DB(ctx).Raw(qStr, qArgs...).Rows()
	} else {
		rows, err = i.dbh.RawWithOptions(ctx, db.Opts().WithQueryName("query_invocation_trends"), qStr, qArgs...).Rows()
	}
	if err != nil {
		return nil, err
	}
	defer rows.Close()

	res := make([]*inpb.TrendStat, 0)

	for rows.Next() {
		stat := &inpb.TrendStat{}
		if i.isOLAPDBEnabled() {
			if err := i.olapdbh.DB(ctx).ScanRows(rows, &stat); err != nil {
				return nil, err
			}
		} else {
			if err := i.dbh.DB(ctx).ScanRows(rows, &stat); err != nil {
				return nil, err
			}
		}
		res = append(res, stat)
	}
	if err := rows.Err(); err != nil {
		log.Errorf("Encountered error when scan rows: %s", err)
	}
	sort.Slice(res, func(i, j int) bool {
		// Name is a date of the form "YYYY-MM-DD" so lexicographic
		// sorting is correct.
		return res[i].Name < res[j].Name
	})
	return res, nil
}

func (i *InvocationStatService) getExecutionTrendQuery(timezoneOffsetMinutes int32) string {
	return fmt.Sprintf("SELECT %s as name,", i.olapdbh.DateFromUsecTimestamp("updated_at_usec", timezoneOffsetMinutes)) + `
	quantilesExactExclusive(0.5, 0.75, 0.9, 0.95, 0.99)(IF(worker_start_timestamp_usec > queued_timestamp_usec, worker_start_timestamp_usec - queued_timestamp_usec, 0)) AS queue_duration_usec_quantiles
	FROM Executions
	`
}

// The innerQuery is expected to return rows with the following columns:
<<<<<<< HEAD
//   (1) name; and
//   (2) queue_duration_usec_quantiles, an array of p50, p75, p90, p95, p99
//   queue duration.
// The returned "flattened" query will return row with the following column
//    name | p50 | ... | p99
=======
//
//	(1) name; and
//	(2) queue_duration_usec_quantiles, an array of p50, p75, p90, p95, p99
//	queue duration.
//
// The returned "flattened" query will return row with the following column
//
//	name | p50 | ... | p99
>>>>>>> 2b199c1a
func getQueryWithFlattenedArray(innerQuery string) string {
	return `SELECT name, 
	arrayElement(queue_duration_usec_quantiles, 1) as queue_duration_usec_p50,
	arrayElement(queue_duration_usec_quantiles, 2) as queue_duration_usec_p75,
	arrayElement(queue_duration_usec_quantiles, 3) as queue_duration_usec_p90,
	arrayElement(queue_duration_usec_quantiles, 4) as queue_duration_usec_p95,
	arrayElement(queue_duration_usec_quantiles, 5) as queue_duration_usec_p99
	FROM (` + innerQuery + ")"
}

func (i *InvocationStatService) getExecutionTrend(ctx context.Context, req *inpb.GetTrendRequest) ([]*inpb.ExecutionStat, error) {
	if !i.isOLAPDBEnabled() || !*executionTrendsEnabled {
		return nil, nil
	}
	reqCtx := req.GetRequestContext()

	q := query_builder.NewQuery(i.getExecutionTrendQuery(reqCtx.GetTimezoneOffsetMinutes()))
	if err := addWhereClauses(q, req); err != nil {
		return nil, err
	}

	qStr, qArgs := q.Build()
	qStr = getQueryWithFlattenedArray(qStr)
	rows, err := i.olapdbh.DB(ctx).Raw(qStr, qArgs...).Rows()
	if err != nil {
		return nil, err
	}
	defer rows.Close()

	res := make([]*inpb.ExecutionStat, 0)

	for rows.Next() {
		stat := &inpb.ExecutionStat{}
		if err := i.olapdbh.DB(ctx).ScanRows(rows, &stat); err != nil {
			return nil, err
		}
		res = append(res, stat)
	}
	if err := rows.Err(); err != nil {
		log.Errorf("Encountered error when scan rows: %s", err)
	}
	sort.Slice(res, func(i, j int) bool {
		// Name is a date of the form "YYYY-MM-DD" so lexicographic
		// sorting is correct.
		return res[i].Name < res[j].Name
	})
	return res, nil
}

func (i *InvocationStatService) GetTrend(ctx context.Context, req *inpb.GetTrendRequest) (*inpb.GetTrendResponse, error) {
	groupID := req.GetRequestContext().GetGroupId()
	if err := perms.AuthorizeGroupAccess(ctx, i.env, groupID); err != nil {
		return nil, err
	}
	if blocklist.IsBlockedForStatsQuery(groupID) {
		return nil, status.ResourceExhaustedErrorf("Too many rows.")
	}

	rsp := &inpb.GetTrendResponse{}

	eg, ctx := errgroup.WithContext(ctx)
	eg.Go(func() error {
		var err error
		if rsp.TrendStat, err = i.getInvocationTrend(ctx, req); err != nil {
			return err
		}
		return nil
	})
	eg.Go(func() error {
		var err error
		if rsp.ExecutionStat, err = i.getExecutionTrend(ctx, req); err != nil {
			return err
		}
		return nil
	})

	if err := eg.Wait(); err != nil {
		return nil, err
	}
	return rsp, nil
}

func (i *InvocationStatService) GetInvocationStatBaseQuery(aggColumn string) string {
	q := fmt.Sprintf("SELECT %s as name,", aggColumn)
	if i.isOLAPDBEnabled() {
		q = q + `
	    SUM(duration_usec) as total_build_time_usec,`
	} else {
		q = q + `
	    SUM(CASE WHEN duration_usec > 0 THEN duration_usec END) as total_build_time_usec,`
	}
	q = q + `
	    MAX(updated_at_usec) as latest_build_time_usec,
	    MAX(CASE WHEN (success AND invocation_status = 1) THEN updated_at_usec END) as last_green_build_usec,
	    MAX(CASE WHEN (success != true AND invocation_status = 1) THEN updated_at_usec END) as last_red_build_usec,
	    COUNT(1) as total_num_builds,
	    COUNT(CASE WHEN (success AND invocation_status = 1) THEN 1 END) as total_num_sucessful_builds,
	    COUNT(CASE WHEN (success != true AND invocation_status = 1) THEN 1 END) as total_num_failing_builds,
	    SUM(action_count) as total_actions
            FROM Invocations`
	return q
}

func (i *InvocationStatService) GetInvocationStat(ctx context.Context, req *inpb.GetInvocationStatRequest) (*inpb.GetInvocationStatResponse, error) {
	if req.GetAggregationType() == inpb.AggType_UNKNOWN_AGGREGATION_TYPE {
		return nil, status.InvalidArgumentError("A valid aggregation type must be provided")
	}

	groupID := req.GetRequestContext().GetGroupId()
	if err := perms.AuthorizeGroupAccess(ctx, i.env, groupID); err != nil {
		return nil, err
	}
	if blocklist.IsBlockedForStatsQuery(groupID) {
		return nil, status.ResourceExhaustedErrorf("Too many rows.")
	}

	limit := int32(100)
	if l := req.GetLimit(); l != 0 {
		if l < 1 || l > 1000 {
			return nil, status.InvalidArgumentErrorf("limit must be between 0 and 1000")
		}
		limit = l
	}

	aggColumn := i.getAggColumn(req.GetRequestContext(), req.AggregationType)
	q := query_builder.NewQuery(i.GetInvocationStatBaseQuery(aggColumn))

	if req.AggregationType != inpb.AggType_DATE_AGGREGATION_TYPE {
		q.AddWhereClause(`? != ''`, aggColumn)
	}

	if user := req.GetQuery().GetUser(); user != "" {
		q.AddWhereClause("user = ?", user)
	}

	if host := req.GetQuery().GetHost(); host != "" {
		q.AddWhereClause("host = ?", host)
	}

	if repoURL := req.GetQuery().GetRepoUrl(); repoURL != "" {
		q.AddWhereClause("repo_url = ?", repoURL)
	}

	if branchName := req.GetQuery().GetBranchName(); branchName != "" {
		q.AddWhereClause("branch_name = ?", branchName)
	}

	if command := req.GetQuery().GetCommand(); command != "" {
		q.AddWhereClause("command = ?", command)
	}

	if commitSHA := req.GetQuery().GetCommitSha(); commitSHA != "" {
		q.AddWhereClause("commit_sha = ?", commitSHA)
	}

	roleClauses := query_builder.OrClauses{}
	for _, role := range req.GetQuery().GetRole() {
		roleClauses.AddOr("role = ?", role)
	}
	if roleQuery, roleArgs := roleClauses.Build(); roleQuery != "" {
		q.AddWhereClause("("+roleQuery+")", roleArgs...)
	}

	if start := req.GetQuery().GetUpdatedAfter(); start.IsValid() {
		q.AddWhereClause("updated_at_usec >= ?", start.AsTime().UnixMicro())
	}

	if end := req.GetQuery().GetUpdatedBefore(); end.IsValid() {
		q.AddWhereClause("updated_at_usec < ?", end.AsTime().UnixMicro())
	}

	statusClauses := toStatusClauses(req.GetQuery().GetStatus())
	statusQuery, statusArgs := statusClauses.Build()
	if statusQuery != "" {
		q.AddWhereClause(fmt.Sprintf("(%s)", statusQuery), statusArgs...)
	}

	q.AddWhereClause(`group_id = ?`, groupID)
	q.SetGroupBy("name")
	q.SetOrderBy("latest_build_time_usec" /*ascending=*/, false)
	q.SetLimit(int64(limit))

	qStr, qArgs := q.Build()
	var rows *sql.Rows
	var err error
	if i.isOLAPDBEnabled() {
		rows, err = i.olapdbh.DB(ctx).Raw(qStr, qArgs...).Rows()
	} else {
		rows, err = i.dbh.RawWithOptions(ctx, db.Opts().WithQueryName("query_invocation_stats"), qStr, qArgs...).Rows()
	}
	if err != nil {
		return nil, err
	}
	defer rows.Close()

	rsp := &inpb.GetInvocationStatResponse{}
	rsp.InvocationStat = make([]*inpb.InvocationStat, 0)

	for rows.Next() {
		stat := &inpb.InvocationStat{}
		if i.isOLAPDBEnabled() {
			if err := i.olapdbh.DB(ctx).ScanRows(rows, &stat); err != nil {
				return nil, err
			}
		} else {
			if err := i.dbh.DB(ctx).ScanRows(rows, &stat); err != nil {
				return nil, err
			}
		}
		rsp.InvocationStat = append(rsp.InvocationStat, stat)
	}
	return rsp, nil
}

func toStatusClauses(statuses []inpb.OverallStatus) *query_builder.OrClauses {
	statusClauses := &query_builder.OrClauses{}
	for _, status := range statuses {
		switch status {
		case inpb.OverallStatus_SUCCESS:
			statusClauses.AddOr(`(invocation_status = ? AND success = ?)`, int(inpb.Invocation_COMPLETE_INVOCATION_STATUS), 1)
		case inpb.OverallStatus_FAILURE:
			statusClauses.AddOr(`(invocation_status = ? AND success = ?)`, int(inpb.Invocation_COMPLETE_INVOCATION_STATUS), 0)
		case inpb.OverallStatus_IN_PROGRESS:
			statusClauses.AddOr(`invocation_status = ?`, int(inpb.Invocation_PARTIAL_INVOCATION_STATUS))
		case inpb.OverallStatus_DISCONNECTED:
			statusClauses.AddOr(`invocation_status = ?`, int(inpb.Invocation_DISCONNECTED_INVOCATION_STATUS))
		case inpb.OverallStatus_UNKNOWN_OVERALL_STATUS:
			continue
		default:
			continue
		}
	}
	return statusClauses
}

func (i *InvocationStatService) isOLAPDBEnabled() bool {
	return i.olapdbh != nil && *readFromOLAPDBEnabled
}<|MERGE_RESOLUTION|>--- conflicted
+++ resolved
@@ -217,13 +217,6 @@
 }
 
 // The innerQuery is expected to return rows with the following columns:
-<<<<<<< HEAD
-//   (1) name; and
-//   (2) queue_duration_usec_quantiles, an array of p50, p75, p90, p95, p99
-//   queue duration.
-// The returned "flattened" query will return row with the following column
-//    name | p50 | ... | p99
-=======
 //
 //	(1) name; and
 //	(2) queue_duration_usec_quantiles, an array of p50, p75, p90, p95, p99
@@ -232,7 +225,6 @@
 // The returned "flattened" query will return row with the following column
 //
 //	name | p50 | ... | p99
->>>>>>> 2b199c1a
 func getQueryWithFlattenedArray(innerQuery string) string {
 	return `SELECT name, 
 	arrayElement(queue_duration_usec_quantiles, 1) as queue_duration_usec_p50,
