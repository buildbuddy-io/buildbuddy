--- conflicted
+++ resolved
@@ -23,14 +23,9 @@
 )
 
 var (
-<<<<<<< HEAD
-	readFromOLAPDBEnabled        = flag.Bool("app.enable_read_from_olap_db", false, "If enabled, complete invocations will be flushed to OLAP DB")
+	readFromOLAPDBEnabled        = flag.Bool("app.enable_read_from_olap_db", false, "If enabled, read from OLAP DB")
 	executionTrendsEnabled       = flag.Bool("app.enable_execution_trends", false, "If enabled, fill execution trend stats in GetTrendResponse")
 	invocationPercentilesEnabled = flag.Bool("app.enable_invocation_stat_percentiles", false, "If enabled, provide percentile breakdowns for invocation stats in GetTrendResponse")
-=======
-	readFromOLAPDBEnabled  = flag.Bool("app.enable_read_from_olap_db", false, "If enabled, read from OLAP DB")
-	executionTrendsEnabled = flag.Bool("app.enable_execution_trends", false, "If enabled, fill execution trend stats in GetTrendResponse")
->>>>>>> 3d95367a
 )
 
 type InvocationStatService struct {
