package ociconv

import (
	"bytes"
	"context"
	"crypto/sha256"
	"fmt"
	"io"
	"os"
	"os/exec"
	"path/filepath"
	"sort"
	"syscall"
	"time"

	"github.com/buildbuddy-io/buildbuddy/enterprise/server/util/ext4"
	"github.com/buildbuddy-io/buildbuddy/enterprise/server/util/oci"
	"github.com/buildbuddy-io/buildbuddy/server/util/disk"
	"github.com/buildbuddy-io/buildbuddy/server/util/hash"
	"github.com/buildbuddy-io/buildbuddy/server/util/log"
	"github.com/buildbuddy-io/buildbuddy/server/util/status"
	"github.com/buildbuddy-io/buildbuddy/server/util/tracing"
	"github.com/buildbuddy-io/buildbuddy/third_party/singleflight"
	"github.com/google/go-containerregistry/pkg/v1/mutate"

	repb "github.com/buildbuddy-io/buildbuddy/proto/remote_execution"
	bspb "google.golang.org/genproto/googleapis/bytestream"
)

const (
	diskImageFileName = "containerfs.ext4"

	// Minimum timeout used for background Firecracker disk image conversion.
	imageConversionTimeout = 15 * time.Minute
)

var (
	isRoot = os.Getuid() == 0

	// Single-flight group used to dedupe firecracker image conversions.
	conversionGroup singleflight.Group[string, string]
)

func hashFile(filename string) (string, error) {
	f, err := os.Open(filename)
	if err != nil {
		return "", err
	}
	defer f.Close()
	h := sha256.New()
	if _, err := io.Copy(h, f); err != nil {
		return "", err
	}
	return fmt.Sprintf("%x", h.Sum(nil)), nil
}

// getDiskImagesPath returns the parent directory where disk images are stored
// for a given image ref. There may be multiple images associated with the
// same ref if the ref does not include a content digest (e.g. ":latest" tag).
func getDiskImagesPath(cacheRoot, containerImage string) string {
	hashedContainerName := hash.String(containerImage)
	return filepath.Join(cacheRoot, "images", "ext4", hashedContainerName)
}

// CachedDiskImagePath looks for an existing cached disk image and returns the
// path to it, if it exists. It returns "" (with no error) if the disk image
// does not exist and no other errors occurred while looking for the image.
func CachedDiskImagePath(ctx context.Context, cacheRoot, containerImage string) (string, error) {
	diskImagesPath := getDiskImagesPath(cacheRoot, containerImage)
	files, err := os.ReadDir(diskImagesPath)
	if os.IsNotExist(err) {
		return "", nil
	}
	if err != nil {
		return "", err
	}
	if len(files) == 0 {
		return "", nil
	}
	sort.Slice(files, func(i, j int) bool {
		var iUnix int64
		if fi, err := files[i].Info(); err == nil {
			iUnix = fi.ModTime().Unix()
		}
		var jUnix int64
		if fi, err := files[j].Info(); err == nil {
			jUnix = fi.ModTime().Unix()
		}
		return iUnix < jUnix
	})
	diskImagePath := filepath.Join(diskImagesPath, files[len(files)-1].Name(), diskImageFileName)
	exists, err := disk.FileExists(ctx, diskImagePath)
	if err != nil {
		return "", err
	}
	if !exists {
		return "", nil
	}
	log.Debugf("Found existing %q disk image at path %q", containerImage, diskImagePath)
	return diskImagePath, nil
}

// CreateDiskImage pulls the image from the container registry and exports an
// ext4 disk image based on the container image to the configured cache
// directory.
//
// If the image is already cached, the image is not re-downloaded from the
// registry, but the credentials are still authenticated with the remote
// registry to ensure that the image can be accessed. The path to the disk image
// is returned.
func CreateDiskImage(ctx context.Context, acClient repb.ActionCacheClient, bsClient bspb.ByteStreamClient, cacheRoot, containerImage string, creds oci.Credentials) (string, error) {
	ctx, span := tracing.StartSpan(ctx)
	defer span.End()
	existingPath, err := CachedDiskImagePath(ctx, cacheRoot, containerImage)
	if err != nil {
		return "", err
	}
	if existingPath != "" {
		// Image is cached. Authenticate with the remote registry to be sure
		// the credentials are valid.
		if err := authenticateWithRegistry(ctx, containerImage, creds); err != nil {
			return "", err
		}
		return existingPath, nil
	}

	log.CtxInfof(ctx, "Downloading image %s and converting to ext4 format", containerImage)
	start := time.Now()
	defer func() {
		log.CtxInfof(ctx, "Converted %s to ext4 format in %s", containerImage, time.Since(start))
	}()

	// Dedupe image conversion operations since they are disk IO-heavy.
	conversionOpKey := hash.Strings(
		cacheRoot, containerImage, creds.Username, creds.Password,
	)
	imageDir, _, err := conversionGroup.Do(ctx, conversionOpKey, func(ctx context.Context) (string, error) {
		ctx, cancel := context.WithTimeout(ctx, imageConversionTimeout)
		defer cancel()
		// NOTE: If more params are added to this func, be sure to update
		// conversionOpKey above (if applicable).
		return createExt4Image(ctx, acClient, bsClient, cacheRoot, containerImage, creds)
	})
	return imageDir, err
}

func authenticateWithRegistry(ctx context.Context, containerImage string, creds oci.Credentials) error {
	ctx, span := tracing.StartSpan(ctx)
	defer span.End()
	inspectArgs := []string{"inspect", "--raw", fmt.Sprintf("docker://%s", containerImage)}
	if !creds.IsEmpty() {
		inspectArgs = append(inspectArgs, "--creds", creds.String())
	}
	cmd := exec.CommandContext(ctx, "skopeo", inspectArgs...)
	b, err := cmd.CombinedOutput()
	if err != nil {
		// We don't know whether an authentication error occurred unless we do
		// brittle parsing of the command output. So for now just return
		// UnavailableError which is the "least common denominator" of errors.
		return status.UnavailableErrorf(
			"Failed to authenticate with container registry for image %q: %s: %s",
			containerImage, err, string(b),
		)
	}

	return nil
}

func createExt4Image(ctx context.Context, acClient repb.ActionCacheClient, bsClient bspb.ByteStreamClient, cacheRoot, containerImage string, creds oci.Credentials) (string, error) {
	ctx, span := tracing.StartSpan(ctx)
	defer span.End()
	diskImagesPath := getDiskImagesPath(cacheRoot, containerImage)
	// container not found -- write one!
	tmpImagePath, err := convertContainerToExt4FS(ctx, acClient, bsClient, cacheRoot, containerImage, creds)
	if err != nil {
		return "", err
	}
	imageHash, err := hashFile(tmpImagePath)
	if err != nil {
		return "", err
	}
	containerImageHome := filepath.Join(diskImagesPath, imageHash)
	if err := disk.EnsureDirectoryExists(containerImageHome); err != nil {
		return "", err
	}
	containerImagePath := filepath.Join(containerImageHome, diskImageFileName)
	if err := os.Rename(tmpImagePath, containerImagePath); err != nil {
		return "", err
	}
	log.Debugf("generated rootfs at %q", containerImagePath)
	return containerImagePath, nil
}

// convertContainerToExt4FS generates an ext4 filesystem image from an OCI
// container image reference.
<<<<<<< HEAD
func convertContainerToExt4FS(ctx context.Context, acClient repb.ActionCacheClient, bsClient bspb.ByteStreamClient, workspaceDir, containerImage string, creds oci.Credentials) (string, error) {
	img, err := oci.Resolve(ctx, acClient, bsClient, containerImage, oci.RuntimePlatform(), creds)
=======
func convertContainerToExt4FS(ctx context.Context, workspaceDir, containerImage string, creds oci.Credentials) (string, error) {
	resolver, err := oci.NewResolver()
	if err != nil {
		return "", err
	}
	img, err := resolver.Resolve(ctx, containerImage, oci.RuntimePlatform(), creds)
>>>>>>> 55517c08
	if err != nil {
		return "", err
	}
	rc := mutate.Extract(img)
	defer rc.Close()

	tempUnpackDir, err := os.MkdirTemp(workspaceDir, "unpack-*")
	if err != nil {
		return "", status.UnavailableErrorf("error creating temp unpack dir: %s", err)
	}
	defer os.RemoveAll(tempUnpackDir)

	cmd := exec.CommandContext(ctx, "tar", "--extract", "--directory", tempUnpackDir)
	var stderr bytes.Buffer
	cmd.Stdin = rc
	cmd.Stderr = &stderr
	cmd.SysProcAttr = &syscall.SysProcAttr{Setpgid: true}
	if err := cmd.Run(); err != nil {
		return "", status.UnavailableErrorf("download and extract layer tarball: %s: %q", err, stderr.String())
	}

	// Take the rootfs and write it into an ext4 image.
	f, err := os.CreateTemp(workspaceDir, "containerfs-*.ext4")
	if err != nil {
		return "", err
	}
	defer f.Close()
	imageFile := f.Name()
	if err := ext4.DirectoryToImageAutoSize(ctx, tempUnpackDir, imageFile); err != nil {
		return "", err
	}
	log.Debugf("Wrote container %q to image file: %q", containerImage, imageFile)
	return imageFile, nil
}<|MERGE_RESOLUTION|>--- conflicted
+++ resolved
@@ -193,17 +193,12 @@
 
 // convertContainerToExt4FS generates an ext4 filesystem image from an OCI
 // container image reference.
-<<<<<<< HEAD
 func convertContainerToExt4FS(ctx context.Context, acClient repb.ActionCacheClient, bsClient bspb.ByteStreamClient, workspaceDir, containerImage string, creds oci.Credentials) (string, error) {
-	img, err := oci.Resolve(ctx, acClient, bsClient, containerImage, oci.RuntimePlatform(), creds)
-=======
-func convertContainerToExt4FS(ctx context.Context, workspaceDir, containerImage string, creds oci.Credentials) (string, error) {
 	resolver, err := oci.NewResolver()
 	if err != nil {
 		return "", err
 	}
-	img, err := resolver.Resolve(ctx, containerImage, oci.RuntimePlatform(), creds)
->>>>>>> 55517c08
+	img, err := resolver.Resolve(ctx, acClient, bsClient, containerImage, oci.RuntimePlatform(), creds)
 	if err != nil {
 		return "", err
 	}
