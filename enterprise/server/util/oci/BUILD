load("@io_bazel_rules_go//go:def.bzl", "go_library", "go_test")

package(default_visibility = ["//enterprise:__subpackages__"])

go_library(
    name = "oci",
    srcs = ["oci.go"],
    importpath = "github.com/buildbuddy-io/buildbuddy/enterprise/server/util/oci",
    deps = [
        "//enterprise/server/remote_execution/platform",
        "//proto:registry_go_proto",
        "//proto:ociregistry_go_proto",
        "//proto:remote_execution_go_proto",
        "//server/http/httpclient",
        "//server/remote_cache/cachetools",
        "//server/remote_cache/digest",
        "//server/util/flag",
        "//server/util/log",
        "//server/util/proto",
        "//server/util/status",
        "//server/util/tracing",
        "@com_github_docker_distribution//reference",
        "@com_github_google_go_containerregistry//pkg/authn",
        "@com_github_google_go_containerregistry//pkg/name",
        "@com_github_google_go_containerregistry//pkg/v1:pkg",
        "@com_github_google_go_containerregistry//pkg/v1/partial",
        "@com_github_google_go_containerregistry//pkg/v1/remote",
        "@com_github_google_go_containerregistry//pkg/v1/remote/transport",
        "@com_github_google_go_containerregistry//pkg/v1/types",
        "@org_golang_google_genproto_googleapis_bytestream//:bytestream",
    ],
)

go_test(
    name = "oci_test",
    size = "small",
    timeout = "moderate",
    srcs = ["oci_test.go"],
    deps = [
        ":oci",
        "//enterprise/server/remote_execution/platform",
        "//proto:registry_go_proto",
<<<<<<< HEAD
        "//server/testutil/testcache",
        "//server/testutil/testenv",
        "//server/testutil/testenviron",
=======
>>>>>>> fe42504f
        "//server/testutil/testfs",
        "//server/testutil/testregistry",
        "//server/util/log",
        "//server/util/proto",
        "//server/util/status",
        "//server/util/testing/flags",
        "@com_github_google_go_containerregistry//pkg/crane",
        "@com_github_google_go_containerregistry//pkg/v1:pkg",
        "@com_github_google_go_containerregistry//pkg/v1/empty",
        "@com_github_google_go_containerregistry//pkg/v1/mutate",
        "@com_github_stretchr_testify//assert",
        "@com_github_stretchr_testify//require",
    ],
)<|MERGE_RESOLUTION|>--- conflicted
+++ resolved
@@ -40,12 +40,8 @@
         ":oci",
         "//enterprise/server/remote_execution/platform",
         "//proto:registry_go_proto",
-<<<<<<< HEAD
         "//server/testutil/testcache",
         "//server/testutil/testenv",
-        "//server/testutil/testenviron",
-=======
->>>>>>> fe42504f
         "//server/testutil/testfs",
         "//server/testutil/testregistry",
         "//server/util/log",
