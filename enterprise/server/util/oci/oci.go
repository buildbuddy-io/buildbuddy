package oci

import (
	"bytes"
	"context"
	"fmt"
<<<<<<< HEAD
	"io"
=======
	"net"
>>>>>>> d164d528
	"net/http"
	"net/url"
	"runtime"
	"time"

	"github.com/buildbuddy-io/buildbuddy/enterprise/server/remote_execution/platform"
	"github.com/buildbuddy-io/buildbuddy/server/http/httpclient"
	"github.com/buildbuddy-io/buildbuddy/server/remote_cache/cachetools"
	"github.com/buildbuddy-io/buildbuddy/server/remote_cache/digest"
	"github.com/buildbuddy-io/buildbuddy/server/util/flag"
	"github.com/buildbuddy-io/buildbuddy/server/util/log"
	"github.com/buildbuddy-io/buildbuddy/server/util/proto"
	"github.com/buildbuddy-io/buildbuddy/server/util/status"
	"github.com/buildbuddy-io/buildbuddy/server/util/tracing"
	"github.com/docker/distribution/reference"
	"github.com/google/go-containerregistry/pkg/authn"
	v1 "github.com/google/go-containerregistry/pkg/v1"
	"github.com/google/go-containerregistry/pkg/v1/remote"
	"github.com/google/go-containerregistry/pkg/v1/remote/transport"
	"github.com/google/go-containerregistry/pkg/v1/types"

	ocipb "github.com/buildbuddy-io/buildbuddy/proto/ociregistry"
	rgpb "github.com/buildbuddy-io/buildbuddy/proto/registry"
	repb "github.com/buildbuddy-io/buildbuddy/proto/remote_execution"
	ctrname "github.com/google/go-containerregistry/pkg/name"
	bspb "google.golang.org/genproto/googleapis/bytestream"
)

const (
	blobOutputFilePath         = "_bb_ociregistry_blob_"
	blobMetadataOutputFilePath = "_bb_ociregistry_blob_metadata_"

	actionResultInstanceNameSalt = "_bb_oci_salt_" // STOPSHIP(dan): make this a secret
)

var (
	registries             = flag.Slice("executor.container_registries", []Registry{}, "")
	mirrors                = flag.Slice("executor.container_registry_mirrors", []MirrorConfig{}, "")
	defaultKeychainEnabled = flag.Bool("executor.container_registry_default_keychain_enabled", false, "Enable the default container registry keychain, respecting both docker configs and podman configs.")
	allowedPrivateIPs      = flag.Slice("executor.container_registry_allowed_private_ips", []string{}, "Allowed private IP ranges for container registries. Private IPs are disallowed by default.")
)

type MirrorConfig struct {
	OriginalURL string `yaml:"original_url" json:"original_url"`
	MirrorURL   string `yaml:"mirror_url" json:"mirror_url"`
}

func (mc MirrorConfig) matches(u *url.URL) (bool, error) {
	originalURL, err := url.Parse(mc.OriginalURL)
	if err != nil {
		return false, err
	}
	match := originalURL.Host == u.Host
	return match, nil
}

func (mc MirrorConfig) rewriteRequest(originalRequest *http.Request) (*http.Request, error) {
	mirrorURL, err := url.Parse(mc.MirrorURL)
	if err != nil {
		return nil, err
	}
	originalURL := originalRequest.URL.String()
	req := originalRequest.Clone(originalRequest.Context())
	req.URL.Scheme = mirrorURL.Scheme
	req.URL.Host = mirrorURL.Host
	//Set X-Forwarded-Host so the mirror knows which remote registry to make requests to.
	//ociregistry looks for this header and will default to forwarding requests to Docker Hub if not found.
	req.Header.Set("X-Forwarded-Host", originalRequest.URL.Host)
	log.Debugf("%q rewritten to %s", originalURL, req.URL.String())
	return req, nil
}

func (mc MirrorConfig) rewriteFallbackRequest(originalRequest *http.Request) (*http.Request, error) {
	originalURL, err := url.Parse(mc.OriginalURL)
	if err != nil {
		return nil, err
	}
	req := originalRequest.Clone(originalRequest.Context())
	req.URL.Scheme = originalURL.Scheme
	req.URL.Host = originalURL.Host
	log.Debugf("(fallback) %q rewritten to %s", originalURL, req.URL.String())
	return req, nil
}

type Registry struct {
	Hostnames []string `yaml:"hostnames" json:"hostnames"`
	Username  string   `yaml:"username" json:"username"`
	Password  string   `yaml:"password" json:"password" config:"secret"`
}

type Credentials struct {
	Username string
	Password string
}

func CredentialsFromProto(creds *rgpb.Credentials) (Credentials, error) {
	return credentials(creds.GetUsername(), creds.GetPassword())
}

// Extracts the container registry Credentials from the provided platform
// properties, falling back to credentials specified in
// --executor.container_registries if the platform properties credentials are
// absent, then falling back to the default keychain (docker/podman config JSON)
func CredentialsFromProperties(props *platform.Properties) (Credentials, error) {
	imageRef := props.ContainerImage
	if imageRef == "" {
		return Credentials{}, nil
	}

	creds, err := credentials(props.ContainerRegistryUsername, props.ContainerRegistryPassword)
	if err != nil {
		return Credentials{}, fmt.Errorf("Received invalid container-registry-username / container-registry-password combination: %w", err)
	} else if !creds.IsEmpty() {
		return creds, nil
	}

	// If no credentials were provided, fallback to any specified by
	// --executor.container_registries.
	ref, err := reference.ParseNormalizedNamed(imageRef)
	if err != nil {
		log.Debugf("Failed to parse image ref %q: %s", imageRef, err)
		return Credentials{}, nil
	}
	refHostname := reference.Domain(ref)
	for _, cfg := range *registries {
		for _, cfgHostname := range cfg.Hostnames {
			if refHostname == cfgHostname {
				return Credentials{
					Username: cfg.Username,
					Password: cfg.Password,
				}, nil
			}
		}
	}

	// No matching registries were found in the executor config. Fall back to
	// the default keychain.
	if *defaultKeychainEnabled {
		return resolveWithDefaultKeychain(ref)
	}

	return Credentials{}, nil
}

// Reads the auth configuration from a set of commonly supported config file
// locations such as ~/.docker/config.json or
// $XDG_RUNTIME_DIR/containers/auth.json, and returns any configured
// credentials, possibly by invoking a credential helper if applicable.
func resolveWithDefaultKeychain(ref reference.Named) (Credentials, error) {
	// TODO: parse the errors below and if they're 403/401 errors then return
	// Unauthenticated/PermissionDenied
	ctrRef, err := ctrname.ParseReference(ref.String())
	if err != nil {
		log.Debugf("Failed to parse image ref %q: %s", ref.String(), err)
		return Credentials{}, nil
	}
	authenticator, err := authn.DefaultKeychain.Resolve(ctrRef.Context())
	if err != nil {
		return Credentials{}, status.UnavailableErrorf("resolve default keychain: %s", err)
	}
	authConfig, err := authenticator.Authorization()
	if err != nil {
		return Credentials{}, status.UnavailableErrorf("authorize via default keychain: %s", err)
	}
	if authConfig == nil {
		return Credentials{}, nil
	}
	return Credentials{
		Username: authConfig.Username,
		Password: authConfig.Password,
	}, nil
}

func credentials(username, password string) (Credentials, error) {
	if username == "" && password != "" {
		return Credentials{}, status.InvalidArgumentError(
			"malformed credentials: password present with no username")
	} else if username != "" && password == "" {
		return Credentials{}, status.InvalidArgumentError(
			"malformed credentials: username present with no password")
	} else {
		return Credentials{
			Username: username,
			Password: password,
		}, nil
	}
}

func (c Credentials) ToProto() *rgpb.Credentials {
	return &rgpb.Credentials{
		Username: c.Username,
		Password: c.Password,
	}
}

func (c Credentials) IsEmpty() bool {
	return c == Credentials{}
}

func (c Credentials) String() string {
	if c.IsEmpty() {
		return ""
	}
	return c.Username + ":" + c.Password
}

func (c Credentials) Equals(o Credentials) bool {
	return c.Username == o.Username && c.Password == o.Password
}

type Resolver struct {
	allowedPrivateIPs []*net.IPNet
}

func NewResolver() (*Resolver, error) {
	allowedPrivateIPNets := make([]*net.IPNet, 0, len(*allowedPrivateIPs))
	for _, r := range *allowedPrivateIPs {
		_, ipNet, err := net.ParseCIDR(r)
		if err != nil {
			return nil, status.InvalidArgumentErrorf("invald value %q for executor.container_registry_allowed_private_ips flag: %s", r, err)
		}
		allowedPrivateIPNets = append(allowedPrivateIPNets, ipNet)
	}
	return &Resolver{allowedPrivateIPs: allowedPrivateIPNets}, nil
}

func (r *Resolver) Resolve(ctx context.Context, imageName string, platform *rgpb.Platform, credentials Credentials) (v1.Image, error) {
	ctx, span := tracing.StartSpan(ctx)
	defer span.End()
	imageRef, err := ctrname.ParseReference(imageName)
	if err != nil {
		return nil, status.InvalidArgumentErrorf("invalid image %q", imageName)
	}

	remoteOpts := []remote.Option{
		remote.WithContext(ctx),
		remote.WithPlatform(
			v1.Platform{
				Architecture: platform.GetArch(),
				OS:           platform.GetOs(),
				Variant:      platform.GetVariant(),
			},
		),
	}
	if !credentials.IsEmpty() {
		remoteOpts = append(remoteOpts, remote.WithAuth(&authn.Basic{
			Username: credentials.Username,
			Password: credentials.Password,
		}))
	}

	tr := httpclient.NewWithAllowedPrivateIPs(60*time.Minute, r.allowedPrivateIPs).Transport
	if len(*mirrors) > 0 {
		remoteOpts = append(remoteOpts, remote.WithTransport(newMirrorTransport(tr, *mirrors)))
	} else {
		remoteOpts = append(remoteOpts, remote.WithTransport(tr))
	}
	remoteDesc, err := remote.Get(imageRef, remoteOpts...)
	if err != nil {
		if t, ok := err.(*transport.Error); ok && t.StatusCode == http.StatusUnauthorized {
			return nil, status.PermissionDeniedErrorf("could not retrieve image manifest: %s", err)
		}
		return nil, status.UnavailableErrorf("could not retrieve manifest from remote: %s", err)
	}

	// Image() should resolve both images and image indices to an appropriate image
	img, err := remoteDesc.Image()
	if err != nil {
		switch remoteDesc.MediaType {
		// This is an "image index", a meta-manifest that contains a list of
		// {platform props, manifest hash} properties to allow client to decide
		// which manifest they want to use based on platform.
		case types.OCIImageIndex, types.DockerManifestList:
			return nil, status.UnknownErrorf("could not get image in image index from descriptor: %s", err)
		case types.OCIManifestSchema1, types.DockerManifestSchema2:
			return nil, status.UnknownErrorf("could not get image from descriptor: %s", err)
		default:
			return nil, status.UnknownErrorf("descriptor has unknown media type %q, oci error: %s", remoteDesc.MediaType, err)
		}
	}
	return img, nil
}

// RuntimePlatform returns the platform on which the program is being executed,
// as reported by the go runtime.
func RuntimePlatform() *rgpb.Platform {
	return &rgpb.Platform{
		Arch: runtime.GOARCH,
		Os:   runtime.GOOS,
	}
}

// verify that mirrorTransport implements the RoundTripper interface.
var _ http.RoundTripper = (*mirrorTransport)(nil)

type mirrorTransport struct {
	inner   http.RoundTripper
	mirrors []MirrorConfig
}

func newMirrorTransport(inner http.RoundTripper, mirrors []MirrorConfig) http.RoundTripper {
	return &mirrorTransport{
		inner:   inner,
		mirrors: mirrors,
	}
}

func (t *mirrorTransport) RoundTrip(in *http.Request) (out *http.Response, err error) {
	for _, mirror := range t.mirrors {
		if match, err := mirror.matches(in.URL); err == nil && match {
			mirroredRequest, err := mirror.rewriteRequest(in)
			if err != nil {
				log.Errorf("error mirroring request: %s", err)
				continue
			}
			out, err := t.inner.RoundTrip(mirroredRequest)
			if err != nil {
				log.Errorf("mirror err: %s", err)
				continue
			}
			if out.StatusCode < http.StatusOK || out.StatusCode >= 300 {
				fallbackRequest, err := mirror.rewriteFallbackRequest(in)
				if err != nil {
					log.Errorf("error rewriting fallback request: %s", err)
					continue
				}
				return t.inner.RoundTrip(fallbackRequest)
			}
			return out, nil // Return successful mirror response
		}
	}
	return t.inner.RoundTrip(in)
}

// FetchBlobOrManifestMetadataFromCache looks up an OCI image manifest or blob (config file or layer) in the AC and CAS by digest
// and returns the blob's or manifest's content type and content length if found.
// If you can fetch metadata for a manifest or blob, the actual contents should be in the CAS.
//
// The digest in this case contains a registry, a repository, and a hash.
// For example, 'index.docker.io` as the registry, 'alpine` as the repository, and 'sha256:somesha256...' as the hash.
//
// Callers must ensure that the user fetching the OCI manifest or blob from the AC or CAS is authorized to access this OCI image.
// For private OCI registries, this means making a HEAD request to the registry before fetching from the AC or CAS.
func FetchBlobOrManifestMetadataFromCache(ctx context.Context, acc repb.ActionCacheClient, bsc bspb.ByteStreamClient, ocidigest ctrname.Digest, ociResourceType ocipb.OCIResourceType) (string, int64, error) {
	arRN, err := ocidigestToACResourceName(ocidigest, ociResourceType)
	if err != nil {
		return "", 0, err
	}
	ar, err := cachetools.GetActionResult(ctx, acc, arRN)
	if err != nil {
		return "", 0, err
	}

	var blobMetadataCASDigest *repb.Digest
	var blobCASDigest *repb.Digest
	for _, outputFile := range ar.GetOutputFiles() {
		switch outputFile.GetPath() {
		case blobMetadataOutputFilePath:
			blobMetadataCASDigest = outputFile.GetDigest()
		case blobOutputFilePath:
			blobCASDigest = outputFile.GetDigest()
		default:
			log.CtxErrorf(ctx, "unknown output file path '%s' in ActionResult for %s", outputFile.GetPath(), ocidigest)
		}
	}
	if blobMetadataCASDigest == nil || blobCASDigest == nil {
		return "", 0, fmt.Errorf("missing blob metadata digest or blob digest for %s", ocidigest)
	}
	blobMetadataRN := digest.NewCASResourceName(
		blobMetadataCASDigest,
		"",
		repb.DigestFunction_SHA256,
	)
	blobMetadata := &ocipb.OCIBlobMetadata{}
	err = cachetools.GetBlobAsProto(ctx, bsc, blobMetadataRN, blobMetadata)
	if err != nil {
		return "", 0, err
	}
	return blobMetadata.GetContentType(), blobMetadata.GetContentLength(), nil
}

func ocidigestToACResourceName(ocidigest ctrname.Digest, ociResourceType ocipb.OCIResourceType) (*digest.ACResourceName, error) {
	hash, err := v1.NewHash(ocidigest.DigestStr())
	if err != nil {
		return nil, fmt.Errorf("could not parse hash in %s: %s", ocidigest.Context(), err)
	}
	arKey := &ocipb.OCIActionResultKey{
		Registry:      ocidigest.Context().RegistryStr(),
		Repository:    ocidigest.Context().RepositoryStr(),
		ResourceType:  ociResourceType,
		HashAlgorithm: hash.Algorithm,
		HashHex:       hash.Hex,
	}
	arKeyBytes, err := proto.Marshal(arKey)
	if err != nil {
		return nil, err
	}
	arDigest, err := digest.Compute(bytes.NewReader(arKeyBytes), repb.DigestFunction_SHA256)
	if err != nil {
		return nil, err
	}
	arRN := digest.NewACResourceName(
		arDigest,
		arInstanceName(ocidigest.Context().RegistryStr(), ocidigest.Context().RepositoryStr()),
		repb.DigestFunction_SHA256,
	)
	return arRN, nil
}

func arInstanceName(registry, repository string) string {
	return registry + "|" + repository + "|" + actionResultInstanceNameSalt
}

// FetchBlobOrManifestFromCache looks up an OCI image manifest or blob (config file or layer) in the AC and CAS by digest
// and returns the content for the blob or manifest.
//
// The digest in this case contains a registry, a repository, and a hash.
// For example, 'index.docker.io` as the registry, 'alpine` as the repository, and 'sha256:somesha256...' as the hash.
//
// As with FetchBlobOrManifestMetadataFromCache, callers must ensure that the user fetching the OCI manifest or blob contents from
// the CAS is authorized to access this OCI image.
// For private OCI registries, this means making a HEAD request to the registry before fetching either metadata or contents.
func FetchBlobOrManifestFromCache(ctx context.Context, bsc bspb.ByteStreamClient, ocidigest ctrname.Digest, contentLength int64, w io.Writer) error {
	blobRN, err := ocidigestToCASResourceName(ocidigest, contentLength)
	if err != nil {
		return err
	}
	return cachetools.GetBlob(ctx, bsc, blobRN, w)
}

func ocidigestToCASResourceName(ocidigest ctrname.Digest, contentLength int64) (*digest.CASResourceName, error) {
	hash, err := v1.NewHash(ocidigest.DigestStr())
	if err != nil {
		return nil, fmt.Errorf("could not parse hash for layer in %s: %s", ocidigest.Context(), err)
	}
	var df repb.DigestFunction_Value
	switch hash.Algorithm {
	case "sha256":
		df = repb.DigestFunction_SHA256
	case "sha512":
		df = repb.DigestFunction_SHA512
	default:
		return nil, fmt.Errorf("unsupported hashing algorithm %s in %s", hash.Algorithm, ocidigest.Context())
	}
	casdigest := &repb.Digest{
		Hash:      hash.Hex,
		SizeBytes: contentLength,
	}
	rn := digest.NewCASResourceName(
		casdigest,
		"",
		df,
	)
	rn.SetCompressor(repb.Compressor_ZSTD)
	return rn, nil
}

// UploadBlobOrManifestToCache uploads the OCI manifest or blob contents and a separate metadata proto to the CAS.
// It also uploads an ActionResult pointing to the contents and metadata in the CAS.
// This ActionResult is stored under an instance name based on the OCI registry and repository from which the contents came.
func UploadBlobOrManifestToCache(ctx context.Context, acc repb.ActionCacheClient, bsc bspb.ByteStreamClient, ocidigest ctrname.Digest, ociResourceType ocipb.OCIResourceType, contentType string, contentLength int64, r io.Reader) error {
	blobRN, err := ocidigestToCASResourceName(ocidigest, contentLength)
	if err != nil {
		return err
	}
	_, _, err = cachetools.UploadFromReader(ctx, bsc, blobRN, r)
	if err != nil {
		return err
	}

	blobMetadata := &ocipb.OCIBlobMetadata{
		ContentLength: contentLength,
		ContentType:   contentType,
	}
	blobMetadataCASDigest, err := cachetools.UploadProto(ctx, bsc, "", repb.DigestFunction_SHA256, blobMetadata)
	if err != nil {
		return err
	}

	arRN, err := ocidigestToACResourceName(ocidigest, ociResourceType)
	if err != nil {
		return err
	}
	ar := &repb.ActionResult{
		OutputFiles: []*repb.OutputFile{
			{
				Path:   blobOutputFilePath,
				Digest: blobRN.GetDigest(),
			},
			{
				Path:   blobMetadataOutputFilePath,
				Digest: blobMetadataCASDigest,
			},
		},
	}
	err = cachetools.UploadActionResult(ctx, acc, arRN, ar)
	if err != nil {
		return err
	}
	return nil
}<|MERGE_RESOLUTION|>--- conflicted
+++ resolved
@@ -4,11 +4,8 @@
 	"bytes"
 	"context"
 	"fmt"
-<<<<<<< HEAD
 	"io"
-=======
 	"net"
->>>>>>> d164d528
 	"net/http"
 	"net/url"
 	"runtime"
