package cacheproxy

import (
	"context"
	"crypto/tls"
	"io"
	"net"
	"net/http"
	"net/url"
	"strconv"
	"strings"
	"time"

	"github.com/buildbuddy-io/buildbuddy/server/environment"
	"github.com/buildbuddy-io/buildbuddy/server/interfaces"
	"github.com/buildbuddy-io/buildbuddy/server/util/log"
	"github.com/buildbuddy-io/buildbuddy/server/util/prefix"
	"github.com/buildbuddy-io/buildbuddy/server/util/status"
	"golang.org/x/net/http2"
	"golang.org/x/net/http2/h2c"
	"golang.org/x/sync/errgroup"

	repb "github.com/buildbuddy-io/buildbuddy/proto/remote_execution"
	gcodes "google.golang.org/grpc/codes"
	gstatus "google.golang.org/grpc/status"
)

const (
	downloadPath = "/download/"
	uploadPath   = "/upload/"

	hashParam      = "hash"
	sizeBytesParam = "size_bytes"
	prefixParam    = "prefix"
	offsetParam    = "offset"

	jwtHeader = "x-buildbuddy-jwt"
)

type CacheProxy struct {
	env        environment.Env
	cache      interfaces.Cache
	fileServer *http.Server
	client     *http.Client
}

func makeHTTP2Client() *http.Client {
	return &http.Client{
		Transport: &http2.Transport{
			AllowHTTP: true,
			DialTLS: func(network, addr string, cfg *tls.Config) (net.Conn, error) {
				return net.Dial(network, addr)
			},
		},
	}
}

func NewCacheProxy(env environment.Env, c interfaces.Cache, listenAddr string) *CacheProxy {
	mux := http.NewServeMux()
	proxy := &CacheProxy{
		env:    env,
		cache:  c,
		client: makeHTTP2Client(),
	}
	mux.Handle(downloadPath, proxy)
	mux.Handle(uploadPath, proxy)

	h2s := &http2.Server{}
	proxy.fileServer = &http.Server{
		Addr:    listenAddr,
		Handler: h2c.NewHandler(http.Handler(mux), h2s),
	}
	return proxy
}

func writeErr(err error, w http.ResponseWriter) {
	http.Error(w, err.Error(), http.StatusInternalServerError)
	return
}

func readDigest(r *http.Request) (*repb.Digest, error) {
	hash := r.URL.Query().Get(hashParam)
	sizeBytes := r.URL.Query().Get(sizeBytesParam)
	if hash == "" || sizeBytes == "" {
		return nil, status.InvalidArgumentErrorf("CacheProxy: hash (%q) and size_bytes (%q) params are required.", hash, sizeBytes)
	}
	n, err := strconv.ParseInt(sizeBytes, 10, 64)
	if err != nil {
		return nil, err
	}
	return &repb.Digest{
		Hash:      hash,
		SizeBytes: n,
	}, nil
}

func readJWT(ctx context.Context, r *http.Request) context.Context {
	if jwt := r.Header.Get(jwtHeader); jwt != "" {
		return context.WithValue(ctx, jwtHeader, jwt)
	}
	return ctx
}

func setJWT(ctx context.Context, r *http.Request) {
	if jwt, ok := ctx.Value(jwtHeader).(string); ok {
		r.Header.Set(jwtHeader, jwt)
	}
}

func contains(c context.Context, cache interfaces.Cache, d *repb.Digest, w http.ResponseWriter) {
	ok, err := cache.Contains(c, d)
	if err != nil {
		writeErr(err, w)
		return
	}
	if !ok {
		http.Error(w, http.StatusText(http.StatusNotFound), http.StatusNotFound)
		return
	}
	w.WriteHeader(200)
}

func reader(c context.Context, cache interfaces.Cache, d *repb.Digest, offset int64, w http.ResponseWriter) {
	r, err := cache.Reader(c, d, offset)
	if gstatus.Code(err) == gcodes.NotFound {
		http.Error(w, http.StatusText(http.StatusNotFound), http.StatusNotFound)
		return
	}
	if err != nil {
		writeErr(err, w)
		return
	}
	defer r.Close()
	_, err = io.Copy(w, r)
	if err != nil {
		writeErr(err, w)
		return
	}
}

func writer(c context.Context, cache interfaces.Cache, d *repb.Digest, r *http.Request, w http.ResponseWriter) {
	ok, err := cache.Contains(c, d)
	if err != nil && ok {
		w.WriteHeader(200)
		return
	}
	wc, err := cache.Writer(c, d)
	if err != nil {
		writeErr(err, w)
		return
	}
	_, err = io.Copy(wc, r.Body)
	if err != nil {
		writeErr(err, w)
		return
	}
	if err := wc.Close(); err != nil {
		writeErr(err, w)
		return
	}
	w.WriteHeader(200)
}

func (c *CacheProxy) Server() *http.Server {
	return c.fileServer
}

func (c *CacheProxy) ServeHTTP(w http.ResponseWriter, r *http.Request) {
	start := time.Now()
	ctx := readJWT(r.Context(), r)
	ctx, err := prefix.AttachUserPrefixToContext(ctx, c.env)
	if err != nil {
		http.Error(w, err.Error(), http.StatusInternalServerError)
		return
	}
	d, err := readDigest(r)
	if err != nil {
		http.Error(w, err.Error(), http.StatusInternalServerError)
		return
	}
	cache := c.cache.WithPrefix(r.URL.Query().Get(prefixParam))
	switch r.URL.Path {
	case downloadPath:
		{
			if r.Method == http.MethodHead {
				contains(ctx, cache, d, w)
				log.Debugf("CacheProxy(%s): /Contains %q took %s", c.fileServer.Addr, d.GetHash(), time.Since(start))
				return
			}
			if r.Method == http.MethodPost {
				offset := int64(0)
				if o := r.URL.Query().Get(offsetParam); o != "" {
					if n, err := strconv.ParseInt(o, 10, 64); err == nil {
						offset = n
					}
				}
				reader(ctx, cache, d, offset, w)
				log.Debugf("CacheProxy(%s): /Read %q took %s", c.fileServer.Addr, d.GetHash(), time.Since(start))
				return
			}
			writeErr(status.InvalidArgumentError("Invalid method (use HEAD or POST)"), w)
		}
	case uploadPath:
		{
			if r.Method == http.MethodPost {
				writer(ctx, cache, d, r, w)
				log.Debugf("CacheProxy(%s): /Write %q took %s", c.fileServer.Addr, d.GetHash(), time.Since(start))
				return
			}
			writeErr(status.InvalidArgumentError("Invalid method (use POST)"), w)
		}
	default:
		writeErr(status.InvalidArgumentErrorf("Invalid path %q", r.URL.Path), w)
	}
	_ = start
}

func (c *CacheProxy) remoteFileURL(peer, action, prefix, hash string, sizeBytes, offset int64) (string, error) {
	if !strings.HasPrefix(peer, "http") {
		peer = "http://" + peer
	}
	base, err := url.Parse(peer)
	if err != nil {
		return "", err
	}
	rel, err := base.Parse(action)
	if err != nil {
		return "", err
	}
	q := rel.Query()
	q.Set(prefixParam, prefix)
	q.Set(hashParam, hash)
	q.Set(sizeBytesParam, strconv.Itoa(int(sizeBytes)))
	q.Set(offsetParam, strconv.Itoa(int(offset)))
	rel.RawQuery = q.Encode()
	return rel.String(), nil
}

func (c *CacheProxy) RemoteContains(ctx context.Context, peer, prefix string, d *repb.Digest) (bool, error) {
	// Fast path: if peer is us, return local cache.
	if peer == c.fileServer.Addr {
		return c.cache.WithPrefix(prefix).Contains(ctx, d)
	}
	u, err := c.remoteFileURL(peer, downloadPath, prefix, d.GetHash(), d.GetSizeBytes(), 0)
	if err != nil {
		return false, err
	}
	req, err := http.NewRequestWithContext(ctx, http.MethodHead, u, nil)
	if err != nil {
		return false, err
	}
	setJWT(ctx, req)
	rsp, err := c.client.Do(req)
	if err != nil {
		return false, status.UnavailableError(err.Error())
	}
	defer rsp.Body.Close()
	return rsp.StatusCode == 200, nil
}

<<<<<<< HEAD
func (c *CacheProxy) RemoteReader(ctx context.Context, peer, prefix string, d *repb.Digest, offset int64) (io.ReadCloser, error) {
=======
// AutoCloser closes the provided ReadCloser upon the
// first call to Read which returns a non-nil error.
type AutoCloser struct {
	io.ReadCloser
}

func (c *AutoCloser) Read(data []byte) (int, error) {
	n, err := c.ReadCloser.Read(data)
	if err != nil {
		defer c.ReadCloser.Close()
	}
	return n, err
}

func (c *CacheProxy) RemoteReader(ctx context.Context, peer, prefix string, d *repb.Digest, offset int64) (io.Reader, error) {
	// Fast path: if peer is us, return local cache.
	if peer == c.fileServer.Addr {
		return c.cache.WithPrefix(prefix).Reader(ctx, d, offset)
	}
>>>>>>> 30d1122e
	u, err := c.remoteFileURL(peer, downloadPath, prefix, d.GetHash(), d.GetSizeBytes(), offset)
	if err != nil {
		return nil, err
	}
	req, err := http.NewRequestWithContext(ctx, http.MethodPost, u, nil)
	if err != nil {
		return nil, err
	}
	setJWT(ctx, req)
	rsp, err := c.client.Do(req)
	if err != nil {
		return nil, status.UnavailableError(err.Error())
	}
	if rsp.StatusCode == 200 {
		return rsp.Body, nil
	} else if rsp.StatusCode == 404 {
		return nil, status.NotFoundError("File not found (remotely).")
	} else {
		return nil, status.UnavailableError("Remote reader unavailable.")
	}
}

type PipeGroup struct {
	io.WriteCloser
	eg *errgroup.Group
}

func (p *PipeGroup) Close() error {
	if err := p.WriteCloser.Close(); err != nil {
		return err
	}
	return p.eg.Wait()
}

func (c *CacheProxy) RemoteWriter(ctx context.Context, peer, prefix string, d *repb.Digest) (io.WriteCloser, error) {
	// Fast path: if peer is us, return local cache.
	if peer == c.fileServer.Addr {
		return c.cache.WithPrefix(prefix).Writer(ctx, d)
	}
	u, err := c.remoteFileURL(peer, uploadPath, prefix, d.GetHash(), d.GetSizeBytes(), 0)
	if err != nil {
		return nil, err
	}
	reader, writer := io.Pipe()
	req, err := http.NewRequestWithContext(ctx, http.MethodPost, u, reader)
	if err != nil {
		return nil, status.UnavailableError(err.Error())
	}
	setJWT(ctx, req)
	eg, _ := errgroup.WithContext(ctx)
	eg.Go(func() error {
		rsp, err := c.client.Do(req)
		if err != nil {
			return err
		}
		return rsp.Body.Close()
	})
	return &PipeGroup{writer, eg}, nil
}<|MERGE_RESOLUTION|>--- conflicted
+++ resolved
@@ -257,30 +257,11 @@
 	defer rsp.Body.Close()
 	return rsp.StatusCode == 200, nil
 }
-
-<<<<<<< HEAD
 func (c *CacheProxy) RemoteReader(ctx context.Context, peer, prefix string, d *repb.Digest, offset int64) (io.ReadCloser, error) {
-=======
-// AutoCloser closes the provided ReadCloser upon the
-// first call to Read which returns a non-nil error.
-type AutoCloser struct {
-	io.ReadCloser
-}
-
-func (c *AutoCloser) Read(data []byte) (int, error) {
-	n, err := c.ReadCloser.Read(data)
-	if err != nil {
-		defer c.ReadCloser.Close()
-	}
-	return n, err
-}
-
-func (c *CacheProxy) RemoteReader(ctx context.Context, peer, prefix string, d *repb.Digest, offset int64) (io.Reader, error) {
 	// Fast path: if peer is us, return local cache.
 	if peer == c.fileServer.Addr {
 		return c.cache.WithPrefix(prefix).Reader(ctx, d, offset)
 	}
->>>>>>> 30d1122e
 	u, err := c.remoteFileURL(peer, downloadPath, prefix, d.GetHash(), d.GetSizeBytes(), offset)
 	if err != nil {
 		return nil, err
