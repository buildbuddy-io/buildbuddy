--- conflicted
+++ resolved
@@ -14,15 +14,7 @@
     exec_properties = {
         "container-image": "docker://gcr.io/flame-public/buildbuddy-ci-runner:v2.2.9",
     },
-<<<<<<< HEAD
-    shard_count = 11,
-=======
     shard_count = 12,
-    visibility = [
-        "//enterprise:__subpackages__",
-        "@buildbuddy_internal//enterprise:__subpackages__",
-    ],
->>>>>>> abd0f033
     deps = [
         "//enterprise/server/testutil/testgit",
         "//proto:eventlog_go_proto",
