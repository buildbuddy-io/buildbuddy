--- conflicted
+++ resolved
@@ -160,13 +160,9 @@
 
 type BuildBuddyServerOptions struct {
 	SchedulerServerOptions scheduler_server.Options
-<<<<<<< HEAD
-=======
-	ExecutionServerOptions execution_server.Options
 
 	// EnvModifier modifies the environment before starting the BuildBuddy server.
 	EnvModifier func(env *testenv.TestEnv)
->>>>>>> 3f125315
 }
 
 // buildBuddyServerEnv is a specialized environment that allows us to return a random SchedulerClient for every
@@ -207,14 +203,6 @@
 	require.NoError(t, err, "could not set up TaskRouter")
 	env.SetTaskRouter(router)
 	scheduler, err := scheduler_server.NewSchedulerServerWithOptions(env, &opts.SchedulerServerOptions)
-<<<<<<< HEAD
-	if err != nil {
-		assert.FailNowf(t, "could not setup SchedulerServer", err.Error())
-	}
-	executionServer, err := execution_server.NewExecutionServer(env)
-	if err != nil {
-		assert.FailNowf(t, "could not setup ExecutionServer", err.Error())
-=======
 	require.NoError(t, err, "could not set up SchedulerServer")
 	executionServer, err := execution_server.NewExecutionServerWithOptions(env, &opts.ExecutionServerOptions)
 	require.NoError(t, err, "could not set up ExecutionServer")
@@ -227,7 +215,6 @@
 
 	if opts.EnvModifier != nil {
 		opts.EnvModifier(env.TestEnv)
->>>>>>> 3f125315
 	}
 
 	server := &BuildBuddyServer{
