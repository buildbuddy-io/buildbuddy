package auth

import (
	"context"
	"flag"
	"fmt"
	"net/http"
	"net/url"
	"regexp"
	"strings"
	"sync"
	"time"

	"github.com/buildbuddy-io/buildbuddy/enterprise/server/selfauth"
	"github.com/buildbuddy-io/buildbuddy/server/config"
	"github.com/buildbuddy-io/buildbuddy/server/endpoint_urls/build_buddy_url"
	"github.com/buildbuddy-io/buildbuddy/server/environment"
	"github.com/buildbuddy-io/buildbuddy/server/interfaces"
	"github.com/buildbuddy-io/buildbuddy/server/nullauth"
	"github.com/buildbuddy-io/buildbuddy/server/tables"
	"github.com/buildbuddy-io/buildbuddy/server/util/alert"
	"github.com/buildbuddy-io/buildbuddy/server/util/capabilities"
	"github.com/buildbuddy-io/buildbuddy/server/util/flagutil"
	"github.com/buildbuddy-io/buildbuddy/server/util/log"
	"github.com/buildbuddy-io/buildbuddy/server/util/lru"
	"github.com/buildbuddy-io/buildbuddy/server/util/random"
	"github.com/buildbuddy-io/buildbuddy/server/util/request_context"
	"github.com/buildbuddy-io/buildbuddy/server/util/role"
	"github.com/buildbuddy-io/buildbuddy/server/util/status"
	"github.com/golang-jwt/jwt"
	"github.com/google/uuid"
	"golang.org/x/oauth2"
	"google.golang.org/grpc/credentials"
	"google.golang.org/grpc/metadata"
	"google.golang.org/grpc/peer"

	akpb "github.com/buildbuddy-io/buildbuddy/proto/api_key"
	burl "github.com/buildbuddy-io/buildbuddy/server/util/url"
	oidc "github.com/coreos/go-oidc"
)

var (
	adminGroupID         = flag.String("auth.admin_group_id", "", "ID of a group whose members can perform actions only accessible to server admins.")
	enableAnonymousUsage = flag.Bool("auth.enable_anonymous_usage", false, "If true, unauthenticated build uploads will still be allowed but won't be associated with your organization.")
	oauthProviders       = []config.OauthProvider{}
	jwtKey               = flag.String("auth.jwt_key", "set_the_jwt_in_config", "The key to use when signing JWT tokens.")
<<<<<<< HEAD
	apiKeyGroupCacheTTL  = flag.Duration("auth.api_key_group_cache_ttl", time.Duration(5)*time.Minute, "Override for the TTL for API Key to Group caching. Set to '0' to disable cache.")
=======
	apiKeyGroupCacheTTL  = flag.Duration("auth.api_key_group_cache_ttl", 5*time.Minute, "TTL for API Key to Group caching. Set to '0' to disable cache.")
>>>>>>> e69f0ea8
	httpsOnlyCookies     = flag.Bool("auth.https_only_cookies", false, "If true, cookies will only be set over https connections.")
	disableRefreshToken  = flag.Bool("auth.disable_refresh_token", false, "If true, the offline_access scope which requests refresh tokens will not be requested.")
)

// Initialize the oauth providers flag to point to `oauthProviders`.
func init() {
	flagutil.StructSliceVar(&oauthProviders, "auth.oauth_providers", "The list of oauth providers to use to authenticate.")
}

const (
	// The key that the user object is stored under in the
	// context.
	contextUserKey = "auth.user"
	// The key any error is stored under if the user could not be
	// authenticated.
	contextUserErrorKey = "auth.error"

	// The key the JWT token string is stored under.
	// NB: This value must match the value in
	// bb/server/rpc/filters/filters.go which copies/reads this value
	// to/from the outgoing/incoming request contexts.
	contextTokenStringKey = "x-buildbuddy-jwt"

	// The key that the basicAuth object is stored under in the
	// context.
	contextBasicAuthKey = "basicauth.user"

	// The key any error is stored under if the user could not be
	// authenticated.
	contextBasicAuthErrorKey = "basicauth.error"
	authorityHeader          = ":authority"
	basicAuthHeader          = "authorization"

	contextAPIKeyKey = "api.key"
	APIKeyHeader     = "x-buildbuddy-api-key"

	// The name of params read on /login to understand which
	// issuer to use and where to redirect the client after
	// login.
	authRedirectParam = "redirect_url"
	authIssuerParam   = "issuer_url"
	slugParam         = "slug"

	// The name of the auth cookies used to authenticate the
	// client.
	jwtCookie        = "Authorization"
	sessionIDCookie  = "Session-ID"
	authIssuerCookie = "Authorization-Issuer"
	stateCookie      = "State-Token"
	redirCookie      = "Redirect-Url"

	// How long certain cookies last
	tempCookieDuration  = 24 * time.Hour
	loginCookieDuration = 365 * 24 * time.Hour

	// BuildBuddy JWT duration maximum.
	defaultBuildBuddyJWTDuration = 6 * time.Hour

	// Maximum number of entries in API Key -> Group cache.
	apiKeyGroupCacheSize = 10000

	// WARNING: app/auth/auth_service.ts depends on these messages matching.
	userNotFoundMsg   = "User not found"
	loggedOutMsg      = "User logged out"
	ExpiredSessionMsg = "User session expired"
)

var (
	apiKeyRegex = regexp.MustCompile(APIKeyHeader + "=([a-zA-Z0-9]*)")
)

func jwtKeyFunc(token *jwt.Token) (interface{}, error) {
	return []byte(*jwtKey), nil
}

type Claims struct {
	jwt.StandardClaims
	UserID        string `json:"user_id"`
	GroupID       string `json:"group_id"`
	Impersonating bool   `json:"impersonating"`
	// TODO(bduffany): remove this field
	AllowedGroups          []string                      `json:"allowed_groups"`
	GroupMemberships       []*interfaces.GroupMembership `json:"group_memberships"`
	Capabilities           []akpb.ApiKey_Capability      `json:"capabilities"`
	UseGroupOwnedExecutors bool                          `json:"use_group_owned_executors,omitempty"`
}

func (c *Claims) GetUserID() string {
	return c.UserID
}

func (c *Claims) GetGroupID() string {
	return c.GroupID
}

func (c *Claims) IsImpersonating() bool {
	return c.Impersonating
}

func (c *Claims) GetAllowedGroups() []string {
	return c.AllowedGroups
}

func (c *Claims) GetGroupMemberships() []*interfaces.GroupMembership {
	return c.GroupMemberships
}

func (c *Claims) IsAdmin() bool {
	for _, groupID := range c.AllowedGroups {
		if groupID == "admin" {
			return true
		}
	}
	return false
}

func (c *Claims) HasCapability(cap akpb.ApiKey_Capability) bool {
	for _, cc := range c.Capabilities {
		if cap == cc {
			return true
		}
	}
	return false
}

func (c *Claims) GetUseGroupOwnedExecutors() bool {
	return c.UseGroupOwnedExecutors
}

func assembleJWT(ctx context.Context, claims *Claims) (string, error) {
	expirationTime := time.Now().Add(defaultBuildBuddyJWTDuration)
	claims.StandardClaims = jwt.StandardClaims{ExpiresAt: expirationTime.Unix()}
	token := jwt.NewWithClaims(jwt.SigningMethodHS256, claims)
	tokenString, err := token.SignedString([]byte(*jwtKey))
	return tokenString, err
}

func SetCookie(env environment.Env, w http.ResponseWriter, name, value string, expiry time.Time) {
	http.SetCookie(w, &http.Cookie{
		Name:     name,
		Value:    value,
		Expires:  expiry,
		HttpOnly: true,
		SameSite: http.SameSiteLaxMode,
		Path:     "/",
		Secure:   *httpsOnlyCookies,
	})
}

func ClearCookie(env environment.Env, w http.ResponseWriter, name string) {
	SetCookie(env, w, name, "", time.Now())
}

func GetCookie(r *http.Request, name string) string {
	if c, err := r.Cookie(name); err == nil {
		return c.Value
	}
	return ""
}

func setLoginCookie(env environment.Env, w http.ResponseWriter, jwt, issuer, sessionID string) {
	expiry := time.Now().Add(loginCookieDuration)
	SetCookie(env, w, jwtCookie, jwt, expiry)
	SetCookie(env, w, authIssuerCookie, issuer, expiry)
	SetCookie(env, w, sessionIDCookie, sessionID, expiry)
}

func clearLoginCookie(env environment.Env, w http.ResponseWriter) {
	ClearCookie(env, w, jwtCookie)
	ClearCookie(env, w, authIssuerCookie)
	ClearCookie(env, w, sessionIDCookie)
}

type userToken struct {
	Email      string `json:"email"`
	Sub        string `json:"sub"`
	Name       string `json:"name"`
	GivenName  string `json:"given_name"`
	FamilyName string `json:"family_name"`
	Picture    string `json:"picture"`
	issuer     string
	slug       string
}

func (t *userToken) getIssuer() string {
	return t.issuer
}

func (t *userToken) GetSubscriber() string {
	return t.Sub
}

func (t *userToken) GetSubID() string {
	return t.issuer + "/" + t.Sub
}

type authenticator interface {
	getSlug() string
	getIssuer() string
	authCodeURL(state string, opts ...oauth2.AuthCodeOption) (string, error)
	exchange(ctx context.Context, code string, opts ...oauth2.AuthCodeOption) (*oauth2.Token, error)
	verifyTokenAndExtractUser(ctx context.Context, jwt string, checkExpiry bool) (*userToken, error)
	checkAccessToken(ctx context.Context, jwt, accessToken string) error
	renewToken(ctx context.Context, refreshToken string) (*oauth2.Token, error)
}

type oidcAuthenticator struct {
	oauth2Config       func() (*oauth2.Config, error)
	cachedOauth2Config *oauth2.Config
	oidcConfig         *oidc.Config
	cachedProvider     *oidc.Provider
	provider           func() (*oidc.Provider, error)
	issuer             string
	slug               string
}

func extractToken(issuer, slug string, idToken *oidc.IDToken) (*userToken, error) {
	ut := &userToken{
		issuer: issuer,
		slug:   slug,
	}
	if err := idToken.Claims(ut); err != nil {
		return nil, err
	}
	return ut, nil
}

func (a *oidcAuthenticator) getIssuer() string {
	return a.issuer
}

func (a *oidcAuthenticator) getSlug() string {
	return a.slug
}

func (a *oidcAuthenticator) authCodeURL(state string, opts ...oauth2.AuthCodeOption) (string, error) {
	oauth2Config, err := a.oauth2Config()
	if err != nil {
		return "", err
	}
	return oauth2Config.AuthCodeURL(state, opts...), nil
}

func (a *oidcAuthenticator) exchange(ctx context.Context, code string, opts ...oauth2.AuthCodeOption) (*oauth2.Token, error) {
	oauth2Config, err := a.oauth2Config()
	if err != nil {
		return nil, err
	}
	return oauth2Config.Exchange(ctx, code, opts...)
}

func (a *oidcAuthenticator) verifyTokenAndExtractUser(ctx context.Context, jwt string, checkExpiry bool) (*userToken, error) {
	conf := a.oidcConfig
	conf.SkipExpiryCheck = !checkExpiry
	provider, err := a.provider()
	if err != nil {
		return nil, err
	}
	validToken, err := provider.Verifier(conf).Verify(ctx, jwt)
	if err != nil {
		return nil, err
	}
	return extractToken(a.issuer, a.slug, validToken)
}

func (a *oidcAuthenticator) checkAccessToken(ctx context.Context, jwt, accessToken string) error {
	provider, err := a.provider()
	if err != nil {
		return err
	}
	conf := a.oidcConfig
	validToken, err := provider.Verifier(conf).Verify(ctx, jwt)
	if err != nil {
		return err
	}
	// at_hash is optional:
	// https://github.com/coreos/go-oidc/blob/d42db69c79f2fa664fd4156e939bf27bba0d2f68/oidc/oidc.go#L373
	if validToken.AccessTokenHash == "" {
		return nil
	}
	return validToken.VerifyAccessToken(accessToken)
}

func (a *oidcAuthenticator) renewToken(ctx context.Context, refreshToken string) (*oauth2.Token, error) {
	oauth2Config, err := a.oauth2Config()
	if err != nil {
		return nil, err
	}
	src := oauth2Config.TokenSource(ctx, &oauth2.Token{RefreshToken: refreshToken})
	t, err := src.Token() // this actually renews the token
	if err != nil {
		return nil, status.PermissionDeniedErrorf("%s: %s", ExpiredSessionMsg, err.Error())
	}
	return t, nil
}

type apiKeyGroupCacheEntry struct {
	data         interfaces.APIKeyGroup
	expiresAfter time.Time
}

// apiKeyGroupCache is a cache for API Key -> Group lookups. A single Bazel invocation
// can generate large bursts of RPCs, each of which needs to be authed.
// There's no need to go to the database for every single request as this data
// rarely changes.
type apiKeyGroupCache struct {
	// Note that even though we base this off an LRU cache, every entry has a hard expiration
	// time to force a refresh of the underlying data.
	lru interfaces.LRU
	ttl time.Duration
	mu  sync.RWMutex
}

func newAPIKeyGroupCache(configurator *config.Configurator) (*apiKeyGroupCache, error) {
	config := &lru.Config{
		MaxSize: apiKeyGroupCacheSize,
		SizeFn:  func(v interface{}) int64 { return 1 },
	}
	lru, err := lru.NewLRU(config)
	if err != nil {
		return nil, status.InternalErrorf("error initializing API Key -> Group cache: %v", err)
	}
	return &apiKeyGroupCache{lru: lru, ttl: *apiKeyGroupCacheTTL}, nil
}

func (c *apiKeyGroupCache) Get(apiKey string) (akg interfaces.APIKeyGroup, ok bool) {
	c.mu.RLock()
	v, ok := c.lru.Get(apiKey)
	c.mu.RUnlock()
	if !ok {
		return nil, ok
	}
	entry, ok := v.(*apiKeyGroupCacheEntry)
	if !ok {
		// Should never happen.
		log.Errorf("Data in cache was of wrong type, got type %T", v)
		return nil, false
	}
	if time.Now().After(entry.expiresAfter) {
		return nil, false
	}
	return entry.data, true
}

func (c *apiKeyGroupCache) Add(apiKey string, apiKeyGroup interfaces.APIKeyGroup) {
	c.mu.Lock()
	c.lru.Add(apiKey, &apiKeyGroupCacheEntry{data: apiKeyGroup, expiresAfter: time.Now().Add(c.ttl)})
	c.mu.Unlock()
}

type OpenIDAuthenticator struct {
	env                  environment.Env
	myURL                *url.URL
	apiKeyGroupCache     *apiKeyGroupCache
	authenticators       []authenticator
	enableAnonymousUsage bool
	adminGroupID         string
}

func createAuthenticatorsFromConfig(ctx context.Context, env environment.Env, authConfigs []config.OauthProvider, authURL *url.URL) ([]authenticator, error) {
	var authenticators []authenticator
	for _, authConfig := range authConfigs {
		// declare local var that shadows loop var for closure capture
		authConfig := authConfig
		oidcConfig := &oidc.Config{
			ClientID:        authConfig.ClientID,
			SkipExpiryCheck: false,
		}
		authenticator := &oidcAuthenticator{
			slug:       authConfig.Slug,
			issuer:     authConfig.IssuerURL,
			oidcConfig: oidcConfig,
		}

		// initialize provider and oauth2Config.Endpoint on-demand, since our self oauth provider won't be reachable until the server starts
		var oauth2ConfigMutex sync.Mutex
		authenticator.oauth2Config = func() (*oauth2.Config, error) {
			oauth2ConfigMutex.Lock()
			defer oauth2ConfigMutex.Unlock()
			var err error
			if authenticator.cachedOauth2Config == nil {
				var provider *oidc.Provider
				if provider, err = authenticator.provider(); err == nil {
					// "openid" is a required scope for OpenID Connect flows.
					scopes := []string{oidc.ScopeOpenID, "profile", "email"}
					// Google reject the offline_access scope in favor of access_type=offline url param which already gets
					// set in our auth flow thanks to the oauth2.AccessTypeOffline authCodeOption at the top of this file.
					// https://github.com/coreos/go-oidc/blob/v2.2.1/oidc.go#L30
					if authConfig.IssuerURL != "https://accounts.google.com" && !*disableRefreshToken {
						scopes = append(scopes, oidc.ScopeOfflineAccess)
					}
					// Configure an OpenID Connect aware OAuth2 client.
					authenticator.cachedOauth2Config = &oauth2.Config{
						ClientID:     authConfig.ClientID,
						ClientSecret: authConfig.ClientSecret,
						RedirectURL:  authURL.String(),
						Endpoint:     provider.Endpoint(),
						Scopes:       scopes,
					}
				}
			}
			return authenticator.cachedOauth2Config, err
		}

		var providerMutex sync.Mutex
		authenticator.provider = func() (*oidc.Provider, error) {
			providerMutex.Lock()
			defer providerMutex.Unlock()
			var err error
			if authenticator.cachedProvider == nil {
				if authenticator.cachedProvider, err = oidc.NewProvider(ctx, authConfig.IssuerURL); err != nil {
					log.Errorf("Error Initializing auth: %v", err)
				}
			}
			return authenticator.cachedProvider, err
		}

		authenticators = append(authenticators, authenticator)
	}
	return authenticators, nil
}

func newOpenIDAuthenticator(ctx context.Context, env environment.Env, oauthProviders []config.OauthProvider) (*OpenIDAuthenticator, error) {
	authenticators, err := createAuthenticatorsFromConfig(
		ctx,
		env,
		oauthProviders,
		build_buddy_url.WithPath("/auth/"),
	)
	if err != nil {
		return nil, err
	}

	// Initialize API Key -> Group cache unless it's disabled by config.
	var akgCache *apiKeyGroupCache
	if *apiKeyGroupCacheTTL != time.Duration(0) {
		akgCache, err = newAPIKeyGroupCache(env.GetConfigurator())
		if err != nil {
			return nil, err
		}
	}

	anonymousUsageEnabled := *enableAnonymousUsage || (len(oauthProviders) == 0 && selfauth.Provider() == nil)

	return &OpenIDAuthenticator{
		env:                  env,
		myURL:                build_buddy_url.WithPath(""),
		authenticators:       authenticators,
		apiKeyGroupCache:     akgCache,
		enableAnonymousUsage: anonymousUsageEnabled,
		adminGroupID:         *adminGroupID,
	}, nil
}

func newForTesting(ctx context.Context, env environment.Env, testAuthenticator authenticator) (*OpenIDAuthenticator, error) {
	oia, err := newOpenIDAuthenticator(ctx, env, nil /*oauthProviders=*/)
	if err != nil {
		return nil, err
	}
	oia.authenticators = append(oia.authenticators, testAuthenticator)
	return oia, nil
}

func RegisterNullAuth(env environment.Env) error {
	env.SetAuthenticator(
		nullauth.NewNullAuthenticator(
			*enableAnonymousUsage || (len(oauthProviders) == 0 && selfauth.Provider() == nil),
			*adminGroupID,
		),
	)
	return nil
}

func Register(ctx context.Context, env environment.Env) error {
	authConfigs := oauthProviders
	if selfAuthProvider := selfauth.Provider(); selfAuthProvider != nil {
		authConfigs = append(
			authConfigs,
			*selfAuthProvider,
		)
	}
	authenticator, err := NewOpenIDAuthenticator(ctx, env, authConfigs)
	if err != nil {
		return status.InternalErrorf("Authenticator failed to configure: %v", err)
	}
	env.SetAuthenticator(authenticator)
	return nil
}

func NewOpenIDAuthenticator(ctx context.Context, env environment.Env, authConfigs []config.OauthProvider) (*OpenIDAuthenticator, error) {
	if len(authConfigs) == 0 {
		return nil, status.FailedPreconditionErrorf("No auth providers specified in config!")
	}

	a, err := newOpenIDAuthenticator(ctx, env, authConfigs)
	if err != nil {
		alert.UnexpectedEvent("authentication_configuration_failed", "Failed to configure authentication: %s", err)
	}

	return a, err
}

func (a *OpenIDAuthenticator) AdminGroupID() string {
	return a.adminGroupID
}

func (a *OpenIDAuthenticator) AnonymousUsageEnabled() bool {
	if len(oauthProviders) == 0 && selfauth.Provider() == nil {
		return true
	}
	return a.enableAnonymousUsage
}

func (a *OpenIDAuthenticator) PublicIssuers() []string {
	providers := make([]string, len(a.authenticators))
	i := 0
	for _, authenticator := range a.authenticators {
		if authenticator.getSlug() != "" {
			// Skip "private" issuers and shorten the new slice to account for it
			providers = providers[:len(providers)-1]
			continue
		}
		providers[i] = authenticator.getIssuer()
		i++
	}

	return providers
}

func (a *OpenIDAuthenticator) SSOEnabled() bool {
	for _, authenticator := range a.authenticators {
		if authenticator.getSlug() != "" {
			return true
		}
	}
	return false
}

func (a *OpenIDAuthenticator) validateRedirectURL(redirectURL string) error {
	if a.myURL.Host == "" {
		return status.FailedPreconditionError("You must specify a build_buddy_url in your config to enable authentication. For more information, see: https://www.buildbuddy.io/docs/config-app")
	}
	return burl.ValidateRedirect(a.env, redirectURL)
}

func (a *OpenIDAuthenticator) getAuthConfig(issuer string) authenticator {
	for _, a := range a.authenticators {
		if burl.SameHostname(a.getIssuer(), issuer) {
			return a
		}
	}
	return nil
}

func (a *OpenIDAuthenticator) getAuthConfigForSlug(slug string) authenticator {
	for _, a := range a.authenticators {
		if strings.EqualFold(a.getSlug(), slug) {
			return a
		}
	}
	return nil
}

func (a *OpenIDAuthenticator) getAuthCodeOptions(r *http.Request) []oauth2.AuthCodeOption {
	options := []oauth2.AuthCodeOption{}
	if !*disableRefreshToken {
		options = append(options, oauth2.AccessTypeOffline)
	}
	sessionID := GetCookie(r, sessionIDCookie)
	// If a session doesn't already exist, force a consent screen.
	if sessionID == "" {
		options = append(options, oauth2.ApprovalForce)
	}
	return options
}

func (a *OpenIDAuthenticator) lookupAPIKeyGroupFromAPIKey(ctx context.Context, apiKey string) (interfaces.APIKeyGroup, error) {
	if apiKey == "" {
		return nil, status.UnauthenticatedError("missing API key")
	}
	if a.apiKeyGroupCache != nil {
		d, ok := a.apiKeyGroupCache.Get(apiKey)
		if ok {
			return d, nil
		}
	}
	authDB := a.env.GetAuthDB()
	if authDB == nil {
		return nil, status.FailedPreconditionError("AuthDB not configured")
	}
	apkg, err := authDB.GetAPIKeyGroupFromAPIKey(ctx, apiKey)
	if err == nil && a.apiKeyGroupCache != nil {
		a.apiKeyGroupCache.Add(apiKey, apkg)
	}
	return apkg, err
}

func userClaims(u *tables.User, effectiveGroup string) *Claims {
	allowedGroups := make([]string, 0, len(u.Groups))
	groupMemberships := make([]*interfaces.GroupMembership, 0, len(u.Groups))
	for _, g := range u.Groups {
		allowedGroups = append(allowedGroups, g.Group.GroupID)
		groupMemberships = append(groupMemberships, &interfaces.GroupMembership{
			GroupID: g.Group.GroupID,
			Role:    role.Role(g.Role),
		})
	}
	return &Claims{
		UserID:           u.UserID,
		GroupMemberships: groupMemberships,
		AllowedGroups:    allowedGroups,
		GroupID:          effectiveGroup,
	}
}

func groupClaims(akg interfaces.APIKeyGroup) *Claims {
	return &Claims{
		GroupID:       akg.GetGroupID(),
		AllowedGroups: []string{akg.GetGroupID()},
		// For now, API keys are assigned the default role.
		GroupMemberships: []*interfaces.GroupMembership{
			{GroupID: akg.GetGroupID(), Role: role.Default},
		},
		Capabilities:           capabilities.FromInt(akg.GetCapabilities()),
		UseGroupOwnedExecutors: akg.GetUseGroupOwnedExecutors(),
	}
}

func AuthContextWithError(ctx context.Context, err error) context.Context {
	return context.WithValue(ctx, contextUserErrorKey, err)
}

func authContextFromClaims(ctx context.Context, claims *Claims, err error) context.Context {
	if err != nil {
		return AuthContextWithError(ctx, err)
	}
	tokenString, err := assembleJWT(ctx, claims)
	if err != nil {
		return AuthContextWithError(ctx, err)
	}
	ctx = context.WithValue(ctx, contextTokenStringKey, tokenString)
	// Note: we clear the error here in case it was set initially by the
	// authentication handler, but then we want to re-authenticate later on in the
	// request lifecycle, and authentication is successful.
	// Specifically, we do this when we see the API key in the "BuildStarted" event.
	ctx = context.WithValue(ctx, contextUserErrorKey, nil)
	return ctx
}

func (a *OpenIDAuthenticator) ParseAPIKeyFromString(input string) (string, error) {
	matches := apiKeyRegex.FindAllStringSubmatch(input, -1)
	l := len(matches)
	if l == 0 {
		// The api key header is not present
		return "", nil
	}
	lastMatch := matches[l-1]
	if len(lastMatch) != 2 {
		return "", status.UnauthenticatedError("failed to parse API key: invalid input")
	}
	if apiKey := lastMatch[1]; apiKey != "" {
		return apiKey, nil
	}
	return "", status.UnauthenticatedError("failed to parse API key: missing API Key")
}

func (a *OpenIDAuthenticator) AuthContextFromAPIKey(ctx context.Context, apiKey string) context.Context {
	if _, ok := ctx.Value(APIKeyHeader).(string); ok {
		alert.UnexpectedEvent("overwrite_api_key", "Overwriting existing value of %q in context.", APIKeyHeader)
	}
	ctx = context.WithValue(ctx, APIKeyHeader, apiKey)
	claims, err := a.claimsFromAPIKey(ctx, apiKey)
	return authContextFromClaims(ctx, claims, err)
}

func (a *OpenIDAuthenticator) TrustedJWTFromAuthContext(ctx context.Context) string {
	jwt, ok := ctx.Value(contextTokenStringKey).(string)
	if !ok {
		return ""
	}
	return jwt
}

func (a *OpenIDAuthenticator) AuthContextFromTrustedJWT(ctx context.Context, jwt string) context.Context {
	return context.WithValue(ctx, contextTokenStringKey, jwt)
}

func (a *OpenIDAuthenticator) claimsFromAPIKey(ctx context.Context, apiKey string) (*Claims, error) {
	akg, err := a.lookupAPIKeyGroupFromAPIKey(ctx, apiKey)
	if err != nil {
		return nil, err
	}
	return groupClaims(akg), nil
}

func (a *OpenIDAuthenticator) claimsFromBasicAuth(ctx context.Context, login, pass string) (*Claims, error) {
	authDB := a.env.GetAuthDB()
	if authDB == nil {
		return nil, status.FailedPreconditionError("AuthDB not configured")
	}
	akg, err := authDB.GetAPIKeyGroupFromBasicAuth(ctx, login, pass)
	if err != nil {
		return nil, err
	}
	return groupClaims(akg), nil
}

func ClaimsFromSubID(env environment.Env, ctx context.Context, a interfaces.Authenticator, subID string) (*Claims, error) {
	authDB := env.GetAuthDB()
	if authDB == nil {
		return nil, status.FailedPreconditionError("AuthDB not configured")
	}
	u, err := authDB.LookupUserFromSubID(ctx, subID)
	if err != nil {
		return nil, err
	}
	eg := ""
	if c := requestcontext.ProtoRequestContextFromContext(ctx); c != nil && c.GetGroupId() != "" {
		for _, g := range u.Groups {
			if g.Group.GroupID == c.GetGroupId() {
				eg = c.GetGroupId()
			}
		}
	}

	claims := userClaims(u, eg)

	// If the user is trying to impersonate a member of another org and has Admin
	// role within the configured admin group, set their authenticated user to
	// *only* have access to the org being impersonated.
	if c := requestcontext.ProtoRequestContextFromContext(ctx); c != nil && c.GetImpersonatingGroupId() != "" {
		for _, membership := range claims.GetGroupMemberships() {
			if membership.GroupID != env.GetAuthenticator().AdminGroupID() || membership.Role != role.Admin {
				continue
			}
			u.Groups = []*tables.GroupRole{{
				Group: tables.Group{GroupID: c.GetImpersonatingGroupId()},
				Role:  uint32(role.Admin),
			}}
			claims := userClaims(u, c.GetImpersonatingGroupId())
			claims.Impersonating = true
			return claims, nil
		}
		return nil, status.PermissionDeniedError("You do not have permissions to impersonate group members.")
	}

	return claims, nil
}

func (a *OpenIDAuthenticator) claimsFromAuthorityString(ctx context.Context, authority string) (*Claims, error) {
	loginPass := strings.SplitN(authority, ":", 2)
	if len(loginPass) == 2 {
		return a.claimsFromBasicAuth(ctx, loginPass[0], loginPass[1])
	}
	return a.claimsFromAPIKey(ctx, authority)
}

func (a *OpenIDAuthenticator) AuthenticateGRPCRequest(ctx context.Context) (interfaces.UserInfo, error) {
	return a.authenticateGRPCRequest(ctx, false /* acceptJWT= */)
}

func (a *OpenIDAuthenticator) authenticateGRPCRequest(ctx context.Context, acceptJWT bool) (*Claims, error) {
	p, ok := peer.FromContext(ctx)

	if ok && p != nil && p.AuthInfo != nil {
		certs := p.AuthInfo.(credentials.TLSInfo).State.PeerCertificates
		if len(certs) > 0 && certs[0].Subject.SerialNumber != "" {
			return a.claimsFromAPIKey(ctx, certs[0].Subject.SerialNumber)
		}
	}

	if md, ok := metadata.FromIncomingContext(ctx); ok {
		keys := md.Get(APIKeyHeader)
		if l := len(keys); l > 0 {
			// get the last key
			return a.claimsFromAPIKey(ctx, keys[l-1])
		}

		if keys := md.Get(basicAuthHeader); len(keys) > 0 {
			return a.claimsFromAuthorityString(ctx, keys[0])
		}

		if keys := md.Get(authorityHeader); len(keys) > 0 {
			// Authenticate with :authority header
			lpAndHost := strings.SplitN(keys[0], "@", 2)
			if len(lpAndHost) == 2 {
				return a.claimsFromAuthorityString(ctx, lpAndHost[0])
			}
		}
	}

	if acceptJWT {
		// Check if we're already authenticated from incoming headers.
		if claims, err := a.authenticatedUser(ctx); err == nil {
			return claims, nil
		}
	}

	return nil, status.UnauthenticatedError("gRPC request is missing credentials.")
}

// AuthenticatedGRPCContext attempts to authenticate the gRPC request using peer info,
// API key header, or basic auth headers.
//
// If none of the above information is provided, UnauthenticatedError is returned via the
// `contextUserErrorKey` context value.
func (a *OpenIDAuthenticator) AuthenticatedGRPCContext(ctx context.Context) context.Context {
	claims, err := a.authenticateGRPCRequest(ctx, true /* acceptJWT= */)
	return authContextFromClaims(ctx, claims, err)
}

func (a *OpenIDAuthenticator) AuthenticatedHTTPContext(w http.ResponseWriter, r *http.Request) context.Context {
	claims, userToken, err := a.authenticateUser(w, r)
	ctx := r.Context()
	if userToken != nil {
		// Store the user information in the context even if authentication fails.
		// This information is used in the user creation flow.
		ctx = context.WithValue(ctx, contextUserKey, userToken)
	}
	if err != nil {
		return AuthContextWithError(ctx, err)
	}
	return authContextFromClaims(ctx, claims, err)
}

func (a *OpenIDAuthenticator) authenticateUser(w http.ResponseWriter, r *http.Request) (*Claims, *userToken, error) {
	ctx := r.Context()
	if apiKey := r.Header.Get(APIKeyHeader); apiKey != "" {
		claims, err := a.claimsFromAPIKey(ctx, apiKey)
		return claims, nil, err
	}

	jwt := GetCookie(r, jwtCookie)
	if jwt == "" {
		return nil, nil, status.PermissionDeniedErrorf("%s: no jwt set", loggedOutMsg)
	}
	issuer := GetCookie(r, authIssuerCookie)
	sessionID := GetCookie(r, sessionIDCookie)

	auth := a.getAuthConfig(issuer)
	if auth == nil {
		return nil, nil, status.PermissionDeniedErrorf("No config found for issuer: %s", issuer)
	}

	authDB := a.env.GetAuthDB()
	if authDB == nil {
		return nil, nil, status.FailedPreconditionError("AuthDB not configured")
	}

	// If the token is corrupt for some reason (not just out of date); then
	// bail.
	ut, err := auth.verifyTokenAndExtractUser(ctx, jwt, false /*checkExpiry*/)
	if err != nil {
		return nil, nil, err
	}

	// If the session is not found, bail.
	sesh, err := authDB.ReadSession(ctx, sessionID)
	if err != nil {
		log.Debugf("Session not found: %s", err)
		return nil, ut, status.PermissionDeniedErrorf("%s: session not found", loggedOutMsg)
	}

	if err := auth.checkAccessToken(ctx, jwt, sesh.AccessToken); err != nil {
		log.Debugf("Invalid token: %s", err)
		return nil, ut, status.PermissionDeniedErrorf("%s: invalid token", loggedOutMsg)
	}

	// Now try to verify the token again -- this time we check for expiry.
	// If it succeeds, we're done! Otherwise we fall through to refreshing
	// the token below.
	if ut, err := auth.verifyTokenAndExtractUser(ctx, jwt, true /*=checkExpiry*/); err == nil {
		claims, err := ClaimsFromSubID(a.env, ctx, a, ut.GetSubID())
		return claims, ut, err
	}

	// WE only refresh the token if:
	//   - there is a valid session
	//   - at_hash matches (so no other update has happened in the mean time)
	//   - token is just out of date.
	// Still here? Token needs a refresh. Do that now.
	newToken, err := auth.renewToken(ctx, sesh.RefreshToken)
	if err != nil {
		return nil, nil, err
	}

	sesh.ExpiryUsec = time.Unix(0, newToken.Expiry.UnixNano()).UnixMicro()
	sesh.AccessToken = newToken.AccessToken

	if err := authDB.InsertOrUpdateUserSession(ctx, sessionID, sesh); err != nil {
		return nil, nil, err
	}
	if jwt, ok := newToken.Extra("id_token").(string); ok {
		setLoginCookie(a.env, w, jwt, issuer, sessionID)
		claims, err := ClaimsFromSubID(a.env, ctx, a, ut.GetSubID())
		return claims, ut, err
	}
	return nil, nil, status.PermissionDeniedErrorf("%s: could not refresh token", loggedOutMsg)
}

func (a *OpenIDAuthenticator) authenticatedUser(ctx context.Context) (*Claims, error) {
	// If context already contains a JWT, just verify it and return the claims.
	if tokenString, ok := ctx.Value(contextTokenStringKey).(string); ok && tokenString != "" {
		claims := &Claims{}
		_, err := jwt.ParseWithClaims(tokenString, claims, jwtKeyFunc)
		if err != nil {
			return nil, err
		}
		return claims, nil
	}

	// If there's no error or we have an assertion failure; just return a
	// user not found error.
	err, ok := ctx.Value(contextUserErrorKey).(error)
	if !ok || err == nil {
		return nil, status.UnauthenticatedError(userNotFoundMsg)
	}

	// if there was an error set on the context, and it was an
	// Unauthenticated or PermissionDeniedError, then the FE can handle it,
	// so pass it through.
	if status.IsUnauthenticatedError(err) || status.IsPermissionDeniedError(err) {
		return nil, err
	}

	// All other types of errors will be converted into Unauthenticated
	// errors.
	// WARNING: app/auth/auth_service.ts depends on this status being UNAUTHENTICATED.
	return nil, status.UnauthenticatedErrorf("%s: %s", userNotFoundMsg, err.Error())
}

func (a *OpenIDAuthenticator) AuthenticatedUser(ctx context.Context) (interfaces.UserInfo, error) {
	// We don't return directly so that we can return a nil-interface instead of an interface holding a nil *Claims.
	// Callers should be checking err before before accessing the user, but in case they don't this will prevent a nil
	// dereference.
	claims, err := a.authenticatedUser(ctx)
	if err != nil {
		return nil, err
	}
	return claims, nil
}

func (a *OpenIDAuthenticator) FillUser(ctx context.Context, user *tables.User) error {
	t, ok := ctx.Value(contextUserKey).(*userToken)
	if !ok {
		// WARNING: app/auth/auth_service.ts depends on this status being UNAUTHENTICATED.
		return status.UnauthenticatedError("No user token available to fill user")
	}

	pk, err := tables.PrimaryKeyForTable("Users")
	if err != nil {
		return err
	}
	user.UserID = pk
	user.SubID = t.GetSubID()
	user.FirstName = t.GivenName
	user.LastName = t.FamilyName
	user.Email = t.Email
	user.ImageURL = t.Picture
	if t.slug != "" {
		user.Groups = []*tables.GroupRole{
			{Group: tables.Group{URLIdentifier: &t.slug}},
		}
	}
	return nil
}

func (a *OpenIDAuthenticator) Login(w http.ResponseWriter, r *http.Request) {
	issuer := GetCookie(r, authIssuerCookie)
	if issuerParam := r.URL.Query().Get(authIssuerParam); issuerParam != "" {
		issuer = issuerParam
	}
	auth := a.getAuthConfig(issuer)

	if slug := r.URL.Query().Get(slugParam); slug != "" {
		auth = a.getAuthConfigForSlug(slug)
		if auth == nil {
			redirectWithError(w, r, status.PermissionDeniedErrorf("No SSO config found for slug: %s", slug))
			return
		}
		issuer = auth.getIssuer()
	}

	if issuer == "" {
		redirectWithError(w, r, status.PermissionDeniedErrorf("No auth issuer set"))
		return
	}

	if auth == nil {
		redirectWithError(w, r, status.PermissionDeniedErrorf("No config found for issuer: %s", issuer))
		return
	}

	// Set the "state" cookie which will be returned to us by tha authentication
	// provider in the URL. We verify that it matches.
	state := fmt.Sprintf("%d", random.RandUint64())
	SetCookie(a.env, w, stateCookie, state, time.Now().Add(tempCookieDuration))

	redirectURL := r.URL.Query().Get(authRedirectParam)
	if err := a.validateRedirectURL(redirectURL); err != nil {
		redirectWithError(w, r, err)
		return
	}

	// Redirect to the login provider (and ask for a refresh token).
	u, err := auth.authCodeURL(state, a.getAuthCodeOptions(r)...)
	if err != nil {
		redirectWithError(w, r, err)
		return
	}

	// Set the redirection URL in a cookie so we can use it after validating
	// the user in our /auth callback.
	SetCookie(a.env, w, redirCookie, redirectURL, time.Now().Add(tempCookieDuration))

	// Set the issuer cookie so we remember which issuer to use when exchanging
	// a token later in our /auth callback.
	SetCookie(a.env, w, authIssuerCookie, issuer, time.Now().Add(tempCookieDuration))

	http.Redirect(w, r, u, http.StatusTemporaryRedirect)
}

func (a *OpenIDAuthenticator) Logout(w http.ResponseWriter, r *http.Request) {
	redir := func() {
		redirURL := r.URL.Query().Get(authRedirectParam)
		if redirURL == "" {
			redirURL = "/" // default to redirecting home.
		}
		http.Redirect(w, r, redirURL, http.StatusTemporaryRedirect)
	}
	clearLoginCookie(a.env, w)
	defer redir()

	// Attempt to mark the user as logged out in the database by clearing
	// their access token.
	jwt := GetCookie(r, jwtCookie)
	if jwt == "" {
		return
	}
	sessionID := GetCookie(r, sessionIDCookie)
	if sessionID == "" {
		return
	}

	if authDB := a.env.GetAuthDB(); authDB != nil {
		if err := authDB.ClearSession(r.Context(), sessionID); err != nil {
			log.Errorf("Error clearing user session on logout: %s", err)
		}
	}
}

func (a *OpenIDAuthenticator) Auth(w http.ResponseWriter, r *http.Request) {
	ctx := r.Context()

	authDB := a.env.GetAuthDB()
	if authDB == nil {
		redirectWithError(w, r, status.FailedPreconditionError("AuthDB not configured"))
		return
	}

	// Verify "state" cookie match.
	if r.FormValue("state") != GetCookie(r, stateCookie) {
		redirectWithError(w, r, status.PermissionDeniedErrorf("state mismatch: %s != %s", r.FormValue("state"), GetCookie(r, stateCookie)))
		return
	}

	authError := r.URL.Query().Get("error")
	if authError != "" {
		redirectWithError(w, r, status.PermissionDeniedErrorf("Authenticator returned error: %s (%s %s)", authError, r.URL.Query().Get("error_desc"), r.URL.Query().Get("error_description")))
		return
	}

	// Lookup issuer from the cookie we set in /login.
	issuer := GetCookie(r, authIssuerCookie)
	auth := a.getAuthConfig(issuer)
	if auth == nil {
		redirectWithError(w, r, status.PermissionDeniedErrorf("No config found for issuer: %s", issuer))
		return
	}

	code := r.URL.Query().Get("code")
	oauth2Token, err := auth.exchange(ctx, code, a.getAuthCodeOptions(r)...)
	if err != nil {
		redirectWithError(w, r, status.PermissionDeniedErrorf("Error exchanging code for auth token: %s", code))
		return
	}

	// Extract the ID Token (JWT) from OAuth2 token.
	jwt, ok := oauth2Token.Extra("id_token").(string)
	if !ok {
		redirectWithError(w, r, status.PermissionDeniedError("ID Token not present in auth response"))
		return
	}

	ut, err := auth.verifyTokenAndExtractUser(ctx, jwt /*checkExpiry=*/, true)
	if err != nil {
		redirectWithError(w, r, err)
		return
	}

	guid, err := uuid.NewRandom()
	if err != nil {
		redirectWithError(w, r, err)
		return
	}
	sessionID := guid.String()

	// OK, the token is valid so we will: store the token in our DB for
	// later & set the login cookie so we know this user is logged in.
	setLoginCookie(a.env, w, jwt, issuer, sessionID)

	expireTime := time.Unix(0, oauth2Token.Expiry.UnixNano())
	sesh := &tables.Session{
		SessionID:   sessionID,
		SubID:       ut.GetSubID(),
		AccessToken: oauth2Token.AccessToken,
		ExpiryUsec:  expireTime.UnixMicro(),
	}
	refreshToken, ok := oauth2Token.Extra("refresh_token").(string)
	if ok {
		sesh.RefreshToken = refreshToken
	}
	if err := authDB.InsertOrUpdateUserSession(ctx, sessionID, sesh); err != nil {
		redirectWithError(w, r, err)
		return
	}
	redirURL := GetCookie(r, redirCookie)
	if redirURL == "" {
		redirURL = "/" // default to redirecting home.
	}
	http.Redirect(w, r, redirURL, http.StatusTemporaryRedirect)
}

// Parses the JWT's UserInfo from the context without verifying the JWT.
// Only use this if you know what you're doing and the JWT is coming from a trusted source
// that has already verified its authenticity.
func UserFromTrustedJWT(ctx context.Context) (interfaces.UserInfo, error) {
	if tokenString, ok := ctx.Value(contextTokenStringKey).(string); ok && tokenString != "" {
		claims := &Claims{}
		parser := jwt.Parser{}
		_, _, err := parser.ParseUnverified(tokenString, claims)
		if err != nil {
			return nil, err
		}
		return claims, nil
	}
	// WARNING: app/auth/auth_service.ts depends on this status being UNAUTHENTICATED.
	return nil, status.UnauthenticatedError(userNotFoundMsg)
}

func redirectWithError(w http.ResponseWriter, r *http.Request, err error) {
	log.Warning(err.Error())
	http.Redirect(w, r, "/?error="+url.QueryEscape(err.Error()), http.StatusTemporaryRedirect)
}<|MERGE_RESOLUTION|>--- conflicted
+++ resolved
@@ -44,11 +44,7 @@
 	enableAnonymousUsage = flag.Bool("auth.enable_anonymous_usage", false, "If true, unauthenticated build uploads will still be allowed but won't be associated with your organization.")
 	oauthProviders       = []config.OauthProvider{}
 	jwtKey               = flag.String("auth.jwt_key", "set_the_jwt_in_config", "The key to use when signing JWT tokens.")
-<<<<<<< HEAD
-	apiKeyGroupCacheTTL  = flag.Duration("auth.api_key_group_cache_ttl", time.Duration(5)*time.Minute, "Override for the TTL for API Key to Group caching. Set to '0' to disable cache.")
-=======
 	apiKeyGroupCacheTTL  = flag.Duration("auth.api_key_group_cache_ttl", 5*time.Minute, "TTL for API Key to Group caching. Set to '0' to disable cache.")
->>>>>>> e69f0ea8
 	httpsOnlyCookies     = flag.Bool("auth.https_only_cookies", false, "If true, cookies will only be set over https connections.")
 	disableRefreshToken  = flag.Bool("auth.disable_refresh_token", false, "If true, the offline_access scope which requests refresh tokens will not be requested.")
 )
