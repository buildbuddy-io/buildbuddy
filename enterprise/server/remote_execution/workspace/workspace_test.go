--- conflicted
+++ resolved
@@ -247,7 +247,6 @@
 	)
 }
 
-<<<<<<< HEAD
 func TestManyNewWorkspaces(t *testing.T) {
 	te := testenv.GetTestEnv(t)
 	root := testfs.MakeTempDir(t)
@@ -267,7 +266,8 @@
 	}
 	// Check that all paths are unique.
 	assert.Len(t, allPaths, 1000)
-=======
+}
+
 func TestPreserveWorkspace_DoesNotPreserveOutputPaths(t *testing.T) {
 	ctx := context.Background()
 	ws := newWorkspace(t, &workspace.Opts{Preserve: true})
@@ -283,5 +283,4 @@
 	err := ws.Clean()
 	require.NoError(t, err)
 	assert.Empty(t, actualFilePaths(t, ws))
->>>>>>> e5ed59d6
 }