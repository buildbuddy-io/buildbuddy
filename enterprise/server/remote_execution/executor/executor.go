--- conflicted
+++ resolved
@@ -25,10 +25,6 @@
 	"google.golang.org/protobuf/types/known/durationpb"
 	"google.golang.org/protobuf/types/known/timestamppb"
 
-<<<<<<< HEAD
-	espb "github.com/buildbuddy-io/buildbuddy/proto/execution_stats"
-=======
->>>>>>> f7faa0fa
 	repb "github.com/buildbuddy-io/buildbuddy/proto/remote_execution"
 )
 
@@ -330,16 +326,6 @@
 	observeStageDuration(groupID, "output_upload", md.GetOutputUploadStartTimestamp(), md.GetOutputUploadCompletedTimestamp())
 	observeStageDuration(groupID, "worker", md.GetWorkerStartTimestamp(), md.GetWorkerCompletedTimestamp())
 
-<<<<<<< HEAD
-	execSummary := &espb.ExecutionSummary{
-		IoStats:                ioStats,
-		UsageStats:             cmdResult.UsageStats,
-		EstimatedTaskSize:      st.SchedulingMetadata.GetTaskSize(),
-		ExecutedActionMetadata: md,
-	}
-
-=======
->>>>>>> f7faa0fa
 	// If there's an error that we know the client won't retry, return an error
 	// so that the scheduler can retry it.
 	if cmdResult.Error != nil && shouldRetry(task, cmdResult.Error) {
