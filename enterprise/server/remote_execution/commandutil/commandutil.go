--- conflicted
+++ resolved
@@ -39,14 +39,10 @@
 	DebugStreamCommandOutputs = flag.Bool("debug_stream_command_outputs", false, "If true, stream command outputs to the terminal. Intended for debugging purposes only and should not be used in production.")
 )
 
-<<<<<<< HEAD
-func constructExecCommand(command *repb.Command, workDir string, opts *container.ExecOpts) (*exec.Cmd, *bytes.Buffer, *bytes.Buffer, error) {
-	if opts == nil {
-		opts = &container.ExecOpts{}
-	}
-=======
 func constructExecCommand(command *repb.Command, workDir string, stdio *container.Stdio) (*exec.Cmd, *bytes.Buffer, *bytes.Buffer, error) {
->>>>>>> 68b74144
+	if stdio == nil {
+		stdio = &container.Stdio{}
+	}
 	executable, args := splitExecutableArgs(command.GetArguments())
 	// Note: we don't use CommandContext here because the default behavior of
 	// CommandContext is to kill just the top-level process when the context is
@@ -106,21 +102,12 @@
 	}
 }
 
-type RunOpts struct {
-	*container.ExecOpts
-	// EnableStats specifies whether to monitor the command while it is running
-	// and collect approximate usage stats. This is not turned on by default
-	// because it incurs some overhead.
-	EnableStats bool
-}
-
 // Run a command, retrying "text file busy" errors and killing the process tree
 // when the context is cancelled.
-<<<<<<< HEAD
-func Run(ctx context.Context, command *repb.Command, workDir string, opts *RunOpts) *interfaces.CommandResult {
-=======
-func Run(ctx context.Context, command *repb.Command, workDir string, stdio *container.Stdio) *interfaces.CommandResult {
->>>>>>> 68b74144
+//
+// Note: enableStats incurs some overhead throughout process execution, so only
+// use it if stats are needed.
+func Run(ctx context.Context, command *repb.Command, workDir string, enableStats bool, stdio *container.Stdio) *interfaces.CommandResult {
 	var cmd *exec.Cmd
 	var stdoutBuf, stderrBuf *bytes.Buffer
 	var stats *container.Stats
@@ -128,15 +115,11 @@
 	err := RetryIfTextFileBusy(func() error {
 		// Create a new command on each attempt since commands can only be run once.
 		var err error
-<<<<<<< HEAD
-		cmd, stdoutBuf, stderrBuf, err = constructExecCommand(command, workDir, opts.ExecOpts)
-=======
 		cmd, stdoutBuf, stderrBuf, err = constructExecCommand(command, workDir, stdio)
->>>>>>> 68b74144
 		if err != nil {
 			return err
 		}
-		stats, err = RunWithProcessTreeCleanup(ctx, cmd, opts.EnableStats)
+		stats, err = RunWithProcessTreeCleanup(ctx, cmd, enableStats)
 		return err
 	})
 
@@ -157,11 +140,14 @@
 // It is intended to be used with a command created via exec.Command(), not
 // exec.CommandContext(). Unlike exec.CommandContext.Run(), it kills the process
 // tree when the context is done, instead of just killing the top-level process.
-// This helps ensure that orphaned child processes aren't left running
-// after the command completes.
+// This helps ensure that orphaned child processes aren't left running after the
+// command completes.
 //
 // For an example command that can be passed to this func, see
 // constructExecCommand.
+//
+// Note: enableStats incurs some overhead throughout process execution, so only
+// use it if stats are needed.
 func RunWithProcessTreeCleanup(ctx context.Context, cmd *exec.Cmd, enableStats bool) (*container.Stats, error) {
 	if err := cmd.Start(); err != nil {
 		return nil, err
