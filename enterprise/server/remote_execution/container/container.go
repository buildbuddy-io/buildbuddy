--- conflicted
+++ resolved
@@ -20,7 +20,6 @@
 	"go.opentelemetry.io/otel/attribute"
 	"go.opentelemetry.io/otel/trace"
 
-	espb "github.com/buildbuddy-io/buildbuddy/proto/execution_stats"
 	repb "github.com/buildbuddy-io/buildbuddy/proto/remote_execution"
 	flagtypes "github.com/buildbuddy-io/buildbuddy/server/util/flagutil/types"
 )
@@ -64,13 +63,8 @@
 	PeakMemoryUsageBytes int64
 }
 
-<<<<<<< HEAD
-func (s *Stats) ToProto() *espb.UsageStats {
-	return &espb.UsageStats{
-=======
 func (s *Stats) ToProto() *repb.UsageStats {
 	return &repb.UsageStats{
->>>>>>> f7faa0fa
 		CpuNanos:        s.CPUNanos,
 		PeakMemoryBytes: s.PeakMemoryUsageBytes,
 	}
