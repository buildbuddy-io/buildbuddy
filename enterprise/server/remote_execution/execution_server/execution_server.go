package execution_server

import (
	"context"
	"encoding/base64"
	"fmt"
	"io"
	"path/filepath"
	"strings"
	"sync"
	"time"

	"github.com/buildbuddy-io/buildbuddy/enterprise/server/backends/pubsub"
	"github.com/buildbuddy-io/buildbuddy/enterprise/server/remote_execution/operation"
	"github.com/buildbuddy-io/buildbuddy/enterprise/server/remote_execution/platform"
	"github.com/buildbuddy-io/buildbuddy/enterprise/server/tasksize"
	"github.com/buildbuddy-io/buildbuddy/server/environment"
	"github.com/buildbuddy-io/buildbuddy/server/interfaces"
	"github.com/buildbuddy-io/buildbuddy/server/metrics"
	"github.com/buildbuddy-io/buildbuddy/server/remote_cache/action_cache_server"
	"github.com/buildbuddy-io/buildbuddy/server/remote_cache/cachetools"
	"github.com/buildbuddy-io/buildbuddy/server/remote_cache/digest"
	"github.com/buildbuddy-io/buildbuddy/server/remote_cache/namespace"
	"github.com/buildbuddy-io/buildbuddy/server/tables"
	"github.com/buildbuddy-io/buildbuddy/server/util/bazel_request"
	"github.com/buildbuddy-io/buildbuddy/server/util/db"
	"github.com/buildbuddy-io/buildbuddy/server/util/log"
	"github.com/buildbuddy-io/buildbuddy/server/util/perms"
	"github.com/buildbuddy-io/buildbuddy/server/util/prefix"
	"github.com/buildbuddy-io/buildbuddy/server/util/status"
	"github.com/buildbuddy-io/buildbuddy/server/util/timeutil"
	"github.com/buildbuddy-io/buildbuddy/server/util/tracing"
	"github.com/golang/protobuf/proto"
	"github.com/golang/protobuf/ptypes"
	"github.com/prometheus/client_golang/prometheus"
	"google.golang.org/genproto/googleapis/longrunning"
	"google.golang.org/grpc/codes"

	espb "github.com/buildbuddy-io/buildbuddy/proto/execution_stats"
	repb "github.com/buildbuddy-io/buildbuddy/proto/remote_execution"
	scpb "github.com/buildbuddy-io/buildbuddy/proto/scheduler"
	tspb "github.com/golang/protobuf/ptypes/timestamp"
	gstatus "google.golang.org/grpc/status"
)

const (
	// The default operating system platform value, Linux.
	defaultPlatformOSValue = "linux"
	// The default architecture cpu architecture value, amd64.
	defaultPlatformArchValue = "amd64"
	// The key in Bazel platform properties that specifies operating system.
	platformOSKey = "OSFamily"
	// The key in Bazel platform properties that specifies executor cpu architecture.
	platformArchKey = "Arch"
	// The key in Bazel platform properties that specifies executor pool.
	platformPoolKey = "Pool"
)

func timestampToMicros(tsPb *tspb.Timestamp) int64 {
	ts, _ := ptypes.Timestamp(tsPb)
	return timeutil.ToUsec(ts)
}

func fillExecutionFromSummary(summary *espb.ExecutionSummary, execution *tables.Execution) {
	// IOStats
	execution.FileDownloadCount = summary.GetIoStats().GetFileDownloadCount()
	execution.FileDownloadSizeBytes = summary.GetIoStats().GetFileDownloadSizeBytes()
	execution.FileDownloadDurationUsec = summary.GetIoStats().GetFileDownloadDurationUsec()
	execution.FileUploadCount = summary.GetIoStats().GetFileUploadCount()
	execution.FileUploadSizeBytes = summary.GetIoStats().GetFileUploadSizeBytes()
	execution.FileUploadDurationUsec = summary.GetIoStats().GetFileUploadDurationUsec()
	// ExecutedActionMetadata
	execution.Worker = summary.GetExecutedActionMetadata().GetWorker()
	execution.QueuedTimestampUsec = timestampToMicros(summary.GetExecutedActionMetadata().GetQueuedTimestamp())
	execution.WorkerStartTimestampUsec = timestampToMicros(summary.GetExecutedActionMetadata().GetWorkerStartTimestamp())
	execution.WorkerCompletedTimestampUsec = timestampToMicros(summary.GetExecutedActionMetadata().GetWorkerCompletedTimestamp())
	execution.InputFetchStartTimestampUsec = timestampToMicros(summary.GetExecutedActionMetadata().GetInputFetchStartTimestamp())
	execution.InputFetchCompletedTimestampUsec = timestampToMicros(summary.GetExecutedActionMetadata().GetInputFetchCompletedTimestamp())
	execution.ExecutionStartTimestampUsec = timestampToMicros(summary.GetExecutedActionMetadata().GetExecutionStartTimestamp())
	execution.ExecutionCompletedTimestampUsec = timestampToMicros(summary.GetExecutedActionMetadata().GetExecutionCompletedTimestamp())
	execution.OutputUploadStartTimestampUsec = timestampToMicros(summary.GetExecutedActionMetadata().GetOutputUploadStartTimestamp())
	execution.OutputUploadCompletedTimestampUsec = timestampToMicros(summary.GetExecutedActionMetadata().GetOutputUploadCompletedTimestamp())
}

func generateCommandSnippet(command *repb.Command) string {
	const targetLength = 200
	snippetBits := make([]string, 0)
	for i, argument := range command.GetArguments() {
		arg := argument
		if i == 0 {
			dir, file := filepath.Split(arg)
			arg = filepath.Join(filepath.Base(dir), file)
		}
		snippetBits = append(snippetBits, arg)
	}
	snippet := strings.Join(snippetBits, " ")
	if len(snippet) > targetLength {
		snippet = snippet[:targetLength-3] + "..."
	}
	return snippet
}

func redisKeyForTaskStatusStream(taskID string) string {
	return "taskStatusStream/" + taskID
}

type ExecutionServer struct {
	env          environment.Env
	cache        interfaces.Cache
	streamPubSub *pubsub.StreamPubSub
	// If enabled, users may register their own executors.
	// When enabled, the executor group ID becomes part of the executor key.
	enableUserOwnedExecutors bool
}

func NewExecutionServer(env environment.Env) (*ExecutionServer, error) {
	cache := env.GetCache()
	if cache == nil {
		return nil, fmt.Errorf("A cache is required to enable the RemoteExecutionServer")
	}
	if env.GetRemoteExecutionRedisClient() == nil || env.GetRemoteExecutionRedisPubSubClient() == nil {
		return nil, status.FailedPreconditionErrorf("Redis is required for remote execution")
	}
	es := &ExecutionServer{
		env:                      env,
		cache:                    cache,
		enableUserOwnedExecutors: env.GetConfigurator().GetRemoteExecutionConfig().EnableUserOwnedExecutors,
		streamPubSub:             pubsub.NewStreamPubSub(env.GetRemoteExecutionRedisPubSubClient()),
	}
	return es, nil
}

func (s *ExecutionServer) insertExecution(ctx context.Context, executionID, invocationID, snippet string, stage repb.ExecutionStage_Value) error {
	if s.env.GetDBHandle() == nil {
		return status.FailedPreconditionError("database not configured")
	}
	execution := &tables.Execution{
		ExecutionID:    executionID,
		InvocationID:   invocationID,
		Stage:          int64(stage),
		CommandSnippet: snippet,
	}

	var permissions *perms.UserGroupPerm
	if auth := s.env.GetAuthenticator(); auth != nil {
		if u, err := auth.AuthenticatedUser(ctx); err == nil && u.GetGroupID() != "" {
			permissions = perms.GroupAuthPermissions(u.GetGroupID())
		}
	}

	if permissions == nil && s.env.GetConfigurator().GetAnonymousUsageEnabled() {
		permissions = perms.AnonymousUserPermissions()
	} else if permissions == nil {
		return status.PermissionDeniedErrorf("Anonymous access disabled, permission denied.")
	}

	execution.UserID = permissions.UserID
	execution.GroupID = permissions.GroupID
	execution.Perms = execution.Perms | permissions.Perms

	return s.env.GetDBHandle().Transaction(ctx, func(tx *db.DB) error {
		return tx.Create(execution).Error
	})
}

func trimStatus(statusMessage string) string {
	if len(statusMessage) > 255 {
		return statusMessage[:255]
	}
	return statusMessage
}

func (s *ExecutionServer) updateExecution(ctx context.Context, executionID string, stage repb.ExecutionStage_Value, op *longrunning.Operation) error {
	if s.env.GetDBHandle() == nil {
		return status.FailedPreconditionError("database not configured")
	}
	execution := &tables.Execution{
		ExecutionID: executionID,
		Stage:       int64(stage),
	}
	if op != nil {
		if executeResponse := operation.ExtractExecuteResponse(op); executeResponse != nil {
			execution.StatusCode = executeResponse.GetStatus().GetCode()
			execution.StatusMessage = trimStatus(executeResponse.GetStatus().GetMessage())
			execution.ExitCode = executeResponse.GetResult().GetExitCode()
			if details := executeResponse.GetStatus().GetDetails(); details != nil && len(details) > 0 {
				serializedDetails, err := proto.Marshal(details[0])
				if err == nil {
					execution.SerializedStatusDetails = serializedDetails
				} else {
					log.Errorf("Error marshalling status details: %s", err.Error())
				}
			}
			execution.CachedResult = executeResponse.GetCachedResult()

			// Update stats if the operation has been completed.
			if stage == repb.ExecutionStage_COMPLETED && executeResponse.GetMessage() != "" {
				if data, err := base64.StdEncoding.DecodeString(executeResponse.GetMessage()); err == nil {
					summary := &espb.ExecutionSummary{}
					if err := proto.Unmarshal(data, summary); err == nil {
						fillExecutionFromSummary(summary, execution)
					}
				}
			}
		}
	}

	return s.env.GetDBHandle().Transaction(ctx, func(tx *db.DB) error {
		var existing tables.Execution
		if err := tx.Where("execution_id = ?", executionID).First(&existing).Error; err != nil {
			return err
		}
		return tx.Model(&existing).Where("execution_id = ?", executionID).Updates(execution).Error
	})
}

// getUnvalidatedActionResult fetches an action result from the cache but does
// not validate it.
// N.B. This should only be used if the calling code has already ensured the
// action is valid and may be returned.
func (s *ExecutionServer) getUnvalidatedActionResult(ctx context.Context, d *digest.InstanceNameDigest) (*repb.ActionResult, error) {
	cache, err := namespace.ActionCache(ctx, s.cache, d.GetInstanceName())
	if err != nil {
		return nil, err
	}
	data, err := cache.Get(ctx, d.Digest)
	if err != nil {
		if status.IsNotFoundError(err) {
			return nil, digest.MissingDigestError(d.Digest)
		}
		return nil, err
	}
	actionResult := &repb.ActionResult{}
	if err := proto.Unmarshal(data, actionResult); err != nil {
		return nil, err
	}
	return actionResult, nil
}

func (s *ExecutionServer) getActionResultFromCache(ctx context.Context, d *digest.InstanceNameDigest) (*repb.ActionResult, error) {
	actionResult, err := s.getUnvalidatedActionResult(ctx, d)
	if err != nil {
		return nil, err
	}
	casCache, err := namespace.CASCache(ctx, s.cache, d.GetInstanceName())
	if err != nil {
		return nil, err
	}
	if err := action_cache_server.ValidateActionResult(ctx, casCache, actionResult); err != nil {
		return nil, err
	}
	return actionResult, nil
}

type streamLike interface {
	Context() context.Context
	Send(*longrunning.Operation) error
}

func (s *ExecutionServer) Execute(req *repb.ExecuteRequest, stream repb.Execution_ExecuteServer) error {
	return s.execute(req, stream)
}

func (s *ExecutionServer) Dispatch(ctx context.Context, req *repb.ExecuteRequest) (string, error) {
	scheduler := s.env.GetSchedulerService()
	if scheduler == nil {
		return "", status.FailedPreconditionErrorf("No scheduler service configured")
	}
	adInstanceDigest := digest.NewInstanceNameDigest(req.GetActionDigest(), req.GetInstanceName())
	action := &repb.Action{}
	if err := cachetools.ReadProtoFromCAS(ctx, s.cache, adInstanceDigest, action); err != nil {
		log.Errorf("Error fetching action: %s", err.Error())
		return "", err
	}
	cmdInstanceDigest := digest.NewInstanceNameDigest(action.GetCommandDigest(), req.GetInstanceName())
	command := &repb.Command{}
	if err := cachetools.ReadProtoFromCAS(ctx, s.cache, cmdInstanceDigest, command); err != nil {
		log.Errorf("Error fetching command: %s", err.Error())
		return "", err
	}

	executionID, err := digest.UploadResourceName(req.GetActionDigest(), req.GetInstanceName())
	if err != nil {
		return "", err
	}

	tracing.AddStringAttributeToCurrentSpan(ctx, "task_id", executionID)

	invocationID := bazel_request.GetInvocationID(ctx)

	if err := s.insertExecution(ctx, executionID, invocationID, generateCommandSnippet(command), repb.ExecutionStage_UNKNOWN); err != nil {
		return "", err
	}

	executionTask := &repb.ExecutionTask{
		ExecuteRequest: req,
		InvocationId:   invocationID,
		ExecutionId:    executionID,
		Action:         action,
		Command:        command,
	}
	// Allow execution worker to auth to cache (if necessary).
	if jwt, ok := ctx.Value("x-buildbuddy-jwt").(string); ok {
		executionTask.Jwt = jwt
	}

	platformPropOverrides := platform.RemoteHeaderOverrides(ctx)
	if len(platformPropOverrides) > 0 {
		executionTask.PlatformOverrides = &repb.Platform{Properties: platformPropOverrides}
	}

	executionTask.QueuedTimestamp = ptypes.TimestampNow()
	serializedTask, err := proto.Marshal(executionTask)
	if err != nil {
		// Should never happen.
		return "", status.InternalErrorf("Error marshalling execution task %q: %s", executionID, err)
	}

	taskSize := tasksize.Estimate(command)

	os := defaultPlatformOSValue
	arch := defaultPlatformArchValue
<<<<<<< HEAD
	platformPool := ""
	for _, property := range command.GetPlatform().GetProperties() {
=======
	executorGroupID, pool, err := s.env.GetSchedulerService().GetGroupIDAndDefaultPoolForUser(ctx)
	if err != nil {
		return "", err
	}

	platformProps := append(command.GetPlatform().GetProperties(), platformPropOverrides...)
	for _, property := range platformProps {
>>>>>>> ed640dd9
		if property.Name == platformOSKey {
			os = strings.ToLower(property.Value)
		}
		if property.Name == platformPoolKey && property.Value != platform.DefaultPoolValue {
			platformPool = strings.ToLower(property.Value)
		}
		if property.Name == platformArchKey {
			arch = strings.ToLower(property.Value)
		}
	}

	executorGroupID, defaultPool, err := s.env.GetSchedulerService().GetGroupIDAndDefaultPoolForUser(ctx, os)
	if err != nil {
		return "", err
	}

	pool := defaultPool
	if platformPool != "" {
		pool = platformPool
	}

	taskGroupID := interfaces.AuthAnonymousUser
	if user, err := perms.AuthenticatedUser(ctx, s.env); err == nil {
		taskGroupID = user.GetGroupID()
	}

	schedulingMetadata := &scpb.SchedulingMetadata{
		Os:              os,
		Arch:            arch,
		Pool:            pool,
		TaskSize:        taskSize,
		ExecutorGroupId: executorGroupID,
		TaskGroupId:     taskGroupID,
	}
	scheduleReq := &scpb.ScheduleTaskRequest{
		TaskId:         executionID,
		Metadata:       schedulingMetadata,
		SerializedTask: serializedTask,
	}
	if _, err := scheduler.ScheduleTask(ctx, scheduleReq); err != nil {
		return "", status.UnavailableErrorf("Error scheduling execution task %q: %s", executionID, err.Error())
	}
	return executionID, nil
}

func (s *ExecutionServer) execute(req *repb.ExecuteRequest, stream streamLike) error {
	adInstanceDigest := digest.NewInstanceNameDigest(req.GetActionDigest(), req.GetInstanceName())
	ctx, err := prefix.AttachUserPrefixToContext(stream.Context(), s.env)
	if err != nil {
		return err
	}

	if !req.GetSkipCacheLookup() {
		if actionResult, err := s.getActionResultFromCache(ctx, adInstanceDigest); err == nil {
			executionID, err := digest.UploadResourceName(req.GetActionDigest(), req.GetInstanceName())
			if err != nil {
				return err
			}
			stateChangeFn := operation.GetStateChangeFunc(stream, executionID, adInstanceDigest)
			if err := stateChangeFn(repb.ExecutionStage_COMPLETED, operation.ExecuteResponseWithResult(actionResult, nil, codes.OK)); err != nil {
				return err // CHECK (these errors should not happen).
			}
			return nil
		}
	}
	executionID, err := s.Dispatch(ctx, req)
	if err != nil {
		log.Errorf("Error dispatching execution %q: %s", executionID, err.Error())
		return err
	}

	waitReq := repb.WaitExecutionRequest{
		Name: executionID,
	}
	return s.waitExecution(&waitReq, stream, waitOpts{isExecuteRequest: true})
}

// WaitExecution waits for an execution operation to complete. When the client initially
// makes the request, the server immediately responds with the current status
// of the execution. The server will leave the request stream open until the
// operation completes, and then respond with the completed operation. The
// server MAY choose to stream additional updates as execution progresses,
// such as to provide an update as to the state of the execution.
func (s *ExecutionServer) WaitExecution(req *repb.WaitExecutionRequest, stream repb.Execution_WaitExecutionServer) error {
	return s.waitExecution(req, stream, waitOpts{isExecuteRequest: false})
}

type InProgressExecution struct {
	server       *ExecutionServer
	clientStream streamLike
	lastStage    repb.ExecutionStage_Value
	opName       string
}

func (e *InProgressExecution) processSerializedOpUpdate(serializedOp string) (done bool, err error) {
	op, err := operation.Decode(serializedOp)
	if err != nil {
		log.Warningf("Could not decode operation update for %q: %v", e.opName, err)
		// Continue to process further updates.
		return false, nil
	}
	return e.processOpUpdate(op)
}

func (e *InProgressExecution) processOpUpdate(op *longrunning.Operation) (done bool, err error) {
	stage := operation.ExtractStage(op)
	log.Debugf("WaitExecution: %q in stage: %s", e.opName, stage)
	if stage < e.lastStage {
		return false, nil
	}
	e.lastStage = stage
	err = e.clientStream.Send(op)
	if err == io.EOF {
		log.Warningf("Caller hung up on operation: %q.", e.opName)
		return true, nil // If the caller hung-up, bail out.
	}
	if err != nil {
		log.Warningf("Error sending operation to caller: %q: %s", e.opName, err.Error())
		return true, err // If some other err happened, bail out.
	}
	if stage == repb.ExecutionStage_COMPLETED {
		return true, nil // If the operation is complete, bail out.
	}
	executeResponse := operation.ExtractExecuteResponse(op)
	if executeResponse != nil {
		if executeResponse.GetStatus().GetCode() != 0 {
			log.Warningf("WaitExecution: %q errored, returning %+v", e.opName, executeResponse.GetStatus())
			return true, gstatus.ErrorProto(executeResponse.GetStatus())
		}
	}
	return false, nil
}

type waitOpts struct {
	// Indicates whether the wait is being called from Execute or WaitExecution RPC.
	isExecuteRequest bool
}

func (s *ExecutionServer) getGroupIDForMetrics(ctx context.Context) string {
	if a := s.env.GetAuthenticator(); a != nil {
		user, err := a.AuthenticatedUser(ctx)
		if err != nil {
			return interfaces.AuthAnonymousUser
		}
		return user.GetGroupID()
	}
	return ""
}

func (s *ExecutionServer) waitExecution(req *repb.WaitExecutionRequest, stream streamLike, opts waitOpts) error {
	log.Debugf("WaitExecution called for: %q", req.GetName())
	ctx, err := prefix.AttachUserPrefixToContext(stream.Context(), s.env)
	if err != nil {
		return err
	}

	e := InProgressExecution{
		server:       s,
		clientStream: stream,
		opName:       req.GetName(),
	}

	var subscriber interfaces.Subscriber
	if opts.isExecuteRequest {
		subscriber = s.streamPubSub.SubscribeHead(ctx, redisKeyForTaskStatusStream(req.GetName()))
	} else {
		// If this is a WaitExecution RPC, start the subscription from the last published status, inclusive.
		subscriber = s.streamPubSub.SubscribeTail(ctx, redisKeyForTaskStatusStream(req.GetName()))
	}
	defer subscriber.Close()
	streamPubSubChan := subscriber.Chan()

	if opts.isExecuteRequest {
		// Send a best-effort initial "in progress" update to client.
		// Once Bazel receives the initial update, it will use WaitExecution to handle retry on error instead of
		// requesting a new execution via Execute.
		instanceName, d, err := digest.ExtractDigestFromUploadResourceName(req.GetName())
		if err != nil {
			log.Errorf("Could not extract digest from %q: %s", req.GetName(), err)
			return err
		}
		id := digest.NewInstanceNameDigest(d, instanceName)
		stateChangeFn := operation.GetStateChangeFunc(stream, req.GetName(), id)
		err = stateChangeFn(repb.ExecutionStage_UNKNOWN, operation.InProgressExecuteResponse())
		if err != nil && err != io.EOF {
			log.Warningf("Could not send initial update: %s", err)
		}
	}

	groupID := s.getGroupIDForMetrics(ctx)
	metrics.RemoteExecutionWaitingExecutionResult.With(prometheus.Labels{metrics.GroupID: groupID}).Inc()
	defer metrics.RemoteExecutionWaitingExecutionResult.With(prometheus.Labels{metrics.GroupID: groupID}).Dec()

	for {
		for {
			serializedOp, ok := <-streamPubSubChan
			if !ok {
				return status.UnavailableErrorf("Stream PubSub channel closed for %q", req.GetName())
			}
			done, err := e.processSerializedOpUpdate(serializedOp)
			if done {
				log.Debugf("WaitExecution %q: progress loop exited: err: %v, done: %t", req.GetName(), err, done)
				return err
			}
		}
	}
}

func loopAfterTimeout(ctx context.Context, timeout time.Duration, f func()) {
	for {
		select {
		case <-ctx.Done():
			{
				return
			}
		case <-time.After(timeout):
			{
				f()
			}
		}
	}
}

func (s *ExecutionServer) PublishOperation(stream repb.Execution_PublishOperationServer) error {
	ctx, err := prefix.AttachUserPrefixToContext(stream.Context(), s.env)
	if err != nil {
		return err
	}
	lastOp := &longrunning.Operation{}
	lastWrite := time.Now()
	taskID := ""
	stage := repb.ExecutionStage_UNKNOWN
	mu := sync.Mutex{}
	// 80% of executions take < 10 seconds in total. So here, we delay
	// writes to the database if pubsub.Publish is successful, in an
	// attempt to reduce DB load. To ensure that executions complete, even
	// if no pubsub listener receives our published updates, we *always*
	// write the execution on stage == COMPLETE or after 5 seconds have
	// passed with no writes.
	go loopAfterTimeout(ctx, time.Second, func() {
		mu.Lock()
		defer mu.Unlock()
		if time.Since(lastWrite) > 5*time.Second && taskID != "" {
			if err := s.updateExecution(ctx, taskID, stage, lastOp); err != nil {
				log.Warningf("PublishOperation: FlushWrite: error updating execution: %q: %s", taskID, err.Error())
				return
			}
			lastWrite = time.Now()
		}
	})

	for {
		op, err := stream.Recv()
		if err == io.EOF {
			return stream.SendAndClose(&repb.PublishOperationResponse{})
		}
		if err != nil {
			log.Errorf("PublishOperation: recv err: %s", err.Error())
			return err
		}

		mu.Lock()
		lastOp = op
		taskID = op.GetName()
		stage = operation.ExtractStage(op)
		mu.Unlock()

		log.Debugf("PublishOperation: operation %q stage: %s", taskID, stage)

		// Before publishing the COMPLETED operation, update the task router
		// so that subsequent tasks with similar routing properties can get
		// routed back to the same executor.
		if stage == repb.ExecutionStage_COMPLETED {
			response := operation.ExtractExecuteResponse(op)
			if response != nil {
				if err := s.updateRouter(ctx, taskID, response); err != nil {
					// Errors from updating the router should not be fatal.
					log.Errorf("Failed to update task router for task %s: %s", taskID, err)
				}
			}
		}

		data, err := proto.Marshal(op)
		if err != nil {
			return err
		}
		if err := s.streamPubSub.Publish(stream.Context(), redisKeyForTaskStatusStream(taskID), base64.StdEncoding.EncodeToString(data)); err != nil {
			log.Warningf("Error publishing task %q on stream pubsub: %s", taskID, err)
			return status.InternalErrorf("Error publishing task %q on stream pubsub: %s", taskID, err)
		}

		if stage == repb.ExecutionStage_COMPLETED {
			err := func() error {
				mu.Lock()
				defer mu.Unlock()

				if err := s.updateExecution(ctx, taskID, stage, op); err != nil {
					log.Errorf("PublishOperation: error updating execution: %q: %s", taskID, err.Error())
					return err
				}
				lastWrite = time.Now()
				return nil
			}()
			if err != nil {
				return err
			}
		}
	}
}

func (s *ExecutionServer) updateRouter(ctx context.Context, taskID string, executeResponse *repb.ExecuteResponse) error {
	router := s.env.GetTaskRouter()
	if router == nil {
		return nil
	}
	// If the result was served from cache, nothing was actually executed, so no
	// need to update the task router.
	if executeResponse.GetCachedResult() {
		return nil
	}
	instanceName, d, err := digest.ExtractDigestFromUploadResourceName(taskID)
	if err != nil {
		return err
	}
	actionInstanceNameDigest := digest.NewInstanceNameDigest(d, instanceName)
	action := &repb.Action{}
	if err := cachetools.ReadProtoFromCAS(ctx, s.cache, actionInstanceNameDigest, action); err != nil {
		return err
	}
	cmdDigest := action.GetCommandDigest()
	cmdInstanceNameDigest := digest.NewInstanceNameDigest(cmdDigest, instanceName)
	cmd := &repb.Command{}
	if err := cachetools.ReadProtoFromCAS(ctx, s.cache, cmdInstanceNameDigest, cmd); err != nil {
		return err
	}
	nodeID := executeResponse.GetResult().GetExecutionMetadata().GetExecutorId()
	router.MarkComplete(ctx, cmd, instanceName, nodeID)
	return nil
}<|MERGE_RESOLUTION|>--- conflicted
+++ resolved
@@ -320,18 +320,9 @@
 
 	os := defaultPlatformOSValue
 	arch := defaultPlatformArchValue
-<<<<<<< HEAD
 	platformPool := ""
-	for _, property := range command.GetPlatform().GetProperties() {
-=======
-	executorGroupID, pool, err := s.env.GetSchedulerService().GetGroupIDAndDefaultPoolForUser(ctx)
-	if err != nil {
-		return "", err
-	}
-
 	platformProps := append(command.GetPlatform().GetProperties(), platformPropOverrides...)
 	for _, property := range platformProps {
->>>>>>> ed640dd9
 		if property.Name == platformOSKey {
 			os = strings.ToLower(property.Value)
 		}
