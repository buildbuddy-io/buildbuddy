--- conflicted
+++ resolved
@@ -303,11 +303,7 @@
 	}
 	var executionPrimaryDB tables.Execution
 	if err := s.env.GetDBHandle().DB(ctx).Where("execution_id = ?", executionID).First(&executionPrimaryDB).Error; err != nil {
-<<<<<<< HEAD
-		return status.InternalErrorf("failed to record execution: %s", err)
-=======
 		return status.InternalErrorf("failed to look up execution: %s", err)
->>>>>>> a1494548
 	}
 	links, err := s.getInvocationLinks(ctx, executionID)
 	if err != nil {
