--- conflicted
+++ resolved
@@ -539,12 +539,9 @@
 		RequestedMemoryBytes:   2000,
 		RequestedMilliCpu:      1500,
 		RequestedIsolationType: "oci",
-<<<<<<< HEAD
+		RequestedTimeoutUsec:   10000000,
 		TargetLabel:            "//some:test",
 		ActionMnemonic:         "TestRunner",
-=======
-		RequestedTimeoutUsec:   10000000,
->>>>>>> 1cad61dd
 	}
 	if test.publishMoreMetadata {
 		expectedExecution.ExecutionPriority = 999
