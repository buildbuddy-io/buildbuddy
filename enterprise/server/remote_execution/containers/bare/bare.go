--- conflicted
+++ resolved
@@ -21,13 +21,8 @@
 	return &bareCommandContainer{}
 }
 
-<<<<<<< HEAD
-func (c *bareCommandContainer) Run(ctx context.Context, task *repb.ExecutionTask, workDir string, fsLayout *container.FileSystemLayout) *interfaces.CommandResult {
+func (c *bareCommandContainer) Run(ctx context.Context, task *repb.ExecutionTask, workDir string, creds container.PullCredentials, fsLayout *container.FileSystemLayout) *interfaces.CommandResult {
 	return commandutil.Run(ctx, task.GetCommand(), workDir)
-=======
-func (c *bareCommandContainer) Run(ctx context.Context, command *repb.Command, workDir string, creds container.PullCredentials) *interfaces.CommandResult {
-	return commandutil.Run(ctx, command, workDir)
->>>>>>> 0ec2da52
 }
 
 func (c *bareCommandContainer) Create(ctx context.Context, workDir string) error {
@@ -37,11 +32,7 @@
 
 func (c *bareCommandContainer) Exec(ctx context.Context, task *repb.ExecutionTask, fsLayout *container.FileSystemLayout, stdin io.Reader, stdout io.Writer) *interfaces.CommandResult {
 	// TODO(siggisim): Wire up stdin/stdout to support persistent workers on bare commands.
-<<<<<<< HEAD
-	return c.Run(ctx, task, c.WorkDir, fsLayout)
-=======
-	return commandutil.Run(ctx, cmd, c.WorkDir)
->>>>>>> 0ec2da52
+	return commandutil.Run(ctx, task.GetCommand(), c.WorkDir)
 }
 
 func (c *bareCommandContainer) IsImageCached(ctx context.Context) (bool, error) { return false, nil }
