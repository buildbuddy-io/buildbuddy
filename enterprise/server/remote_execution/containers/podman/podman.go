package podman

import (
	"context"
	"fmt"
	"io"
	"path/filepath"
	"regexp"
	"strings"
	"sync"
	"time"

	"github.com/buildbuddy-io/buildbuddy/enterprise/server/remote_execution/commandutil"
	"github.com/buildbuddy-io/buildbuddy/enterprise/server/remote_execution/container"
	"github.com/buildbuddy-io/buildbuddy/server/environment"
	"github.com/buildbuddy-io/buildbuddy/server/interfaces"
	"github.com/buildbuddy-io/buildbuddy/server/util/background"
	"github.com/buildbuddy-io/buildbuddy/server/util/log"
	"github.com/buildbuddy-io/buildbuddy/server/util/random"
	"github.com/buildbuddy-io/buildbuddy/server/util/status"

	repb "github.com/buildbuddy-io/buildbuddy/proto/remote_execution"
	config "github.com/buildbuddy-io/buildbuddy/server/config"
)

var (
	// Additional time used to kill the container if the command doesn't exit cleanly
	containerFinalizationTimeout = 10 * time.Second

	storageErrorRegex = regexp.MustCompile(`(?s)A storage corruption might have occurred.*Error: readlink.*no such file or directory`)
)

const (
	podmanInternalExitCode = 125
	// podmanExecSIGKILLExitCode is the exit code returned by `podman exec` when the exec
	// process is killed due to the parent container being removed.
	podmanExecSIGKILLExitCode = 137
)

type PodmanOptions struct {
	ForceRoot bool
	Network   string
	CapAdd    string
	Devices   []config.DockerDeviceMapping
	Runtime   string
}

// podmanCommandContainer containerizes a command's execution using a Podman container.
// between containers.
type podmanCommandContainer struct {
	env            environment.Env
	imageCacheAuth *container.ImageCacheAuthenticator

	image     string
	buildRoot string

	options *PodmanOptions

	// name is the container name.
	name string

	mu sync.Mutex // protects(removed)
	// removed is a flag that is set once Remove is called (before actually
	// removing the container).
	removed bool
}

func NewPodmanCommandContainer(env environment.Env, imageCacheAuth *container.ImageCacheAuthenticator, image, buildRoot string, options *PodmanOptions) container.CommandContainer {
	return &podmanCommandContainer{
		env:            env,
		imageCacheAuth: imageCacheAuth,
		image:          image,
		buildRoot:      buildRoot,
		options:        options,
	}
}

func (c *podmanCommandContainer) getPodmanRunArgs(workDir string) []string {
	args := []string{
		"--hostname",
		"localhost",
		"--workdir",
		workDir,
		"--name",
		c.name,
		"--rm",
		"--volume",
		fmt.Sprintf(
			"%s:%s",
			filepath.Join(c.buildRoot, filepath.Base(workDir)),
			workDir,
		),
	}
	if c.options.ForceRoot {
		args = append(args, "--user=0:0")
	}
	if strings.ToLower(c.options.Network) == "off" {
		args = append(args, "--network=none")
	}
	if c.options.CapAdd != "" {
		args = append(args, "--cap-add="+c.options.CapAdd)
	}
	for _, device := range c.options.Devices {
		deviceSpecs := make([]string, 0)
		if device.PathOnHost != "" {
			deviceSpecs = append(deviceSpecs, device.PathOnHost)
		}
		if device.PathInContainer != "" {
			deviceSpecs = append(deviceSpecs, device.PathInContainer)
		}
		if device.CgroupPermissions != "" {
			deviceSpecs = append(deviceSpecs, device.CgroupPermissions)
		}
		args = append(args, "--device="+strings.Join(deviceSpecs, ":"))
	}
	if c.options.Runtime != "" {
		args = append(args, "--runtime="+c.options.Runtime)
	}
	return args
}

func (c *podmanCommandContainer) Run(ctx context.Context, command *repb.Command, workDir string, creds container.PullCredentials) *interfaces.CommandResult {
	result := &interfaces.CommandResult{
		CommandDebugString: fmt.Sprintf("(podman) %s", command.GetArguments()),
		ExitCode:           commandutil.NoExitCode,
	}
	containerName, err := generateContainerName()
	c.name = containerName
	if err != nil {
		result.Error = status.UnavailableErrorf("failed to generate podman container name: %s", err)
		return result
	}
	if err := container.PullImageIfNecessary(ctx, c.env, c.imageCacheAuth, c, creds, c.image); err != nil {
		result.Error = status.UnavailableErrorf("failed to pull docker image: %s", err)
		return result
	}

	podmanRunArgs := c.getPodmanRunArgs(workDir)

	for _, envVar := range command.GetEnvironmentVariables() {
		podmanRunArgs = append(podmanRunArgs, "--env", fmt.Sprintf("%s=%s", envVar.GetName(), envVar.GetValue()))
	}
	podmanRunArgs = append(podmanRunArgs, c.image)
	podmanRunArgs = append(podmanRunArgs, command.Arguments...)
	result = runPodman(ctx, "run", nil, nil, podmanRunArgs...)
	if err := c.maybeCleanupCorruptedImages(ctx, result); err != nil {
		log.Warningf("Failed to remove corrupted image: %s", err)
	}
	if exitedCleanly := result.ExitCode >= 0; !exitedCleanly {
		err = c.killContainerIfRunning(ctx)
	}
	if err != nil {
		log.Warningf("Failed to shut down docker container: %s\n", err.Error())
	}
	return result
}

func (c *podmanCommandContainer) Create(ctx context.Context, workDir string) error {
	containerName, err := generateContainerName()
	if err != nil {
		return status.UnavailableErrorf("failed to generate podman container name: %s", err)
	}
	c.name = containerName

	podmanRunArgs := c.getPodmanRunArgs(workDir)
	podmanRunArgs = append(podmanRunArgs, c.image)
	podmanRunArgs = append(podmanRunArgs, "sleep", "infinity")
	createResult := runPodman(ctx, "create", nil, nil, podmanRunArgs...)
	if err := c.maybeCleanupCorruptedImages(ctx, createResult); err != nil {
		log.Warningf("Failed to remove corrupted image: %s", err)
	}

	if err = createResult.Error; err != nil {
		return status.UnavailableErrorf("failed to create container: %s", err)
	}

	if createResult.ExitCode != 0 {
		return status.UnknownErrorf("podman create failed: exit code %d, stderr: %s", createResult.ExitCode, createResult.Stderr)
	}

	startResult := runPodman(ctx, "start", nil, nil, c.name)
	if startResult.Error != nil {
		return startResult.Error
	}
	if startResult.ExitCode != 0 {
		return status.UnknownErrorf("podman start failed: exit code %d, stderr: %s", startResult.ExitCode, startResult.Stderr)
	}
	return nil
}

func (c *podmanCommandContainer) Exec(ctx context.Context, cmd *repb.Command, stdin io.Reader, stdout io.Writer) *interfaces.CommandResult {
	podmanRunArgs := make([]string, 0, 2*len(cmd.GetEnvironmentVariables())+len(cmd.Arguments)+1)
	for _, envVar := range cmd.GetEnvironmentVariables() {
		podmanRunArgs = append(podmanRunArgs, "--env", fmt.Sprintf("%s=%s", envVar.GetName(), envVar.GetValue()))
	}
	if c.options.ForceRoot {
		podmanRunArgs = append(podmanRunArgs, "--user=0:0")
	}
	if strings.ToLower(c.options.Network) == "off" {
		podmanRunArgs = append(podmanRunArgs, "--network=none")
	}
	podmanRunArgs = append(podmanRunArgs, c.name)
	podmanRunArgs = append(podmanRunArgs, cmd.Arguments...)
	// Podman doesn't provide a way to find out whether an exec process was
	// killed. Instead, `podman exec` returns 137 (= 128 + SIGKILL(9)). However,
	// this exit code is also valid as a regular exit code returned by a command
	// during a normal execution, so we are overly cautious here and only
	// interpret this code specially when the container was removed and we are
	// expecting a SIGKILL as a result.
	res := runPodman(ctx, "exec", stdin, stdout, podmanRunArgs...)
	c.mu.Lock()
	removed := c.removed
	c.mu.Unlock()
	if removed && res.ExitCode == podmanExecSIGKILLExitCode {
		res.ExitCode = commandutil.KilledExitCode
		res.Error = commandutil.ErrSIGKILL
	}
	return res
}

func (c *podmanCommandContainer) IsImageCached(ctx context.Context) (bool, error) {
	// Try to avoid the `pull` command which results in a network roundtrip.
	listResult := runPodman(ctx, "image", nil /*=stdin*/, nil /*=stdout*/, "inspect", "--format={{.ID}}", c.image)
	if listResult.ExitCode == podmanInternalExitCode {
		return false, nil
	} else if listResult.Error != nil {
		return false, listResult.Error
	}

	if strings.TrimSpace(string(listResult.Stdout)) != "" {
		// Found at least one image matching the ref; `docker run` should succeed
		// without pulling the image.
		return true, nil
	}
	return false, nil
}

func (c *podmanCommandContainer) PullImage(ctx context.Context, creds container.PullCredentials) error {
	podmanArgs := make([]string, 0, 2)
	if !creds.IsEmpty() {
		podmanArgs = append(podmanArgs, fmt.Sprintf(
			"--creds=%s:%s",
			creds.Username,
			creds.Password,
		))
	}
	podmanArgs = append(podmanArgs, c.image)
	pullResult := runPodman(ctx, "pull", nil /*=stdin*/, nil /*=stdout*/, podmanArgs...)
	if pullResult.Error != nil {
		return pullResult.Error
	}
	if pullResult.ExitCode != 0 {
		return status.UnknownErrorf("podman pull failed: exit code %d, stderr: %s", pullResult.ExitCode, string(pullResult.Stderr))
	}
	return nil
}

func (c *podmanCommandContainer) Remove(ctx context.Context) error {
	c.mu.Lock()
	c.removed = true
	c.mu.Unlock()
	res := runPodman(ctx, "kill", nil /*=stdin*/, nil /*=stdout*/, "--signal=KILL", c.name)
	if res.Error != nil {
		return res.Error
	}
	if res.ExitCode == 0 || strings.Contains(string(res.Stderr), "no such container") {
		return nil
	}
	return status.UnknownErrorf("podman remove failed: exit code %d, stderr: %s", res.ExitCode, string(res.Stderr))
}

func (c *podmanCommandContainer) Pause(ctx context.Context) error {
	res := runPodman(ctx, "pause", nil /*=stdin*/, nil /*=stdout*/, c.name)
	if res.ExitCode != 0 {
		return status.UnknownErrorf("podman pause failed: exit code %d, stderr: %s", res.ExitCode, string(res.Stderr))
	}
	return nil
}

func (c *podmanCommandContainer) Unpause(ctx context.Context) error {
	res := runPodman(ctx, "unpause", nil /*=stdin*/, nil /*=stdout*/, c.name)
	if res.Error != nil {
		return res.Error
	}
	if res.ExitCode != 0 {
		return status.UnknownErrorf("podman unpause failed: exit code %d, stderr: %s", res.ExitCode, string(res.Stderr))
	}
	return nil
}

func (c *podmanCommandContainer) Stats(ctx context.Context) (*container.Stats, error) {
	return &container.Stats{}, nil
}

func runPodman(ctx context.Context, subCommand string, stdin io.Reader, stdout io.Writer, args ...string) *interfaces.CommandResult {
	command := []string{
		"podman",
		subCommand,
	}

	command = append(command, args...)
	result := commandutil.Run(ctx, &repb.Command{Arguments: command}, "" /*=workDir*/, stdin, stdout)
	return result
}

func generateContainerName() (string, error) {
	suffix, err := random.RandomString(20)
	if err != nil {
		return "", err
	}
	return "buildbuddy_exec_" + suffix, nil
}

func (c *podmanCommandContainer) killContainerIfRunning(ctx context.Context) error {
	ctx, cancel := background.ExtendContextForFinalization(ctx, containerFinalizationTimeout)
	defer cancel()

<<<<<<< HEAD
	return c.Remove(ctx)
=======
	result := runPodman(ctx, "kill", nil, nil, containerName)
	if result.Error != nil {
		return result.Error
	}
	if result.ExitCode == 0 || strings.Contains(string(result.Stderr), "No such container: "+containerName) {
		return nil
	}
	return status.UnknownErrorf("podman kill failed: %s", string(result.Stderr))
}

// An image can be corrupted if "podman pull" command is killed when pulling a parent layer.
// More details can be found at https://github.com/containers/storage/issues/1136. When this
// happens when need to remove the image before re-pulling the image in order to fix it.
func (c *podmanCommandContainer) maybeCleanupCorruptedImages(ctx context.Context, result *interfaces.CommandResult) error {
	if result.ExitCode != podmanInternalExitCode {
		return nil
	}
	if !storageErrorRegex.MatchString(string(result.Stderr)) {
		return nil
	}
	result.Error = status.UnavailableError("a storage corruption occurred")
	result.ExitCode = commandutil.NoExitCode
	return removeImage(ctx, c.image)
}

func removeImage(ctx context.Context, imageName string) error {
	ctx, cancel := background.ExtendContextForFinalization(ctx, containerFinalizationTimeout)
	defer cancel()

	result := runPodman(ctx, "rmi", nil, nil, imageName)
	if result.Error != nil {
		return result.Error
	}
	if result.ExitCode == 0 || strings.Contains(string(result.Stderr), "image not known") {
		return nil
	}
	return status.UnknownErrorf("podman rmi failed: %s", string(result.Stderr))
>>>>>>> b0b586c9
}<|MERGE_RESOLUTION|>--- conflicted
+++ resolved
@@ -315,17 +315,7 @@
 	ctx, cancel := background.ExtendContextForFinalization(ctx, containerFinalizationTimeout)
 	defer cancel()
 
-<<<<<<< HEAD
 	return c.Remove(ctx)
-=======
-	result := runPodman(ctx, "kill", nil, nil, containerName)
-	if result.Error != nil {
-		return result.Error
-	}
-	if result.ExitCode == 0 || strings.Contains(string(result.Stderr), "No such container: "+containerName) {
-		return nil
-	}
-	return status.UnknownErrorf("podman kill failed: %s", string(result.Stderr))
 }
 
 // An image can be corrupted if "podman pull" command is killed when pulling a parent layer.
@@ -355,5 +345,4 @@
 		return nil
 	}
 	return status.UnknownErrorf("podman rmi failed: %s", string(result.Stderr))
->>>>>>> b0b586c9
 }