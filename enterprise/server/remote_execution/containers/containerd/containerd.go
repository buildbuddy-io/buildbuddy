package containerd

import (
	"bytes"
	"context"
	"encoding/json"
	"fmt"
	"io"
	"io/ioutil"
	"net/url"
	"os"
	"os/exec"
	"path/filepath"
	"regexp"
	"strings"
	"syscall"
	"time"

	"github.com/buildbuddy-io/buildbuddy/enterprise/server/remote_execution/commandutil"
	"github.com/buildbuddy-io/buildbuddy/enterprise/server/remote_execution/container"
	"github.com/buildbuddy-io/buildbuddy/server/interfaces"
	"github.com/buildbuddy-io/buildbuddy/server/util/background"
	"github.com/buildbuddy-io/buildbuddy/server/util/log"
	"github.com/buildbuddy-io/buildbuddy/server/util/random"
	"github.com/buildbuddy-io/buildbuddy/server/util/status"
	"github.com/containerd/containerd"
	"github.com/containerd/containerd/cio"
	"github.com/containerd/containerd/errdefs"
	"github.com/containerd/containerd/namespaces"
	"github.com/containerd/containerd/oci"
	"github.com/containerd/containerd/remotes"
	"github.com/containerd/containerd/remotes/docker"

	repb "github.com/buildbuddy-io/buildbuddy/proto/remote_execution"
	dockerconfig "github.com/containerd/containerd/remotes/docker/config"
	specs "github.com/opencontainers/runtime-spec/specs-go"
)

const (
	// namespace is the containerd namespace that the executor creates
	// all containers under. The main advantage of using the same namespace
	// is containers can share cached images, even across different executor
	// instances running on the same node.
	namespace = "buildbuddy"
	// containerFinalizationTimeout is the amount of time the executor
	// allows for the action process and container task to be killed. This
	// cleanup is done in the background after the task is executed, and
	// does not block the execution response from being returned to the client.
	containerFinalizationTimeout = 30 * time.Second
	// killedProcessExitCode is returned by containerd when it kills a process,
	// as opposed to the process exiting on its own.
	killedProcessExitCode = 137
)

var imageRefHashSuffixPattern = regexp.MustCompile("@.*")

type AuthConfig struct {
	CredHelpers map[string]string `json:"credHelpers"`
}

// ReadAuthConfig reads the existing Docker config at ~/.docker/config.json
// for use with containerd.
func readAuthConfig() (*AuthConfig, error) {
	home, err := os.UserHomeDir()
	if err != nil {
		return nil, err
	}
	b, err := ioutil.ReadFile(filepath.Join(home, ".docker/config.json"))
	if err != nil {
		return nil, err
	}
	cfg := &AuthConfig{}
	if err := json.Unmarshal(b, cfg); err != nil {
		return nil, err
	}
	return cfg, nil
}

// containerdCommandContainer runs a command in an OCI container via containerd.
type containerdCommandContainer struct {
	socket string
	image  string
	// hostRootDir is the path on the _host_ machine ("node", in k8s land) of the
	// root data dir for builds. We need this information because we are interfacing
	// with the containerd instance on the host machine, which doesn't know about the
	// directories inside this container.
	hostRootDir string
}

func NewContainerdContainer(socket, image, hostRootDir string) container.CommandContainer {
	return &containerdCommandContainer{socket, image, hostRootDir}
}

func formatCommand(args []string) string {
	quoted := make([]string, 0, len(args))
	for _, arg := range args {
		quoted = append(quoted, fmt.Sprintf("%q", arg))
	}
	return strings.Join(quoted, " ")
}

<<<<<<< HEAD
func (r *containerdCommandContainer) Run(ctx context.Context, task *repb.ExecutionTask, workDir string, fsLayout *container.FileSystemLayout) *interfaces.CommandResult {
	command := task.GetCommand()
=======
func (r *containerdCommandContainer) Run(ctx context.Context, command *repb.Command, workDir string, creds container.PullCredentials) *interfaces.CommandResult {
>>>>>>> 0ec2da52
	result := &interfaces.CommandResult{
		ExitCode:           commandutil.NoExitCode,
		CommandDebugString: "(containerd) " + formatCommand(command.Arguments),
	}
	client, err := containerd.New(r.socket)
	if err != nil {
		result.Error = err
		return result
	}
	cleanupFns := []func(context.Context) error{}
	defer func() {
		ctx, cancel := background.ExtendContextForFinalization(ctx, containerFinalizationTimeout)
		go func() {
			defer cancel()
			// Clean up in LIFO order, since higher-level containerd objects
			// need to be cleaned up last.
			for i := len(cleanupFns) - 1; i >= 0; i-- {
				if err := cleanupFns[i](ctx); err != nil {
					log.Error(err.Error())
				}
			}
			client.Close()
		}()
	}()

	ctx = namespaces.WithNamespace(ctx, namespace)

	image, err := getOrPullImage(ctx, client, r.image)
	if err != nil {
		result.Error = err
		return result
	}
	env := make([]string, 0, len(command.GetEnvironmentVariables()))
	for _, envVar := range command.GetEnvironmentVariables() {
		env = append(env, fmt.Sprintf("%s=%s", envVar.GetName(), envVar.GetValue()))
	}

	executionID := randomToken()
	container, err := client.NewContainer(
		ctx,
		objectName("container", executionID),
		containerd.WithImage(image),
		containerd.WithNewSnapshot(objectName("snapshot", executionID), image),
		containerd.WithNewSpec(
			oci.WithImageConfig(image),
			oci.WithMounts([]specs.Mount{{
				// Source path here needs to point to the host machine (*not* a path in this
				// executor's FS), since we spawn child actions via the containerd instance
				// running on the host.
				Source:      filepath.Join(r.hostRootDir, filepath.Base(workDir)),
				Destination: workDir,
				// Here we use the same mount options that k8s uses when mounting the emptyDir
				// volume to the executor container. This can be determined by running the command
				// `ctr --namespace k8s.io containers info $(basename $(cat /proc/1/cpuset))`
				// within a running executor container (search for "~empty-dir" in the output).
				Type:    "bind",
				Options: []string{"rbind", "rprivate", "rw"},
			}}),
			oci.WithProcessCwd(workDir),
			oci.WithEnv(env),
			oci.WithProcessArgs(command.Arguments...),
		),
	)
	if err != nil {
		result.Error = err
		return result
	}
	cleanupFns = append(cleanupFns, func(ctx context.Context) error {
		if err := container.Delete(ctx, containerd.WithSnapshotCleanup); err != nil {
			return status.InternalErrorf("Failed to delete container: %s", err)
		}
		return nil
	})

	// Create and run the container task.
	var stdout, stderr bytes.Buffer
	cdTask, err := container.NewTask(ctx, cio.NewCreator(cio.WithStreams(nil, &stdout, &stderr)))
	if err != nil {
		result.Error = err
		return result
	}
	cleanupFns = append(cleanupFns, func(ctx context.Context) error {
		if err := cleanupProcess(ctx, cdTask); err != nil {
			return status.InternalErrorf("Failed to clean up process: %s", err)
		}
		return nil
	})
	log.Debugf("Starting command in container: %s", result.CommandDebugString)
	start := time.Now()
	result.ExitCode, result.Error = run(ctx, cdTask)
	log.Debugf("Command completed in %s", time.Since(start))
	result.Stdout = stdout.Bytes()
	result.Stderr = stderr.Bytes()
	return result
}

func objectName(objType, executionID string) string {
	return fmt.Sprintf("%s_%s_%s", "buildbuddy_executor", objType, executionID)
}

func run(ctx context.Context, proc containerd.Process) (int, error) {
	exitStatusC, err := proc.Wait(ctx)
	if err != nil {
		return commandutil.NoExitCode, status.UnavailableErrorf("Error calling proc.Wait(): %s", err)
	}
	if err := proc.Start(ctx); err != nil {
		return commandutil.NoExitCode, status.UnavailableErrorf("Error starting the process: %s", err)
	}
	code, _, err := (<-exitStatusC).Result()
	if !isPastDeadline(ctx) && code == killedProcessExitCode {
		err = status.ResourceExhaustedErrorf("Container was killed (maybe due to OOM): %s", err)
	}
	return int(code), err
}

func isPastDeadline(ctx context.Context) bool {
	dl, ok := ctx.Deadline()
	return ok && time.Now().After(dl)
}

func randomToken() string {
	if token, err := random.RandomString(20); err != nil {
		return token
	}
	return fmt.Sprintf("%d", time.Now().UnixNano())
}

func getOrPullImage(ctx context.Context, client *containerd.Client, ref string) (containerd.Image, error) {
	cachedImg, err := client.GetImage(ctx, ref)
	if err != nil && !errdefs.IsNotFound(err) {
		return nil, err
	}
	if err == nil {
		return cachedImg, nil
	}

	authConfig, err := readAuthConfig()
	if err != nil {
		return nil, status.InternalErrorf("Failed to read container auth config: %s", err)
	}
	remoteOpts := []containerd.RemoteOpt{containerd.WithPullUnpack}
	if authConfig != nil {
		if opt := withCredentialHelpers(ctx, authConfig, ref); opt != nil {
			remoteOpts = append(remoteOpts, opt)
		}
	}
	log.Debugf("Pulling %q", ref)
	startTime := time.Now()
	img, err := client.Pull(ctx, ref, remoteOpts...)
	if err == nil {
		log.Debugf("Pulled %q (took %s)", ref, time.Since(startTime))
	}
	return img, err
}

// withCredentialHelpers returns a RemoteOpt that authorizes remote image pull requests
// with credentials generated by "helper" binaries.
//
// Helper binaries are configured per-host. For compatibility with Docker, we source this
// configuration from the local Docker config. An example `~/.docker/config.json` looks
// like this:
//
//     { "credHelpers": { "marketplace.gcr.io": "gcr" } }
//
// In this case, when pulling images from marketplace.gcr.io, we'll return a `RemoteOpt`
// which basically runs a command like this:
//
//     $ echo "marketplace.gcr.io" | docker-credential-gcr get
//     # Output: { "Username": "...", "Secret": "..." }
//
// The returned JSON is parsed and the credentials are attached to the request.
func withCredentialHelpers(ctx context.Context, cfg *AuthConfig, ref string) containerd.RemoteOpt {
	if !(strings.HasPrefix(ref, "http://") || strings.HasPrefix(ref, "https://")) {
		ref = "https://" + ref
	}
	// Hash suffixes like "@sha256:abc123..." prevent the URL from being parsed; strip if present.
	ref = imageRefHashSuffixPattern.ReplaceAllLiteralString(ref, "")
	u, err := url.Parse(ref)
	if err != nil {
		log.Warningf("Could not parse URL from %q: %s", ref, err)
		return nil
	}
	helper := cfg.CredHelpers[u.Host]
	if helper == "" {
		// No credential helper configured -- if the registry is public, this is OK.
		// If not, we'll return the 401/403 that we get from the registry.
		return nil
	}
	log.Debugf("Using credential helper %q for %q", helper, u.Host)
	return containerd.WithResolver(newCredentialHelperResolver(ctx, u, helper))
}

func newCredentialHelperResolver(ctx context.Context, ref *url.URL, helper string) remotes.Resolver {
	hostOptions := dockerconfig.HostOptions{
		Credentials: func(host string) (string, string, error) {
			c, err := runCredentialHelper(ctx, host, helper)
			if err != nil {
				return "", "", err
			}
			return c.Username, c.Secret, nil
		},
	}
	return docker.NewResolver(docker.ResolverOptions{
		Hosts: dockerconfig.ConfigureHosts(ctx, hostOptions),
	})
}

type credentials struct {
	Secret   string `json:"Secret"`
	Username string `json:"Username"`
}

func runCredentialHelper(ctx context.Context, host, helper string) (*credentials, error) {
	cmd := exec.CommandContext(ctx, "sh", "-c", fmt.Sprintf("echo %q | docker-credential-%s get", host, helper))
	var stderr bytes.Buffer
	cmd.Stderr = &stderr
	out, err := cmd.Output()
	if err != nil {
		log.Warningf("Credential helper %q failed for hostname %q: %s. Command output: %q", helper, host, err, string(out)+string(stderr.Bytes()))
		return nil, err
	}

	c := &credentials{}
	if err := json.Unmarshal(out, c); err != nil {
		return nil, err
	}
	return c, nil
}

func cleanupProcess(ctx context.Context, proc containerd.Process) error {
	exitStatusC, err := proc.Wait(ctx)
	if err != nil {
		return err
	}
	err = proc.Kill(ctx, syscall.SIGKILL)
	if err != nil && !errdefs.IsNotFound(err) {
		return err
	}
	_, _, err = (<-exitStatusC).Result()
	if err != nil {
		return err
	}
	exitStatus, err := proc.Delete(ctx)
	if err != nil && !errdefs.IsNotFound(err) {
		return err
	}
	_, _, err = exitStatus.Result()
	return err
}

func (r *containerdCommandContainer) Create(ctx context.Context, workDir string) error {
	return status.UnimplementedError("not implemented")
}
func (r *containerdCommandContainer) Exec(ctx context.Context, task *repb.ExecutionTask, fsLayout *container.FileSystemLayout, stdin io.Reader, stdout io.Writer) *interfaces.CommandResult {
	res := &interfaces.CommandResult{}
	res.Error = status.UnimplementedError("not implemented")
	return res
}
func (r *containerdCommandContainer) IsImageCached(ctx context.Context) (bool, error) {
	return false, status.UnimplementedError("not implemented")
}
func (r *containerdCommandContainer) PullImage(ctx context.Context, creds container.PullCredentials) error {
	return status.UnimplementedError("not implemented")
}
func (r *containerdCommandContainer) Start(ctx context.Context) error {
	return status.UnimplementedError("not implemented")
}
func (r *containerdCommandContainer) Remove(ctx context.Context) error {
	return status.UnimplementedError("not implemented")
}
func (r *containerdCommandContainer) Stats(ctx context.Context) (*container.Stats, error) {
	return nil, status.UnimplementedError("not implemented")
}
func (r *containerdCommandContainer) Pause(ctx context.Context) error {
	return status.UnimplementedError("not implemented")
}
func (r *containerdCommandContainer) Unpause(ctx context.Context) error {
	return status.UnimplementedError("not implemented")
}<|MERGE_RESOLUTION|>--- conflicted
+++ resolved
@@ -99,12 +99,8 @@
 	return strings.Join(quoted, " ")
 }
 
-<<<<<<< HEAD
-func (r *containerdCommandContainer) Run(ctx context.Context, task *repb.ExecutionTask, workDir string, fsLayout *container.FileSystemLayout) *interfaces.CommandResult {
+func (r *containerdCommandContainer) Run(ctx context.Context, task *repb.ExecutionTask, workDir string, creds container.PullCredentials, fsLayout *container.FileSystemLayout) *interfaces.CommandResult {
 	command := task.GetCommand()
-=======
-func (r *containerdCommandContainer) Run(ctx context.Context, command *repb.Command, workDir string, creds container.PullCredentials) *interfaces.CommandResult {
->>>>>>> 0ec2da52
 	result := &interfaces.CommandResult{
 		ExitCode:           commandutil.NoExitCode,
 		CommandDebugString: "(containerd) " + formatCommand(command.Arguments),
