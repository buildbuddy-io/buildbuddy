--- conflicted
+++ resolved
@@ -79,12 +79,8 @@
 	}
 }
 
-<<<<<<< HEAD
-func (r *dockerCommandContainer) Run(ctx context.Context, task *repb.ExecutionTask, workDir string, fsLayout *container.FileSystemLayout) *interfaces.CommandResult {
+func (r *dockerCommandContainer) Run(ctx context.Context, task *repb.ExecutionTask, workDir string, creds container.PullCredentials, fsLayout *container.FileSystemLayout) *interfaces.CommandResult {
 	command := task.GetCommand()
-=======
-func (r *dockerCommandContainer) Run(ctx context.Context, command *repb.Command, workDir string, creds container.PullCredentials) *interfaces.CommandResult {
->>>>>>> 0ec2da52
 	result := &interfaces.CommandResult{
 		CommandDebugString: fmt.Sprintf("(docker) %s", command.GetArguments()),
 		ExitCode:           commandutil.NoExitCode,
