--- conflicted
+++ resolved
@@ -1472,12 +1472,8 @@
 			testfs.WriteAllFileContents(t, cacheRoot, map[string]string{
 				"test-link-target": "Hello",
 			})
-<<<<<<< HEAD
-			imageStore := ociruntime.NewImageStore(te, cacheRoot)
-=======
-			imageStore, err := ociruntime.NewImageStore(cacheRoot)
+			imageStore, err := ociruntime.NewImageStore(te, cacheRoot)
 			require.NoError(t, err)
->>>>>>> 55517c08
 			// Load busybox oci image
 			busyboxImg := testregistry.ImageFromRlocationpath(t, ociBusyboxRlocationpath)
 			// Append an invalid layer
@@ -1768,12 +1764,8 @@
 	} {
 		t.Run(tc.name, func(t *testing.T) {
 			layerDir := t.TempDir()
-<<<<<<< HEAD
-			imgStore := ociruntime.NewImageStore(te, layerDir)
-=======
-			imgStore, err := ociruntime.NewImageStore(layerDir)
+			imgStore, err := ociruntime.NewImageStore(te, layerDir)
 			require.NoError(t, err)
->>>>>>> 55517c08
 
 			ctx := context.Background()
 			img, err := imgStore.Pull(ctx, tc.image, oci.Credentials{})
