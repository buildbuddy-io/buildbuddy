--- conflicted
+++ resolved
@@ -268,14 +268,10 @@
 	if err := cleanStaleImageCacheDirs(imageCacheRoot); err != nil {
 		log.Warningf("Failed to clean up old image cache versions: %s", err)
 	}
-<<<<<<< HEAD
-	imageStore := NewImageStore(env, imageCacheRoot)
-=======
-	imageStore, err := NewImageStore(imageCacheRoot)
+	imageStore, err := NewImageStore(env, imageCacheRoot)
 	if err != nil {
 		return nil, err
 	}
->>>>>>> 55517c08
 
 	networkPool := networking.NewContainerNetworkPool(*netPoolSize)
 	env.GetHealthChecker().RegisterShutdownFunction(networkPool.Shutdown)
@@ -1323,12 +1319,9 @@
 
 // ImageStore handles image layer storage for OCI containers.
 type ImageStore struct {
-<<<<<<< HEAD
 	env environment.Env
 
-=======
 	resolver       *oci.Resolver
->>>>>>> 55517c08
 	layersDir      string
 	imagePullGroup singleflight.Group[string, *Image]
 	layerPullGroup singleflight.Group[string, any]
@@ -1354,19 +1347,14 @@
 	DiffID ctr.Hash
 }
 
-<<<<<<< HEAD
-func NewImageStore(env environment.Env, layersDir string) *ImageStore {
+func NewImageStore(env environment.Env, layersDir string) (*ImageStore, error) {
+	resolver, err := oci.NewResolver()
+	if err != nil {
+		return nil, err
+	}
 	return &ImageStore{
 		env:          env,
-=======
-func NewImageStore(layersDir string) (*ImageStore, error) {
-	resolver, err := oci.NewResolver()
-	if err != nil {
-		return nil, err
-	}
-	return &ImageStore{
 		resolver:     resolver,
->>>>>>> 55517c08
 		layersDir:    layersDir,
 		cachedImages: map[string]*Image{},
 	}, nil
@@ -1413,12 +1401,7 @@
 }
 
 func (s *ImageStore) pull(ctx context.Context, imageName string, creds oci.Credentials) (*Image, error) {
-<<<<<<< HEAD
-	log.Infof("ImageStore pull %s ACC %q", imageName, s.env.GetActionCacheClient())
-	img, err := oci.Resolve(ctx, s.env.GetActionCacheClient(), s.env.GetByteStreamClient(), imageName, oci.RuntimePlatform(), creds)
-=======
-	img, err := s.resolver.Resolve(ctx, imageName, oci.RuntimePlatform(), creds)
->>>>>>> 55517c08
+	img, err := s.resolver.Resolve(ctx, s.env.GetActionCacheClient(), s.env.GetByteStreamClient(), imageName, oci.RuntimePlatform(), creds)
 	if err != nil {
 		return nil, status.WrapError(err, "resolve image")
 	}
