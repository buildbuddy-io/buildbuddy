--- conflicted
+++ resolved
@@ -10,7 +10,6 @@
     ],
     deps = [
         "//enterprise/server/remote_execution/platform",
-        "//proto:execution_stats_go_proto",
         "//proto:remote_execution_go_proto",
         "//proto:scheduler_go_proto",
         "//server/environment",
@@ -29,10 +28,6 @@
         ":tasksize",
         "//enterprise/server/remote_execution/platform",
         "//enterprise/server/testutil/testredis",
-<<<<<<< HEAD
-        "//proto:execution_stats_go_proto",
-=======
->>>>>>> f7faa0fa
         "//proto:remote_execution_go_proto",
         "//server/testutil/testauth",
         "//server/testutil/testenv",
