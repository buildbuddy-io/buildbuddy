package tasksize_test

import (
	"context"
	"fmt"
	"testing"
	"time"

	"github.com/buildbuddy-io/buildbuddy/enterprise/server/remote_execution/platform"
	"github.com/buildbuddy-io/buildbuddy/enterprise/server/tasksize"
	"github.com/buildbuddy-io/buildbuddy/enterprise/server/testutil/testredis"
	"github.com/buildbuddy-io/buildbuddy/server/testutil/testauth"
	"github.com/buildbuddy-io/buildbuddy/server/testutil/testenv"
	"github.com/buildbuddy-io/buildbuddy/server/util/testing/flags"
	"github.com/stretchr/testify/assert"
	"github.com/stretchr/testify/require"
	"google.golang.org/protobuf/types/known/timestamppb"

	espb "github.com/buildbuddy-io/buildbuddy/proto/execution_stats"
	repb "github.com/buildbuddy-io/buildbuddy/proto/remote_execution"
)

func TestEstimate_EmptyTask_DefaultEstimate(t *testing.T) {
	ts := tasksize.Estimate(&repb.ExecutionTask{})

	assert.Equal(t, tasksize.DefaultMemEstimate, ts.EstimatedMemoryBytes)
	assert.Equal(t, tasksize.DefaultCPUEstimate, ts.EstimatedMilliCpu)
	assert.Equal(t, tasksize.DefaultFreeDiskEstimate, ts.EstimatedFreeDiskBytes)
}

func TestEstimate_TestTask_RespectsTestSize(t *testing.T) {
	for _, testCase := range []struct {
		size                                  string
		expectedMemoryBytes, expectedMilliCPU int64
	}{
		{"small", 20 * 1e6, 600},
		{"enormous", 800 * 1e6, 1000},
	} {
		ts := tasksize.Estimate(&repb.ExecutionTask{
			Command: &repb.Command{
				EnvironmentVariables: []*repb.Command_EnvironmentVariable{
					{Name: "TEST_SIZE", Value: testCase.size},
				},
			},
		})

		assert.Equal(t, testCase.expectedMemoryBytes, ts.EstimatedMemoryBytes)
		assert.Equal(t, testCase.expectedMilliCPU, ts.EstimatedMilliCpu)
		assert.Equal(t, tasksize.DefaultFreeDiskEstimate, ts.EstimatedFreeDiskBytes)
	}
}

func TestEstimate_TestTask_Firecracker_AddsAdditionalResources(t *testing.T) {
	for _, testCase := range []struct {
		size                string
		isolationType       platform.ContainerType
		initDockerd         bool
		expectedMemoryBytes int64
		expectedMilliCPU    int64
		expectedDiskBytes   int64
	}{
		{"small", platform.BareContainerType, false /*=initDockerd*/, 20 * 1e6, 600, tasksize.DefaultFreeDiskEstimate},
		{"enormous", platform.BareContainerType, false /*=initDockerd*/, 800 * 1e6, 1000, tasksize.DefaultFreeDiskEstimate},
		{"small", platform.FirecrackerContainerType, false /*=initDockerd*/, 20*1e6 + tasksize.FirecrackerAdditionalMemEstimateBytes, 600, tasksize.DefaultFreeDiskEstimate},
		{"enormous", platform.FirecrackerContainerType, true /*=initDockerd*/, 800*1e6 + tasksize.FirecrackerAdditionalMemEstimateBytes + tasksize.DockerInFirecrackerAdditionalMemEstimateBytes, 1000, tasksize.DefaultFreeDiskEstimate + tasksize.DockerInFirecrackerAdditionalDiskEstimateBytes},
	} {
		ts := tasksize.Estimate(&repb.ExecutionTask{
			Command: &repb.Command{
				Platform: &repb.Platform{
					Properties: []*repb.Platform_Property{
						{Name: "workload-isolation-type", Value: string(testCase.isolationType)},
						{Name: "init-dockerd", Value: fmt.Sprintf("%v", testCase.initDockerd)},
					},
				},
				EnvironmentVariables: []*repb.Command_EnvironmentVariable{
					{Name: "TEST_SIZE", Value: testCase.size},
				},
			},
		})

		assert.Equal(t, testCase.expectedMemoryBytes, ts.EstimatedMemoryBytes)
		assert.Equal(t, testCase.expectedMilliCPU, ts.EstimatedMilliCpu)
		assert.Equal(t, testCase.expectedDiskBytes, ts.EstimatedFreeDiskBytes)
	}

}

func TestEstimate_BCUPlatformProps_ConvertsBCUToTaskSize(t *testing.T) {
	ts := tasksize.Estimate(&repb.ExecutionTask{
		Command: &repb.Command{
			Platform: &repb.Platform{
				Properties: []*repb.Platform_Property{
					{Name: "estimatedcomputeunits", Value: " 2 "},
				},
			},
		},
	})

	assert.Equal(t, int64(2*2.5*1e9), ts.EstimatedMemoryBytes)
	assert.Equal(t, int64(2*1000), ts.EstimatedMilliCpu)
	assert.Equal(t, tasksize.DefaultFreeDiskEstimate, ts.EstimatedFreeDiskBytes)
}

func TestEstimate_DiskSizePlatformProp_UsesPropValueForDiskSize(t *testing.T) {
	const disk = tasksize.DefaultFreeDiskEstimate * 10
	ts := tasksize.Estimate(&repb.ExecutionTask{
		Command: &repb.Command{
			Platform: &repb.Platform{
				Properties: []*repb.Platform_Property{
					{Name: "EstimatedFreeDiskBytes", Value: fmt.Sprintf("%d", disk)},
				},
			},
		},
	})

	assert.Equal(t, tasksize.DefaultMemEstimate, ts.EstimatedMemoryBytes)
	assert.Equal(t, tasksize.DefaultCPUEstimate, ts.EstimatedMilliCpu)
	assert.Equal(t, disk, ts.EstimatedFreeDiskBytes)
}

func TestSizer_Estimate_ShouldUseRecordedUsageStats(t *testing.T) {
	flags.Set(t, "remote_execution.use_measured_task_sizes", true)

	env := testenv.GetTestEnv(t)
	rdb := testredis.Start(t).Client()
	env.SetRemoteExecutionRedisClient(rdb)
	auth := testauth.NewTestAuthenticator(testauth.TestUsers())
	env.SetAuthenticator(auth)
	sizer, err := tasksize.NewSizer(env)
	require.NoError(t, err)

	ctx := context.Background()
	task := &repb.ExecutionTask{
		Command: &repb.Command{
			Arguments: []string{"/usr/bin/clang", "foo.c", "-o", "foo.o"},
		},
	}
	ts := sizer.Estimate(ctx, task)

	assert.Equal(
		t, tasksize.DefaultMemEstimate, ts.EstimatedMemoryBytes,
		"initial mem estimate should be the default estimate")
	assert.Equal(
		t, tasksize.DefaultCPUEstimate, ts.EstimatedMilliCpu,
		"initial CPU estimate should be the default estimate")

	execStart := time.Now()
<<<<<<< HEAD
	summary := &espb.ExecutionSummary{
		UsageStats: &espb.UsageStats{
=======
	md := &repb.ExecutedActionMetadata{
		UsageStats: &repb.UsageStats{
>>>>>>> f7faa0fa
			// Intentionally using weird numbers here to make sure we aren't
			// just returning the default estimates.
			CpuNanos:        7.13 * 1e9,
			PeakMemoryBytes: 917 * 1e6,
		},
<<<<<<< HEAD
		ExecutedActionMetadata: &repb.ExecutedActionMetadata{
			ExecutionStartTimestamp: timestamppb.New(execStart),
			// Set the completed timestamp so that the exec duration is 2 seconds.
			ExecutionCompletedTimestamp: timestamppb.New(execStart.Add(2 * time.Second)),
		},
	}
	err = sizer.Update(ctx, task.GetCommand(), summary)
=======
		ExecutionStartTimestamp: timestamppb.New(execStart),
		// Set the completed timestamp so that the exec duration is 2 seconds.
		ExecutionCompletedTimestamp: timestamppb.New(execStart.Add(2 * time.Second)),
	}
	err = sizer.Update(ctx, task.GetCommand(), md)
>>>>>>> f7faa0fa

	require.NoError(t, err)

	ts = sizer.Estimate(ctx, task)

	assert.Equal(
		t, int64(917*1e6*1.10), ts.EstimatedMemoryBytes,
		"subsequent mem estimate should equal recorded peak mem usage times a small multiplier")
	assert.Equal(
		t, int64(7.13/2*1000), ts.EstimatedMilliCpu,
		"subsequent milliCPU estimate should equal recorded milliCPU")
}<|MERGE_RESOLUTION|>--- conflicted
+++ resolved
@@ -16,7 +16,6 @@
 	"github.com/stretchr/testify/require"
 	"google.golang.org/protobuf/types/known/timestamppb"
 
-	espb "github.com/buildbuddy-io/buildbuddy/proto/execution_stats"
 	repb "github.com/buildbuddy-io/buildbuddy/proto/remote_execution"
 )
 
@@ -145,33 +144,18 @@
 		"initial CPU estimate should be the default estimate")
 
 	execStart := time.Now()
-<<<<<<< HEAD
-	summary := &espb.ExecutionSummary{
-		UsageStats: &espb.UsageStats{
-=======
 	md := &repb.ExecutedActionMetadata{
 		UsageStats: &repb.UsageStats{
->>>>>>> f7faa0fa
 			// Intentionally using weird numbers here to make sure we aren't
 			// just returning the default estimates.
 			CpuNanos:        7.13 * 1e9,
 			PeakMemoryBytes: 917 * 1e6,
 		},
-<<<<<<< HEAD
-		ExecutedActionMetadata: &repb.ExecutedActionMetadata{
-			ExecutionStartTimestamp: timestamppb.New(execStart),
-			// Set the completed timestamp so that the exec duration is 2 seconds.
-			ExecutionCompletedTimestamp: timestamppb.New(execStart.Add(2 * time.Second)),
-		},
-	}
-	err = sizer.Update(ctx, task.GetCommand(), summary)
-=======
 		ExecutionStartTimestamp: timestamppb.New(execStart),
 		// Set the completed timestamp so that the exec duration is 2 seconds.
 		ExecutionCompletedTimestamp: timestamppb.New(execStart.Add(2 * time.Second)),
 	}
 	err = sizer.Update(ctx, task.GetCommand(), md)
->>>>>>> f7faa0fa
 
 	require.NoError(t, err)
 
