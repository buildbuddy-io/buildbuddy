--- conflicted
+++ resolved
@@ -9,31 +9,21 @@
 )
 
 const (
-<<<<<<< HEAD
-	testSizeEnvVar       = "TEST_SIZE"
-	MaxEstimatedFreeDisk = int64(20 * 1e9) // 20GB
+	testSizeEnvVar = "TEST_SIZE"
 
 	// Definitions for BCU ("BuildBuddy Compute Unit")
 
 	computeUnitsToMilliCPU = 1000      // 1 BCU = 1000 milli-CPU
 	computeUnitsToRAMBytes = 2.5 * 1e9 // 1 BCU = 2.5GB of memory
-=======
-	testSizeEnvVar        = "TEST_SIZE"
-	workflowIDPropertyKey = "workflow-id"
-	// A BuildBuddy Compute Unit is defined as 1 cpu and 2.5GB of memory.
-	EstimatedComputeUnitsPropertyKey = "EstimatedComputeUnits"
-	EstimatedFreeDiskPropertyKey     = "EstimatedFreeDiskBytes"
-	MaxEstimatedFreeDisk             = int64(20 * 1e9) // 20GB
-	computeUnitsToMilliCPU           = 1000            // 1 BCU = 1000 milli-CPU
-	computeUnitsToRAMBytes           = 2.5 * 1e9       // 1 BCU = 2.5GB of memory
->>>>>>> b60cdacb
 
-	// This is the default resource estimate for a task that we can't
-	// otherwise determine the size for.
+	// Default resource estimates
+
 	DefaultMemEstimate      = int64(400 * 1e6)
 	WorkflowMemEstimate     = int64(8 * 1e9)
 	DefaultCPUEstimate      = int64(600)
 	DefaultFreeDiskEstimate = int64(100 * 1e6) // 100 MB
+
+	MaxEstimatedFreeDisk = int64(20 * 1e9) // 20GB
 
 	// The fraction of an executor's allocatable resources to make available for task sizing.
 	MaxResourceCapacityRatio = 0.8
@@ -65,48 +55,29 @@
 }
 
 func Estimate(task *repb.ExecutionTask) *scpb.TaskSize {
+	props := platform.ParseProperties(task)
+
 	memEstimate := DefaultMemEstimate
+	// Set default mem estimate based on whether this is a workflow.
+	if props.WorkflowID != "" {
+		memEstimate = WorkflowMemEstimate
+	}
 	cpuEstimate := DefaultCPUEstimate
 	freeDiskEstimate := DefaultFreeDiskEstimate
+
 	for _, envVar := range task.GetCommand().GetEnvironmentVariables() {
 		if envVar.GetName() == testSizeEnvVar {
 			memEstimate, cpuEstimate = testSize(envVar.GetValue())
 			break
 		}
 	}
-<<<<<<< HEAD
-	props := platform.ParseProperties(task)
 	if props.EstimatedComputeUnits > 0 {
 		cpuEstimate = props.EstimatedComputeUnits * computeUnitsToMilliCPU
 		memEstimate = props.EstimatedComputeUnits * computeUnitsToRAMBytes
 	}
 	if props.EstimatedFreeDiskBytes > 0 {
 		freeDiskEstimate = props.EstimatedFreeDiskBytes
-=======
-	// Set default memory estimate based on whether this is a workflow.
-	for _, property := range cmd.GetPlatform().GetProperties() {
-		if strings.ToLower(property.Name) == workflowIDPropertyKey {
-			memEstimate = WorkflowMemEstimate
-		}
 	}
-	for _, property := range cmd.GetPlatform().GetProperties() {
-		if strings.ToLower(property.Name) == strings.ToLower(EstimatedComputeUnitsPropertyKey) {
-			if bcus, err := strconv.ParseInt(property.Value, 10, 64); err == nil && bcus > 0 {
-				cpuEstimate = bcus * computeUnitsToMilliCPU
-				memEstimate = bcus * computeUnitsToRAMBytes
-			}
-		}
-		if strings.ToLower(property.Name) == strings.ToLower(EstimatedFreeDiskPropertyKey) {
-			v, err := strconv.ParseInt(property.Value, 10, 64)
-			if err != nil {
-				log.Warningf("Could not parse disk space property: %s", err)
-				continue
-			}
-			freeDiskEstimate = v
-		}
->>>>>>> b60cdacb
-	}
-
 	if freeDiskEstimate > MaxEstimatedFreeDisk {
 		log.Warningf("Task requested %d free disk which is more than the max %d", freeDiskEstimate, MaxEstimatedFreeDisk)
 		freeDiskEstimate = MaxEstimatedFreeDisk
