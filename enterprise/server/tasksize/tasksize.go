--- conflicted
+++ resolved
@@ -15,7 +15,6 @@
 	"github.com/go-redis/redis/v8"
 	"google.golang.org/protobuf/proto"
 
-	espb "github.com/buildbuddy-io/buildbuddy/proto/execution_stats"
 	repb "github.com/buildbuddy-io/buildbuddy/proto/remote_execution"
 	scpb "github.com/buildbuddy-io/buildbuddy/proto/scheduler"
 )
@@ -124,29 +123,17 @@
 	}
 }
 
-<<<<<<< HEAD
-func (s *taskSizer) Update(ctx context.Context, cmd *repb.Command, summary *espb.ExecutionSummary) error {
-=======
 func (s *taskSizer) Update(ctx context.Context, cmd *repb.Command, md *repb.ExecutedActionMetadata) error {
->>>>>>> f7faa0fa
 	if !*useMeasuredSizes {
 		return nil
 	}
 	// If we are missing CPU/memory stats, do nothing. This is expected in some
 	// cases, for example if a task completed too quickly to get a sample of its
 	// CPU/mem usage.
-<<<<<<< HEAD
-	stats := summary.GetUsageStats()
-	if stats.GetCpuNanos() == 0 || stats.GetPeakMemoryBytes() == 0 {
-		return nil
-	}
-	md := summary.GetExecutedActionMetadata()
-=======
 	stats := md.GetUsageStats()
 	if stats.GetCpuNanos() == 0 || stats.GetPeakMemoryBytes() == 0 {
 		return nil
 	}
->>>>>>> f7faa0fa
 	execDuration := md.GetExecutionCompletedTimestamp().AsTime().Sub(md.GetExecutionStartTimestamp().AsTime())
 	// If execution duration is missing or invalid, we won't be able to compute
 	// milli-CPU usage.
