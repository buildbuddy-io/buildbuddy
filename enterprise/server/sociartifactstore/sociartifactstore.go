--- conflicted
+++ resolved
@@ -115,21 +115,13 @@
 	}
 }
 
-<<<<<<< HEAD
-func getTargetImageInfo(ctx context.Context, acClient repb.ActionCacheClient, bsClient bspb.ByteStreamClient, image string, platform *rgpb.Platform, creds oci.Credentials) (targetImage ctrname.Digest, manifestConfig v1.Hash, err error) {
-=======
-func (s *SociArtifactStore) getTargetImageInfo(ctx context.Context, image string, platform *rgpb.Platform, creds oci.Credentials) (targetImage ctrname.Digest, manifestConfig v1.Hash, err error) {
->>>>>>> 55517c08
+func (s *SociArtifactStore) getTargetImageInfo(ctx context.Context, acClient repb.ActionCacheClient, bsClient bspb.ByteStreamClient, image string, platform *rgpb.Platform, creds oci.Credentials) (targetImage ctrname.Digest, manifestConfig v1.Hash, err error) {
 	imageRef, err := ctrname.ParseReference(image)
 	if err != nil {
 		return ctrname.Digest{}, v1.Hash{}, status.InvalidArgumentErrorf("invalid image %q", image)
 	}
 
-<<<<<<< HEAD
-	targetImg, err := oci.Resolve(ctx, acClient, bsClient, image, platform, creds)
-=======
-	targetImg, err := s.resolver.Resolve(ctx, image, platform, creds)
->>>>>>> 55517c08
+	targetImg, err := s.resolver.Resolve(ctx, acClient, bsClient, image, platform, creds)
 	if err != nil {
 		return ctrname.Digest{}, v1.Hash{}, err
 	}
@@ -155,11 +147,7 @@
 	if err != nil {
 		return nil, err
 	}
-<<<<<<< HEAD
-	targetImageRef, configHash, err := getTargetImageInfo(ctx, s.env.GetActionCacheClient(), s.env.GetByteStreamClient(), req.Image, req.Platform, creds)
-=======
-	targetImageRef, configHash, err := s.getTargetImageInfo(ctx, req.Image, req.Platform, creds)
->>>>>>> 55517c08
+	targetImageRef, configHash, err := s.getTargetImageInfo(ctx, s.env.GetActionCacheClient(), s.env.GetByteStreamClient(), req.Image, req.Platform, creds)
 	if err != nil {
 		return nil, err
 	}
