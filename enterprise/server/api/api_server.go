package api

import (
	"context"
	"net/http"
	"net/url"

	"github.com/buildbuddy-io/buildbuddy/server/build_event_protocol/build_event_handler"
	"github.com/buildbuddy-io/buildbuddy/server/bytestream"
	"github.com/buildbuddy-io/buildbuddy/server/environment"
	"github.com/buildbuddy-io/buildbuddy/server/eventlog"
	"github.com/buildbuddy-io/buildbuddy/server/http/protolet"
	"github.com/buildbuddy-io/buildbuddy/server/interfaces"
	"github.com/buildbuddy-io/buildbuddy/server/tables"
	"github.com/buildbuddy-io/buildbuddy/server/util/log"
	"github.com/buildbuddy-io/buildbuddy/server/util/perms"
	"github.com/buildbuddy-io/buildbuddy/server/util/query_builder"
	"github.com/buildbuddy-io/buildbuddy/server/util/status"
	"google.golang.org/protobuf/proto"

	api_common "github.com/buildbuddy-io/buildbuddy/server/api/common"
	api_config "github.com/buildbuddy-io/buildbuddy/server/api/config"

	apipb "github.com/buildbuddy-io/buildbuddy/proto/api/v1"
	elpb "github.com/buildbuddy-io/buildbuddy/proto/eventlog"
)

type APIServer struct {
	env environment.Env
}

func Register(env environment.Env) error {
	if api_config.APIEnabled() {
		env.SetAPIService(NewAPIServer(env))
	}
	return nil
}

func NewAPIServer(env environment.Env) *APIServer {
	return &APIServer{
		env: env,
	}
}

func (s *APIServer) checkPreconditions(ctx context.Context) (interfaces.UserInfo, error) {
	authenticator := s.env.GetAuthenticator()
	if authenticator == nil {
		return nil, status.FailedPreconditionErrorf("No authenticator configured")
	}
	return s.env.GetAuthenticator().AuthenticatedUser(ctx)
}

func (s *APIServer) GetInvocation(ctx context.Context, req *apipb.GetInvocationRequest) (*apipb.GetInvocationResponse, error) {
	user, err := s.checkPreconditions(ctx)
	if err != nil {
		return nil, err
	}

	if req.GetSelector().GetInvocationId() == "" && req.GetSelector().GetCommitSha() == "" {
		return nil, status.InvalidArgumentErrorf("InvocationSelector must contain a valid invocation_id or commit_sha")
	}

	q := query_builder.NewQuery(`SELECT * FROM Invocations`)
	q = q.AddWhereClause(`group_id = ?`, user.GetGroupID())
	if req.GetSelector().GetInvocationId() != "" {
		q = q.AddWhereClause(`invocation_id = ?`, req.GetSelector().GetInvocationId())
	}
	if req.GetSelector().GetCommitSha() != "" {
		q = q.AddWhereClause(`commit_sha = ?`, req.GetSelector().GetCommitSha())
	}
	if err := perms.AddPermissionsCheckToQuery(ctx, s.env, q); err != nil {
		return nil, err
	}
	queryStr, args := q.Build()

	rows, err := s.env.GetDBHandle().DB(ctx).Raw(queryStr, args...).Rows()
	if err != nil {
		return nil, err
	}

	invocations := []*apipb.Invocation{}
	for rows.Next() {
		var ti tables.Invocation
		if err := s.env.GetDBHandle().DB(ctx).ScanRows(rows, &ti); err != nil {
			return nil, err
		}

		apiInvocation := &apipb.Invocation{
			Id: &apipb.Invocation_Id{
				InvocationId: ti.InvocationID,
			},
			Success:       ti.Success,
			User:          ti.User,
			DurationUsec:  ti.DurationUsec,
			Host:          ti.Host,
			Command:       ti.Command,
			Pattern:       ti.Pattern,
			ActionCount:   ti.ActionCount,
			CreatedAtUsec: ti.CreatedAtUsec,
			UpdatedAtUsec: ti.UpdatedAtUsec,
			RepoUrl:       ti.RepoURL,
			BranchName:    ti.BranchName,
			CommitSha:     ti.CommitSHA,
			Role:          ti.Role,
		}

		invocations = append(invocations, apiInvocation)
	}

	return &apipb.GetInvocationResponse{
		Invocation: invocations,
	}, nil
}

func (s *APIServer) redisCachedTarget(ctx context.Context, userInfo interfaces.UserInfo, iid, targetLabel string) (*apipb.Target, error) {
	if !api_config.CacheEnabled() || s.env.GetMetricsCollector() == nil {
		return nil, nil
	}

	if targetLabel == "" {
		return nil, nil
	}
	key := api_common.TargetLabelKey(userInfo.GetGroupID(), iid, targetLabel)
	blobs, err := s.env.GetMetricsCollector().GetAll(ctx, key)
	if err != nil {
		return nil, err
	}
	if len(blobs) != 1 {
		return nil, nil
	}

	t := &apipb.Target{}
	if err := proto.Unmarshal([]byte(blobs[0]), t); err != nil {
		return nil, err
	}
	return t, nil
}

func (s *APIServer) GetTarget(ctx context.Context, req *apipb.GetTargetRequest) (*apipb.GetTargetResponse, error) {
	userInfo, err := s.checkPreconditions(ctx)
	if err != nil {
		return nil, err
	}
	if req.GetSelector().GetInvocationId() == "" {
		return nil, status.InvalidArgumentErrorf("TargetSelector must contain a valid invocation_id")
	}
	iid := req.GetSelector().GetInvocationId()

	rsp := &apipb.GetTargetResponse{
		Target: make([]*apipb.Target, 0),
	}

	cachedTarget, err := s.redisCachedTarget(ctx, userInfo, iid, req.GetSelector().GetLabel())
	if err != nil {
		log.Debugf("redisCachedTarget err: %s", err)
	} else if cachedTarget != nil {
		rsp.Target = append(rsp.Target, cachedTarget)
	}
	if len(rsp.Target) > 0 {
		return rsp, nil
	}

	inv, err := build_event_handler.LookupInvocation(s.env, ctx, req.GetSelector().GetInvocationId())
	if err != nil {
		return nil, err
	}
	targetMap := api_common.TargetMapFromInvocation(inv)

	// Filter to only selected targets.
	targets := []*apipb.Target{}
	for _, target := range targetMap {
		if targetMatchesTargetSelector(target, req.GetSelector()) {
			targets = append(targets, target)
		}
	}

	return &apipb.GetTargetResponse{
		Target: targets,
	}, nil
}

func (s *APIServer) redisCachedActions(ctx context.Context, userInfo interfaces.UserInfo, iid, targetLabel string) ([]*apipb.Action, error) {
	if !api_config.CacheEnabled() || s.env.GetMetricsCollector() == nil {
		return nil, nil
	}

	if targetLabel == "" {
		return nil, nil
	}

	const limit = 100_000
	key := api_common.ActionLabelKey(userInfo.GetGroupID(), iid, targetLabel)
	serializedResults, err := s.env.GetMetricsCollector().ListRange(ctx, key, 0, limit-1)
	if err != nil {
		return nil, err
	}
	a := &apipb.Action{}
	actions := make([]*apipb.Action, 0)
	for _, serializedResult := range serializedResults {
		if err := proto.Unmarshal([]byte(serializedResult), a); err != nil {
			return nil, err
		}
		actions = append(actions, a)
	}
	return actions, nil
}

func (s *APIServer) GetAction(ctx context.Context, req *apipb.GetActionRequest) (*apipb.GetActionResponse, error) {
	userInfo, err := s.checkPreconditions(ctx)
	if err != nil {
		return nil, err
	}

	if req.GetSelector().GetInvocationId() == "" {
		return nil, status.InvalidArgumentErrorf("ActionSelector must contain a valid invocation_id")
	}
	iid := req.GetSelector().GetInvocationId()
	rsp := &apipb.GetActionResponse{
		Action: make([]*apipb.Action, 0),
	}

	cacheKey := req.GetSelector().GetTargetLabel()
	// Target ID is equal to the target label, so either can be used as a cache key.
	if targetId := req.GetSelector().GetTargetId(); targetId != "" {
		cacheKey = targetId
	}

	cachedActions, err := s.redisCachedActions(ctx, userInfo, iid, cacheKey)
	if err != nil {
		log.Debugf("redisCachedAction err: %s", err)
	}
	rsp.Action = append(rsp.Action, cachedActions...)
	if len(rsp.Action) > 0 {
		return rsp, nil
	}

	inv, err := build_event_handler.LookupInvocation(s.env, ctx, iid)
	if err != nil {
		return nil, err
	}

	for _, event := range inv.GetEvent() {
		action := &apipb.Action{
			Id: &apipb.Action_Id{
				InvocationId: inv.InvocationId,
			},
		}
		action = api_common.FillActionFromBuildEvent(event.BuildEvent, action)

		// Filter to only selected actions.
		if action != nil && actionMatchesActionSelector(action, req.GetSelector()) {
			action = api_common.FillActionOutputFilesFromBuildEvent(event.BuildEvent, action)
			rsp.Action = append(rsp.Action, action)
		}
	}

	return rsp, nil
}

func (s *APIServer) GetLog(ctx context.Context, req *apipb.GetLogRequest) (*apipb.GetLogResponse, error) {
	// No need for user here because user filters will be applied by LookupInvocation.
	if _, err := s.checkPreconditions(ctx); err != nil {
		return nil, err
	}

	if req.GetSelector().GetInvocationId() == "" {
		return nil, status.InvalidArgumentErrorf("LogSelector must contain a valid invocation_id")
	}

	chunkReq := &elpb.GetEventLogChunkRequest{
		InvocationId: req.GetSelector().GetInvocationId(),
		ChunkId:      req.GetPageToken(),
	}

	resp, err := eventlog.GetEventLogChunk(ctx, s.env, chunkReq)
	if err != nil {
		return nil, err
	}

	return &apipb.GetLogResponse{
		Log: &apipb.Log{
			Contents: string(resp.GetBuffer()),
		},
		NextPageToken: resp.GetNextChunkId(),
	}, nil
}

func (s *APIServer) GetFile(req *apipb.GetFileRequest, server apipb.ApiService_GetFileServer) error {
	ctx := server.Context()
	if _, err := s.checkPreconditions(ctx); err != nil {
		return err
	}

	parsedURL, err := url.Parse(req.GetUri())
	if err != nil {
		return status.InvalidArgumentErrorf("Invalid URL")
	}

	return bytestream.StreamBytestreamFile(ctx, s.env, parsedURL, func(data []byte) {
		server.Send(&apipb.GetFileResponse{
			Data: data,
		})
	})
}

// Handle streaming http GetFile request since protolet doesn't handle streaming rpcs yet.
func (s *APIServer) ServeHTTP(w http.ResponseWriter, r *http.Request) {
	if _, err := s.checkPreconditions(r.Context()); err != nil {
		http.Error(w, "Invalid API key", http.StatusUnauthorized)
		return
	}

	req := apipb.GetFileRequest{}
	protolet.ReadRequestToProto(r, &req)

	parsedURL, err := url.Parse(req.GetUri())
	if err != nil {
		http.Error(w, "Invalid URI", http.StatusBadRequest)
		return
	}

	err = bytestream.StreamBytestreamFile(r.Context(), s.env, parsedURL, func(data []byte) {
		w.Write(data)
	})
	if err != nil {
		http.Error(w, err.Error(), http.StatusInternalServerError)
	}
}

<<<<<<< HEAD
=======
func testStatusToStatus(testStatus build_event_stream.TestStatus) cmnpb.Status {
	switch testStatus {
	case build_event_stream.TestStatus_PASSED:
		return cmnpb.Status_PASSED
	case build_event_stream.TestStatus_FLAKY:
		return cmnpb.Status_FLAKY
	case build_event_stream.TestStatus_TIMEOUT:
		return cmnpb.Status_TIMED_OUT
	case build_event_stream.TestStatus_FAILED:
		return cmnpb.Status_FAILED
	case build_event_stream.TestStatus_INCOMPLETE:
		return cmnpb.Status_INCOMPLETE
	case build_event_stream.TestStatus_REMOTE_FAILURE:
		return cmnpb.Status_TOOL_FAILED
	case build_event_stream.TestStatus_FAILED_TO_BUILD:
		return cmnpb.Status_FAILED_TO_BUILD
	case build_event_stream.TestStatus_TOOL_HALTED_BEFORE_TESTING:
		return cmnpb.Status_CANCELLED
	default:
		return cmnpb.Status_STATUS_UNSPECIFIED
	}
}

func targetMapFromInvocation(inv *invocation.Invocation) map[string]*apipb.Target {
	targetMap := make(map[string]*apipb.Target)
	for _, event := range inv.GetEvent() {
		switch p := event.BuildEvent.Payload.(type) {
		case *build_event_stream.BuildEvent_Configured:
			{
				ruleType := strings.Replace(p.Configured.TargetKind, " rule", "", -1)
				language := ""
				if components := strings.Split(p.Configured.TargetKind, "_"); len(components) > 1 {
					language = components[0]
				}
				label := event.GetBuildEvent().GetId().GetTargetConfigured().GetLabel()
				targetMap[label] = &apipb.Target{
					Id: &apipb.Target_Id{
						InvocationId: inv.InvocationId,
						TargetId:     label,
					},
					Label:    label,
					Status:   cmnpb.Status_BUILDING,
					RuleType: ruleType,
					Language: language,
					Tag:      p.Configured.Tag,
				}
			}
		case *build_event_stream.BuildEvent_Completed:
			{
				target := targetMap[event.GetBuildEvent().GetId().GetTargetCompleted().GetLabel()]
				target.Status = cmnpb.Status_BUILT
			}
		case *build_event_stream.BuildEvent_TestSummary:
			{
				target := targetMap[event.GetBuildEvent().GetId().GetTestSummary().GetLabel()]
				target.Status = testStatusToStatus(p.TestSummary.OverallStatus)
				startTime := timeutil.GetTimeWithFallback(p.TestSummary.FirstStartTime, p.TestSummary.FirstStartTimeMillis)
				duration := timeutil.GetDurationWithFallback(p.TestSummary.TotalRunDuration, p.TestSummary.TotalRunDurationMillis)
				target.Timing = &cmnpb.Timing{
					StartTime: timestamppb.New(startTime),
					Duration:  durationpb.New(duration),
				}
			}
		}
	}
	return targetMap
}

>>>>>>> 8102aefe
// Returns true if a selector has an empty target ID or matches the target's ID or tag
func targetMatchesTargetSelector(target *apipb.Target, selector *apipb.TargetSelector) bool {
	if selector.Label != "" {
		return selector.Label == target.Label
	}

	if selector.Tag != "" {
		for _, tag := range target.GetTag() {
			if tag == selector.Tag {
				return true
			}
		}
		return false
	}
	return selector.TargetId == "" || selector.TargetId == target.GetId().TargetId
}

// Returns true if a selector doesn't specify a particular id or matches the target's ID
func actionMatchesActionSelector(action *apipb.Action, selector *apipb.ActionSelector) bool {
	return (selector.TargetId == "" || selector.TargetId == action.GetId().TargetId) &&
		(selector.TargetLabel == "" || selector.TargetLabel == action.GetTargetLabel()) &&
		(selector.ConfigurationId == "" || selector.ConfigurationId == action.GetId().ConfigurationId) &&
		(selector.ActionId == "" || selector.ActionId == action.GetId().ActionId)
}<|MERGE_RESOLUTION|>--- conflicted
+++ resolved
@@ -327,77 +327,6 @@
 	}
 }
 
-<<<<<<< HEAD
-=======
-func testStatusToStatus(testStatus build_event_stream.TestStatus) cmnpb.Status {
-	switch testStatus {
-	case build_event_stream.TestStatus_PASSED:
-		return cmnpb.Status_PASSED
-	case build_event_stream.TestStatus_FLAKY:
-		return cmnpb.Status_FLAKY
-	case build_event_stream.TestStatus_TIMEOUT:
-		return cmnpb.Status_TIMED_OUT
-	case build_event_stream.TestStatus_FAILED:
-		return cmnpb.Status_FAILED
-	case build_event_stream.TestStatus_INCOMPLETE:
-		return cmnpb.Status_INCOMPLETE
-	case build_event_stream.TestStatus_REMOTE_FAILURE:
-		return cmnpb.Status_TOOL_FAILED
-	case build_event_stream.TestStatus_FAILED_TO_BUILD:
-		return cmnpb.Status_FAILED_TO_BUILD
-	case build_event_stream.TestStatus_TOOL_HALTED_BEFORE_TESTING:
-		return cmnpb.Status_CANCELLED
-	default:
-		return cmnpb.Status_STATUS_UNSPECIFIED
-	}
-}
-
-func targetMapFromInvocation(inv *invocation.Invocation) map[string]*apipb.Target {
-	targetMap := make(map[string]*apipb.Target)
-	for _, event := range inv.GetEvent() {
-		switch p := event.BuildEvent.Payload.(type) {
-		case *build_event_stream.BuildEvent_Configured:
-			{
-				ruleType := strings.Replace(p.Configured.TargetKind, " rule", "", -1)
-				language := ""
-				if components := strings.Split(p.Configured.TargetKind, "_"); len(components) > 1 {
-					language = components[0]
-				}
-				label := event.GetBuildEvent().GetId().GetTargetConfigured().GetLabel()
-				targetMap[label] = &apipb.Target{
-					Id: &apipb.Target_Id{
-						InvocationId: inv.InvocationId,
-						TargetId:     label,
-					},
-					Label:    label,
-					Status:   cmnpb.Status_BUILDING,
-					RuleType: ruleType,
-					Language: language,
-					Tag:      p.Configured.Tag,
-				}
-			}
-		case *build_event_stream.BuildEvent_Completed:
-			{
-				target := targetMap[event.GetBuildEvent().GetId().GetTargetCompleted().GetLabel()]
-				target.Status = cmnpb.Status_BUILT
-			}
-		case *build_event_stream.BuildEvent_TestSummary:
-			{
-				target := targetMap[event.GetBuildEvent().GetId().GetTestSummary().GetLabel()]
-				target.Status = testStatusToStatus(p.TestSummary.OverallStatus)
-				startTime := timeutil.GetTimeWithFallback(p.TestSummary.FirstStartTime, p.TestSummary.FirstStartTimeMillis)
-				duration := timeutil.GetDurationWithFallback(p.TestSummary.TotalRunDuration, p.TestSummary.TotalRunDurationMillis)
-				target.Timing = &cmnpb.Timing{
-					StartTime: timestamppb.New(startTime),
-					Duration:  durationpb.New(duration),
-				}
-			}
-		}
-	}
-	return targetMap
-}
-
->>>>>>> 8102aefe
 // Returns true if a selector has an empty target ID or matches the target's ID or tag
 func targetMatchesTargetSelector(target *apipb.Target, selector *apipb.TargetSelector) bool {
 	if selector.Label != "" {
