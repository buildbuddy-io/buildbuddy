--- conflicted
+++ resolved
@@ -31,12 +31,8 @@
 				PartitionId:        partitionID,
 				GroupId:            testGroupID,
 			},
-<<<<<<< HEAD
-			Digest:         d,
-			DigestFunction: repb.DigestFunction_SHA256,
-=======
-			Digest: r.GetDigest(),
->>>>>>> 570e4acb
+			Digest:         r.GetDigest(),
+			DigestFunction: r.GetDigestFunction(),
 		}
 		if i%2 == 0 {
 			fr.Isolation.CacheType = rspb.CacheType_CAS
