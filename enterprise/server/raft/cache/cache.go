package cache

import (
	"context"
	"flag"
	"fmt"
	"io"
	"os"
	"path/filepath"
	"strings"
	"sync"
	"time"

	"github.com/buildbuddy-io/buildbuddy/enterprise/server/raft/bringup"
	"github.com/buildbuddy-io/buildbuddy/enterprise/server/raft/client"
	"github.com/buildbuddy-io/buildbuddy/enterprise/server/raft/constants"
	"github.com/buildbuddy-io/buildbuddy/enterprise/server/raft/driver"
	"github.com/buildbuddy-io/buildbuddy/enterprise/server/raft/filestore"
	"github.com/buildbuddy-io/buildbuddy/enterprise/server/raft/listener"
	"github.com/buildbuddy-io/buildbuddy/enterprise/server/raft/rangecache"
	"github.com/buildbuddy-io/buildbuddy/enterprise/server/raft/rbuilder"
	"github.com/buildbuddy-io/buildbuddy/enterprise/server/raft/registry"
	"github.com/buildbuddy-io/buildbuddy/enterprise/server/raft/sender"
	"github.com/buildbuddy-io/buildbuddy/enterprise/server/raft/store"
	"github.com/buildbuddy-io/buildbuddy/server/environment"
	"github.com/buildbuddy-io/buildbuddy/server/gossip"
	"github.com/buildbuddy-io/buildbuddy/server/interfaces"
	"github.com/buildbuddy-io/buildbuddy/server/remote_cache/digest"
	"github.com/buildbuddy-io/buildbuddy/server/util/disk"
	"github.com/buildbuddy-io/buildbuddy/server/util/flagutil"
	"github.com/buildbuddy-io/buildbuddy/server/util/ioutil"
	"github.com/buildbuddy-io/buildbuddy/server/util/log"
	"github.com/buildbuddy-io/buildbuddy/server/util/status"
	"github.com/buildbuddy-io/buildbuddy/server/util/statusz"
	"github.com/google/uuid"
	"github.com/lni/dragonboat/v3"
	"github.com/lni/dragonboat/v3/raftio"

	_ "github.com/buildbuddy-io/buildbuddy/enterprise/server/raft/logger"
	rfpb "github.com/buildbuddy-io/buildbuddy/proto/raft"
	rfspb "github.com/buildbuddy-io/buildbuddy/proto/raft_service"
	repb "github.com/buildbuddy-io/buildbuddy/proto/remote_execution"
	dbConfig "github.com/lni/dragonboat/v3/config"
)

var (
	rootDirectory       = flag.String("cache.raft.root_directory", "", "The root directory to use for storing cached data.")
	listenAddr          = flag.String("cache.raft.listen_addr", "", "The address to listen for local gossip traffic on. Ex. 'localhost:1991")
	join                = flagutil.New("cache.raft.join", []string{}, "The list of nodes to use when joining clusters Ex. '1.2.3.4:1991,2.3.4.5:1991...'")
	httpAddr            = flag.String("cache.raft.http_addr", "", "The address to listen for HTTP raft traffic. Ex. '1992'")
	gRPCAddr            = flag.String("cache.raft.grpc_addr", "", "The address to listen for internal API traffic on. Ex. '1993'")
	clearCacheOnStartup = flag.Bool("cache.raft.clear_cache_on_startup", false, "If set, remove all raft + cache data on start")
	testMode            = flag.Bool("cache.raft.test_mode", false, "If set, use driver TestingOpts to split sooner / faster")
)

const (
	DefaultPartitionID = "default"
)

type Config struct {
	// Required fields.
	RootDir string

	// Gossip Address
	ListenAddress string
	Join          []string

	// Raft Address
	HTTPAddr string

	// GRPC Address
	GRPCAddr string

	Partitions        []disk.Partition
	PartitionMappings []disk.PartitionMapping
}

type RaftCache struct {
	env  environment.Env
	conf *Config

	raftAddress string
	grpcAddress string

	registry      registry.NodeRegistry
	gossipManager *gossip.GossipManager

	nodeHost       *dragonboat.NodeHost
	store          *store.Store
	apiClient      *client.APIClient
	rangeCache     *rangecache.RangeCache
	sender         *sender.Sender
	clusterStarter *bringup.ClusterStarter
	driver         *driver.Driver

	isolation    *rfpb.Isolation
	shutdown     chan struct{}
	shutdownOnce *sync.Once

	fileStorer filestore.Store
}

// We need to provide a factory method that creates the DynamicNodeRegistry, and
// hand this to the raft library when we set things up. When nodeHost is created
// it will call this method to create the registry a and use it until nodehost
// close.
func (rc *RaftCache) Create(nhid string, streamConnections uint64, v dbConfig.TargetValidator) (raftio.INodeRegistry, error) {
	r := registry.NewDynamicNodeRegistry(rc.gossipManager, streamConnections, v)
	rc.registry = r
	r.AddNode(nhid, rc.raftAddress, rc.grpcAddress)
	return r, nil
}

func Register(env environment.Env) error {
	if *listenAddr == "" {
		return nil
	}
	rcConfig := &Config{
		RootDir:       *rootDirectory,
		ListenAddress: *listenAddr,
		Join:          *join,
		HTTPAddr:      *httpAddr,
		GRPCAddr:      *gRPCAddr,
	}
	rc, err := NewRaftCache(env, rcConfig)
	if err != nil {
		return status.InternalErrorf("Error enabling raft cache: %s", err.Error())
	}
	env.SetCache(rc)
	statusz.AddSection("raft_cache", "Raft Cache", rc)
	env.GetHealthChecker().RegisterShutdownFunction(
		func(ctx context.Context) error {
			rc.Stop()
			return nil
		},
	)
	return nil
}

func NewRaftCache(env environment.Env, conf *Config) (*RaftCache, error) {
	rc := &RaftCache{
		env:          env,
		conf:         conf,
		rangeCache:   rangecache.New(),
		shutdown:     make(chan struct{}),
		shutdownOnce: &sync.Once{},
		fileStorer:   filestore.New(true /*=isolateByGroupIDs*/),
	}

	if len(conf.Join) < 3 {
		return nil, status.InvalidArgumentError("Join must contain at least 3 nodes.")
	}
	if *clearCacheOnStartup {
		log.Warningf("Clearing cache on startup!")
		if err := os.RemoveAll(conf.RootDir); err != nil {
			return nil, err
		}
	}
	if err := disk.EnsureDirectoryExists(conf.RootDir); err != nil {
		return nil, err
	}

	rc.raftAddress = conf.HTTPAddr
	rc.grpcAddress = conf.GRPCAddr

	myName := os.Getenv("MY_POD_NAME")
	if myName == "" {
		u, err := uuid.NewRandom()
		if err != nil {
			return nil, err
		}
		myName = u.String()
	}
	// Initialize a gossip manager, which will contact other nodes
	// and exchange information.
	gossipManager, err := gossip.NewGossipManager(myName, conf.ListenAddress, conf.Join)
	if err != nil {
		return nil, err
	}
	rc.gossipManager = gossipManager

	// Register the range cache as a gossip listener, so that it can
	// discover which nodes maintain the meta range..
	rc.gossipManager.AddListener(rc.rangeCache)

	// A NodeHost is basically a single node (think 'computer') that can be
	// a member of raft clusters. This nodehost is configured with a dynamic
	// NodeRegistryFactory that allows raft to resolve other nodehosts that
	// may have changed IP addresses after restart, but still contain the
	// same data they did previously.
	//
	// Because not all nodes are members of every raft cluster, we contact
	// nodes maintaining the meta range, who broadcast their presence, and
	// use the metarange to find which other clusters / nodes contain which
	// keys. The rangeCache is where this information is cached, and the
	// sender interface is what makes it simple to address data across the
	// cluster.
	raftListener := listener.DefaultListener()
	nhc := dbConfig.NodeHostConfig{
		WALDir:         filepath.Join(conf.RootDir, "wal"),
		NodeHostDir:    filepath.Join(conf.RootDir, "nodehost"),
		RTTMillisecond: 10,
		RaftAddress:    rc.raftAddress,
		Expert: dbConfig.ExpertConfig{
			NodeRegistryFactory: rc,
		},
		RaftEventListener:   raftListener,
		SystemEventListener: raftListener,
	}
	nodeHost, err := dragonboat.NewNodeHost(nhc)
	if err != nil {
		return nil, err
	}
	rc.nodeHost = nodeHost

	rc.apiClient = client.NewAPIClient(env, rc.nodeHost.ID())
	rc.sender = sender.New(rc.rangeCache, rc.registry, rc.apiClient)
	rc.store = store.New(conf.RootDir, rc.nodeHost, rc.gossipManager, rc.sender, rc.registry, rc.apiClient)
	if err := rc.store.Start(rc.grpcAddress); err != nil {
		return nil, err
	}

	// bring up any clusters that were previously configured, or
	// bootstrap a new one based on the join params in the config.
	rc.clusterStarter = bringup.New(nodeHost, rc.grpcAddress, rc.store.ReplicaFactoryFn, rc.gossipManager, rc.apiClient)
	if err := rc.clusterStarter.InitializeClusters(); err != nil {
		return nil, err
	}

	// start the driver once bringup is complete.
	driverOpts := driver.DefaultOpts()
	if *testMode {
		driverOpts = driver.TestingOpts()
	}
	rc.driver = driver.New(rc.store, rc.gossipManager, driverOpts)
	go func() {
		for !rc.clusterStarter.Done() {
			time.Sleep(100 * time.Millisecond)
		}
		if err := rc.driver.Start(); err != nil {
			log.Errorf("Error starting driver: %s", err)
		}
	}()

	env.GetHealthChecker().RegisterShutdownFunction(func(ctx context.Context) error {
		return rc.Stop()
	})
	return rc, nil
}

func (rc *RaftCache) Statusz(ctx context.Context) string {
	buf := "<pre>"
	buf += fmt.Sprintf("Root directory: %q\n", rc.conf.RootDir)
	buf += fmt.Sprintf("Listen addr: %q\n", rc.conf.ListenAddress)
	buf += fmt.Sprintf("Raft (HTTP) addr: %s\n", rc.conf.HTTPAddr)
	buf += fmt.Sprintf("GRPC addr: %s\n", rc.conf.GRPCAddr)
	buf += fmt.Sprintf("Join: %q\n", strings.Join(rc.conf.Join, ", "))
	buf += fmt.Sprintf("ClusterStarter complete: %t\n", rc.clusterStarter.Done())
	buf += "</pre>"
	return buf
}

func (rc *RaftCache) Check(ctx context.Context) error {
	// We are ready to serve when we know which nodes contain the meta range
	// and can contact those nodes. We test this by doing a SyncRead of the
	// initial cluster setup time key/val which is stored in the Meta Range.
	select {
	case <-rc.shutdown:
		return status.FailedPreconditionError("node is shutdown")
	default:
		break
	}

	// Before this check, the tests were somewhat flaky. This check
	// ensures that the clusterStarter has "finished", meaning it has read
	// clusters from disk, created them automatically, or decided that it's
	// not going to do either.
	if !rc.clusterStarter.Done() {
		return status.UnavailableError("node is still initializing")
	}

	key := constants.ClusterSetupTimeKey
	readReq, err := rbuilder.NewBatchBuilder().Add(&rfpb.DirectReadRequest{
		Key: key,
	}).ToProto()
	if err != nil {
		return err
	}
	return rc.sender.Run(ctx, key, func(c rfspb.ApiClient, h *rfpb.Header) error {
		_, err := c.SyncRead(ctx, &rfpb.SyncReadRequest{
			Header: h,
			Batch:  readReq,
		})
		return err
	})
}

func (rc *RaftCache) lookupPartitionID(ctx context.Context, remoteInstanceName string) (string, error) {
	auth := rc.env.GetAuthenticator()
	if auth == nil {
		return DefaultPartitionID, nil
	}
	user, err := auth.AuthenticatedUser(ctx)
	if err != nil {
		return DefaultPartitionID, nil
	}
	for _, pm := range rc.conf.PartitionMappings {
		if pm.GroupID == user.GetGroupID() && strings.HasPrefix(remoteInstanceName, pm.Prefix) {
			return pm.PartitionID, nil
		}
	}
	return DefaultPartitionID, nil
}

func (rc *RaftCache) WithIsolation(ctx context.Context, cacheType interfaces.CacheType, remoteInstanceName string) (interfaces.Cache, error) {
	partID, err := rc.lookupPartitionID(ctx, remoteInstanceName)
	if err != nil {
		return nil, err
	}

	newIsolation := &rfpb.Isolation{}
	switch cacheType {
	case interfaces.CASCacheType:
		newIsolation.CacheType = rfpb.Isolation_CAS_CACHE
	case interfaces.ActionCacheType:
		newIsolation.CacheType = rfpb.Isolation_ACTION_CACHE
	default:
		return nil, status.InvalidArgumentErrorf("Unknown cache type %v", cacheType)
	}
	newIsolation.RemoteInstanceName = remoteInstanceName
	newIsolation.PartitionId = partID

	clone := *rc
	clone.isolation = newIsolation

	return &clone, nil
}

func (rc *RaftCache) makeFileRecord(ctx context.Context, d *repb.Digest) (*rfpb.FileRecord, error) {
	_, err := digest.Validate(d)
	if err != nil {
		return nil, err
	}

	return &rfpb.FileRecord{
		Isolation: rc.isolation,
		Digest:    d,
	}, nil
}

func (rc *RaftCache) Reader(ctx context.Context, d *repb.Digest, offset, limit int64) (io.ReadCloser, error) {
	fileRecord, err := rc.makeFileRecord(ctx, d)
	if err != nil {
		return nil, err
	}
	fileMetadataKey, err := rc.fileStorer.FileMetadataKey(fileRecord)
	if err != nil {
		return nil, err
	}

	var readCloser io.ReadCloser
	err = rc.sender.Run(ctx, fileMetadataKey, func(c rfspb.ApiClient, h *rfpb.Header) error {
		req := &rfpb.ReadRequest{
			Header:     h,
			FileRecord: fileRecord,
			Offset:     offset,
			Limit:      limit,
		}
		r, err := rc.apiClient.RemoteReader(ctx, c, req)
		if err != nil {
			return err
		}
		readCloser = r
		return nil
	})
	return readCloser, err
}

<<<<<<< HEAD
func (rc *RaftCache) Writer(ctx context.Context, d *repb.Digest) (interfaces.CommittedWriteCloser, error) {
=======
type raftWriteCloser struct {
	io.WriteCloser
	closeFn func() error
}

func (rwc *raftWriteCloser) Close() error {
	if err := rwc.WriteCloser.Close(); err != nil {
		return err
	}
	return rwc.closeFn()
}

func (rc *RaftCache) Writer(ctx context.Context, d *repb.Digest) (io.WriteCloser, error) {
>>>>>>> faba7916
	fileRecord, err := rc.makeFileRecord(ctx, d)
	if err != nil {
		return nil, err
	}
	fileMetadataKey, err := rc.fileStorer.FileMetadataKey(fileRecord)
	if err != nil {
		return nil, err
	}

	var mwc io.WriteCloser
	err = rc.sender.RunAll(ctx, fileMetadataKey, func(peers []*client.PeerHeader) error {
		w, err := rc.apiClient.MultiWriter(ctx, peers, fileRecord)
		if err != nil {
			return err
		}
		// Attempt the first write to see if all the peers will accept
		// it. If the range information is stale, the write will fail
		// here and the entire operation will be retried via RunAll.
		_, err = w.Write([]byte{})
		if err != nil {
			return err
		}
		mwc = w
		return nil
	})
<<<<<<< HEAD
	return ioutil.AutoUpgradeCloser(writeCloser), err
=======
	if err != nil {
		return nil, err
	}

	rwc := &raftWriteCloser{mwc, func() error {
		writeReq, err := rbuilder.NewBatchBuilder().Add(&rfpb.FileWriteRequest{
			FileRecord: fileRecord,
		}).ToProto()
		if err != nil {
			return err
		}
		writeRsp, err := rc.sender.SyncPropose(ctx, fileMetadataKey, writeReq)
		if err != nil {
			return err
		}
		return rbuilder.NewBatchResponseFromProto(writeRsp).AnyError()
	}}
	return rwc, nil
>>>>>>> faba7916
}

func (rc *RaftCache) Stop() error {
	rc.shutdownOnce.Do(func() {
		close(rc.shutdown)
		rc.driver.Stop()
		rc.store.Stop(context.Background())
		rc.nodeHost.Stop()
		rc.gossipManager.Leave()
		rc.gossipManager.Shutdown()
	})
	return nil
}

func (rc *RaftCache) Contains(ctx context.Context, d *repb.Digest) (bool, error) {
	missing, err := rc.FindMissing(ctx, []*repb.Digest{d})
	if err != nil {
		return false, err
	}
	return len(missing) == 0, nil
}

func (rc *RaftCache) Metadata(ctx context.Context, d *repb.Digest) (*interfaces.CacheMetadata, error) {
	return nil, status.UnimplementedError("not implemented")
}

func (rc *RaftCache) digestsToKeyMetas(ctx context.Context, digests []*repb.Digest) ([]*sender.KeyMeta, error) {
	var keys []*sender.KeyMeta
	for _, d := range digests {
		fileRecord, err := rc.makeFileRecord(ctx, d)
		if err != nil {
			return nil, err
		}
		fileMetadataKey, err := rc.fileStorer.FileMetadataKey(fileRecord)
		if err != nil {
			return nil, err
		}
		keys = append(keys, &sender.KeyMeta{Key: fileMetadataKey, Meta: fileRecord})
	}
	return keys, nil
}

func (rc *RaftCache) FindMissing(ctx context.Context, digests []*repb.Digest) ([]*repb.Digest, error) {
	keys, err := rc.digestsToKeyMetas(ctx, digests)
	if err != nil {
		return nil, err
	}

	rsps, err := rc.sender.RunMultiKey(ctx, keys, func(c rfspb.ApiClient, h *rfpb.Header, keys []*sender.KeyMeta) (interface{}, error) {
		req := &rfpb.FindMissingRequest{Header: h}
		for _, k := range keys {
			fr, ok := k.Meta.(*rfpb.FileRecord)
			if !ok {
				return nil, status.InternalError("type is not *rfpb.FileRecord")
			}
			req.FileRecord = append(req.FileRecord, fr)
		}
		return c.FindMissing(ctx, req)
	})
	if err != nil {
		return nil, err
	}

	var missingDigests []*repb.Digest
	for _, rsp := range rsps {
		fmr, ok := rsp.(*rfpb.FindMissingResponse)
		if !ok {
			return nil, status.InternalError("response not of type *rfpb.FindMissingResponse")
		}
		for _, fr := range fmr.GetFileRecord() {
			missingDigests = append(missingDigests, fr.GetDigest())
		}
	}

	return missingDigests, nil
}

func (rc *RaftCache) Get(ctx context.Context, d *repb.Digest) ([]byte, error) {
	r, err := rc.Reader(ctx, d, 0, 0)
	if err != nil {
		return nil, err
	}
	defer r.Close()
	return io.ReadAll(r)
}

func (rc *RaftCache) GetMulti(ctx context.Context, digests []*repb.Digest) (map[*repb.Digest][]byte, error) {
	keys, err := rc.digestsToKeyMetas(ctx, digests)
	if err != nil {
		return nil, err
	}

	rsps, err := rc.sender.RunMultiKey(ctx, keys, func(c rfspb.ApiClient, h *rfpb.Header, keys []*sender.KeyMeta) (interface{}, error) {
		req := &rfpb.GetMultiRequest{Header: h}
		for _, k := range keys {
			fr, ok := k.Meta.(*rfpb.FileRecord)
			if !ok {
				return nil, status.InternalError("type is not *rfpb.FileRecord")
			}
			req.FileRecord = append(req.FileRecord, fr)
		}
		return c.GetMulti(ctx, req)
	})
	if err != nil {
		return nil, err
	}

	dataMap := make(map[*repb.Digest][]byte)
	for _, rsp := range rsps {
		fmr, ok := rsp.(*rfpb.GetMultiResponse)
		if !ok {
			return nil, status.InternalError("response not of type *rfpb.FindMissingResponse")
		}
		for _, frd := range fmr.GetData() {
			dataMap[frd.GetFileRecord().GetDigest()] = frd.GetData()
		}
	}

	return dataMap, nil
}

func (rc *RaftCache) Set(ctx context.Context, d *repb.Digest, data []byte) error {
	wc, err := rc.Writer(ctx, d)
	if err != nil {
		return err
	}
	if _, err := wc.Write(data); err != nil {
		return err
	}
	return wc.Close()
}

func (rc *RaftCache) SetMulti(ctx context.Context, kvs map[*repb.Digest][]byte) error {
	return nil
}

func (rc *RaftCache) Delete(ctx context.Context, d *repb.Digest) error {
	return nil
}<|MERGE_RESOLUTION|>--- conflicted
+++ resolved
@@ -376,23 +376,22 @@
 	return readCloser, err
 }
 
-<<<<<<< HEAD
-func (rc *RaftCache) Writer(ctx context.Context, d *repb.Digest) (interfaces.CommittedWriteCloser, error) {
-=======
 type raftWriteCloser struct {
 	io.WriteCloser
 	closeFn func() error
 }
 
-func (rwc *raftWriteCloser) Close() error {
+func (rwc *raftWriteCloser) Commit() error {
 	if err := rwc.WriteCloser.Close(); err != nil {
 		return err
 	}
 	return rwc.closeFn()
 }
-
-func (rc *RaftCache) Writer(ctx context.Context, d *repb.Digest) (io.WriteCloser, error) {
->>>>>>> faba7916
+func (rwc *raftWriteCloser) Close() error {
+	return nil
+}
+
+func (rc *RaftCache) Writer(ctx context.Context, d *repb.Digest) (interfaces.CommittedWriteCloser, error) {
 	fileRecord, err := rc.makeFileRecord(ctx, d)
 	if err != nil {
 		return nil, err
@@ -418,9 +417,6 @@
 		mwc = w
 		return nil
 	})
-<<<<<<< HEAD
-	return ioutil.AutoUpgradeCloser(writeCloser), err
-=======
 	if err != nil {
 		return nil, err
 	}
@@ -439,7 +435,6 @@
 		return rbuilder.NewBatchResponseFromProto(writeRsp).AnyError()
 	}}
 	return rwc, nil
->>>>>>> faba7916
 }
 
 func (rc *RaftCache) Stop() error {
