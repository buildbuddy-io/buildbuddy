package replica

import (
	"bufio"
	"bytes"
	"context"
	"encoding/binary"
	"flag"
	"fmt"
	"io"
	"math/rand"
	"path/filepath"
	"sort"
	"strconv"
	"sync"
	"time"

	"github.com/buildbuddy-io/buildbuddy/enterprise/server/raft/constants"
	"github.com/buildbuddy-io/buildbuddy/enterprise/server/raft/events"
	"github.com/buildbuddy-io/buildbuddy/enterprise/server/raft/filestore"
	"github.com/buildbuddy-io/buildbuddy/enterprise/server/raft/keys"
	"github.com/buildbuddy-io/buildbuddy/enterprise/server/raft/rbuilder"
	"github.com/buildbuddy-io/buildbuddy/enterprise/server/raft/sender"
	"github.com/buildbuddy-io/buildbuddy/enterprise/server/util/pebble"
	"github.com/buildbuddy-io/buildbuddy/server/metrics"
	"github.com/buildbuddy-io/buildbuddy/server/util/approxlru"
	"github.com/buildbuddy-io/buildbuddy/server/util/canary"
	"github.com/buildbuddy-io/buildbuddy/server/util/log"
	"github.com/buildbuddy-io/buildbuddy/server/util/proto"
	"github.com/buildbuddy-io/buildbuddy/server/util/qps"
	"github.com/buildbuddy-io/buildbuddy/server/util/rangemap"
	"github.com/buildbuddy-io/buildbuddy/server/util/status"

	"github.com/docker/go-units"
	"github.com/prometheus/client_golang/prometheus"

	rfpb "github.com/buildbuddy-io/buildbuddy/proto/raft"
	rfspb "github.com/buildbuddy-io/buildbuddy/proto/raft_service"
	dbsm "github.com/lni/dragonboat/v4/statemachine"
	statuspb "google.golang.org/genproto/googleapis/rpc/status"
	gstatus "google.golang.org/grpc/status"
)

const (
	// atimeFlushPeriod is the time interval that we will wait before
	// flushing any atime updates in an incomplete batch (that have not
	// already been flushed due to throughput)
	atimeFlushPeriod = 10 * time.Second
	gb               = 1 << 30
)

var (
	atimeUpdateThreshold = flag.Duration("cache.raft.atime_update_threshold", 10*time.Minute, "Don't update atime if it was updated more recently than this")
	atimeWriteBatchSize  = flag.Int("cache.raft.atime_write_batch_size", 100, "Buffer this many writes before writing atime data")
	atimeBufferSize      = flag.Int("cache.raft.atime_buffer_size", 1_000, "Buffer up to this many atime updates in a channel before dropping atime updates")

	// Estimated disk usage will be re-computed when more than this many
	// state machine updates have happened since the last check.
	// Assuming 1024 size chunks, checking every 1000 writes will mean
	// re-evaluating our size when it's increased by ~1MB.
	entriesBetweenUsageChecks = flag.Int("cache.raft.entries_between_usage_checks", 1_000, "Re-check usage after this many updates")
)

// Replicas need a reference back to the Store that holds them in order to
// add and remove themselves, read files from peers, etc. In order to make this
// more easily testable in a standalone fashion, IStore mocks out just the
// necessary methods that a Replica requires a Store to have.
type IStore interface {
	AddRange(rd *rfpb.RangeDescriptor, r *Replica)
	RemoveRange(rd *rfpb.RangeDescriptor, r *Replica)
	Sender() *sender.Sender
	AddPeer(ctx context.Context, sourceShardID, newShardID uint64) error
	SnapshotCluster(ctx context.Context, shardID uint64) error
}

// Replica implements the interface IOnDiskStateMachine. More details of
// IOnDiskStateMachine can be found at https://pkg.go.dev/github.com/lni/dragonboat/v4/statemachine#IOnDiskStateMachine.
type Replica struct {
	leaser pebble.Leaser

	rootDir   string
	fileDir   string
	ShardID   uint64
	ReplicaID uint64

	store               IStore
	lastAppliedIndex    uint64
	lastUsageCheckIndex uint64

	partitionMetadataMu sync.Mutex
	partitionMetadata   map[string]*rfpb.PartitionMetadata

	log             log.Logger
	rangeMu         sync.RWMutex
	rangeDescriptor *rfpb.RangeDescriptor
	rangeLease      *rfpb.RangeLeaseRecord
	mappedRange     *rangemap.Range

	fileStorer filestore.Store

	quitChan  chan struct{}
	accesses  chan *accessTimeUpdate
	broadcast chan<- events.Event

	readQPS        *qps.Counter
	raftProposeQPS *qps.Counter

	lockedKeys map[string][]byte       // key => txid
	prepared   map[string]pebble.Batch // string(txid) => prepared batch.
}

func uint64ToBytes(i uint64) []byte {
	buf := make([]byte, 8)
	binary.LittleEndian.PutUint64(buf, i)
	return buf
}

func bytesToUint64(buf []byte) uint64 {
	return binary.LittleEndian.Uint64(buf)
}

func isLocalKey(key []byte) bool {
	return bytes.HasPrefix(key, constants.LocalPrefix) ||
		bytes.HasPrefix(key, constants.SystemPrefix) ||
		bytes.HasPrefix(key, constants.MetaRangePrefix)
}

func sizeOf(key []byte, val []byte) (int64, error) {
	if isLocalKey(key) {
		return int64(len(val)), nil
	}

	md := &rfpb.FileMetadata{}
	if err := proto.Unmarshal(val, md); err != nil {
		return 0, err
	}
	size := int64(len(val))
	if md.GetStorageMetadata().GetFileMetadata() != nil {
		size += md.GetStoredSizeBytes()
	}
	return size, nil
}

func isFileRecordKey(keyBytes []byte) bool {
	key := &filestore.PebbleKey{}
	if _, err := key.FromBytes(keyBytes); err == nil {
		return true
	}
	return false
}

func (sm *Replica) batchContainsKey(wb pebble.Batch, key []byte) ([]byte, bool) {
	k := sm.replicaLocalKey(key)
	batchReader := wb.Reader()
	for len(batchReader) > 0 {
		_, ukey, value, _ := batchReader.Next()
		if bytes.Equal(ukey, k) {
			return value, true
		}
	}
	return nil, false
}

func (sm *Replica) replicaPrefix() []byte {
	prefixString := fmt.Sprintf("c%04dn%04d-", sm.ShardID, sm.ReplicaID)
	return append(constants.LocalPrefix, []byte(prefixString)...)
}

func (sm *Replica) replicaLocalKey(key []byte) []byte {
	if !isLocalKey(key) {
		log.Debugf("Key %q does not need a prefix!", key)
		return key
	}
	prefix := sm.replicaPrefix()
	if bytes.HasPrefix(key, prefix) {
		log.Debugf("Key %q already has replica prefix!", key)
		return key
	}
	return append(prefix, key...)
}

func (sm *Replica) Usage() (*rfpb.ReplicaUsage, error) {
	sm.rangeMu.RLock()
	rd := sm.rangeDescriptor
	sm.rangeMu.RUnlock()

	ru := &rfpb.ReplicaUsage{
		Replica: &rfpb.ReplicaDescriptor{
			ShardId:   sm.ShardID,
			ReplicaId: sm.ReplicaID,
		},
		RangeId: rd.GetRangeId(),
	}

	var numFileRecords, sizeBytes int64
	sm.partitionMetadataMu.Lock()
	for _, pm := range sm.partitionMetadata {
		ru.Partitions = append(ru.Partitions, pm.CloneVT())
		numFileRecords += pm.GetTotalCount()
		sizeBytes += pm.GetSizeBytes()
	}
	sm.partitionMetadataMu.Unlock()

	sort.Slice(ru.Partitions, func(i, j int) bool {
		return ru.Partitions[i].GetPartitionId() < ru.Partitions[j].GetPartitionId()
	})
	ru.EstimatedDiskBytesUsed = sizeBytes
	ru.ReadQps = int64(sm.readQPS.Get())
	ru.RaftProposeQps = int64(sm.raftProposeQPS.Get())

	return ru, nil
}

func (sm *Replica) String() string {
	sm.rangeMu.RLock()
	rd := sm.rangeDescriptor
	sm.rangeMu.RUnlock()

	return fmt.Sprintf("Replica c%dn%d %s", sm.ShardID, sm.ReplicaID, rdString(rd))
}

func rdString(rd *rfpb.RangeDescriptor) string {
	if rd == nil {
		return "<nil>"
	}
	return fmt.Sprintf("Range(%d) [%q, %q) gen %d", rd.GetRangeId(), rd.GetStart(), rd.GetEnd(), rd.GetGeneration())
}

func (sm *Replica) notifyListenersOfUsage(rd *rfpb.RangeDescriptor, usage *rfpb.ReplicaUsage) {
	if sm.broadcast == nil {
		return
	}
	usage.RangeId = rd.GetRangeId()
	up := events.RangeUsageEvent{
		Type:            events.EventRangeUsageUpdated,
		RangeDescriptor: rd,
		ReplicaUsage:    usage,
	}

	select {
	case sm.broadcast <- up:
		break
	default:
		sm.log.Warningf("dropped usage update: %+v", up)
	}
}

func (sm *Replica) setRangeLease(key, val []byte) error {
	if !bytes.HasPrefix(key, constants.LocalRangeLeaseKey) {
		return status.FailedPreconditionErrorf("setRangeLease called with non-range-lease key: %s", key)
	}
	lease := &rfpb.RangeLeaseRecord{}
	if err := proto.Unmarshal(val, lease); err != nil {
		return err
	}
	sm.rangeMu.Lock()
	sm.rangeLease = lease
	sm.rangeMu.Unlock()
	return nil
}

func (sm *Replica) GetRangeLease() *rfpb.RangeLeaseRecord {
	sm.rangeMu.RLock()
	defer sm.rangeMu.RUnlock()
	return sm.rangeLease
}

func (sm *Replica) setRange(key, val []byte) error {
	if !bytes.HasPrefix(key, constants.LocalRangeKey) {
		return status.FailedPreconditionErrorf("setRange called with non-range key: %s", key)
	}

	rangeDescriptor := &rfpb.RangeDescriptor{}
	if err := proto.Unmarshal(val, rangeDescriptor); err != nil {
		return err
	}

	sm.rangeMu.Lock()
	if sm.rangeDescriptor != nil {
		sm.store.RemoveRange(sm.rangeDescriptor, sm)
	}

	sm.log.Infof("Range descriptor is changing from %s to %s", rdString(sm.rangeDescriptor), rdString(rangeDescriptor))
	sm.rangeDescriptor = rangeDescriptor
	sm.mappedRange = &rangemap.Range{
		Start: rangeDescriptor.GetStart(),
		End:   rangeDescriptor.GetEnd(),
	}
	sm.store.AddRange(sm.rangeDescriptor, sm)
	sm.rangeMu.Unlock()

	if usage, err := sm.Usage(); err == nil {
		sm.notifyListenersOfUsage(rangeDescriptor, usage)
	} else {
		sm.log.Errorf("Error computing usage upon opening replica: %s", err)
	}
	return nil
}

func (sm *Replica) rangeCheckedSet(wb pebble.Batch, key, val []byte) error {
	sm.rangeMu.RLock()
	if !isLocalKey(key) {
		if sm.mappedRange != nil && sm.mappedRange.Contains(key) {
			sm.rangeMu.RUnlock()
			if isFileRecordKey(key) {
				if err := sm.updateAndFlushPartitionMetadatas(wb, key, val, nil /*=fileMetadata*/, fileRecordAdd); err != nil {
					return err
				}
			}
			return wb.Set(key, val, nil /*ignored write options*/)
		}
		sm.rangeMu.RUnlock()
		return status.OutOfRangeErrorf("%s: range %s does not contain key %q", constants.RangeNotCurrentMsg, sm.mappedRange, string(key))
	}
	sm.rangeMu.RUnlock()

	// Still here? this is a local key, so treat it appropriately.
	key = sm.replicaLocalKey(key)
	return wb.Set(key, val, nil /*ignored write options*/)
}

func (sm *Replica) lookup(db ReplicaReader, key []byte) ([]byte, error) {
	if isLocalKey(key) {
		key = sm.replicaLocalKey(key)
	}
	buf, closer, err := db.Get(key)
	if err != nil {
		if err == pebble.ErrNotFound {
			return nil, status.NotFoundErrorf("Key not found: %s", err)
		}
		return nil, err
	}
	defer closer.Close()
	if len(buf) == 0 {
		return nil, status.NotFoundError("Key not found (empty)")
	}

	// We need to copy the value from pebble before
	// closer is closed.
	val := make([]byte, len(buf))
	copy(val, buf)
	return val, nil
}

func (sm *Replica) LastAppliedIndex() (uint64, error) {
	readDB, err := sm.leaser.DB()
	if err != nil {
		return 0, err
	}
	defer readDB.Close()
	return sm.getLastAppliedIndex(readDB)
}

func (sm *Replica) getLastAppliedIndex(db ReplicaReader) (uint64, error) {
	val, err := sm.lookup(db, constants.LastAppliedIndexKey)
	if err != nil {
		if status.IsNotFoundError(err) {
			return 0, nil
		}
		return 0, err
	}
	if len(val) == 0 {
		return 0, nil
	}
	i := bytesToUint64(val)
	return i, nil
}

func (sm *Replica) getPartitionMetadatas(db ReplicaReader) (*rfpb.PartitionMetadatas, error) {
	val, err := sm.lookup(db, constants.PartitionMetadatasKey)
	if err != nil {
		if status.IsNotFoundError(err) {
			return &rfpb.PartitionMetadatas{}, nil
		}
		return nil, err
	}
	var pm rfpb.PartitionMetadatas
	if err := proto.Unmarshal(val, &pm); err != nil {
		return nil, err
	}
	return &pm, nil
}

type fileRecordOp int

const (
	fileRecordAdd fileRecordOp = iota
	fileRecordDelete
)

func (sm *Replica) flushPartitionMetadatas(wb pebble.Batch) error {
	sm.partitionMetadataMu.Lock()
	defer sm.partitionMetadataMu.Unlock()
	var cs rfpb.PartitionMetadatas
	for _, pm := range sm.partitionMetadata {
		cs.Metadata = append(cs.Metadata, pm)
	}
	bs, err := proto.Marshal(&cs)
	if err != nil {
		return err
	}
	if err := sm.rangeCheckedSet(wb, constants.PartitionMetadatasKey, bs); err != nil {
		return err
	}
	return nil
}

func (sm *Replica) updatePartitionMetadata(wb pebble.Batch, key, val []byte, fileMetadata *rfpb.FileMetadata, op fileRecordOp) error {
	if fileMetadata == nil {
		fileMetadata = &rfpb.FileMetadata{}
		if err := proto.Unmarshal(val, fileMetadata); err != nil {
			return err
		}
	}
	sm.partitionMetadataMu.Lock()
	defer sm.partitionMetadataMu.Unlock()

	partID := fileMetadata.GetFileRecord().GetIsolation().GetPartitionId()
	pm, ok := sm.partitionMetadata[partID]
	if !ok {
		pm = &rfpb.PartitionMetadata{PartitionId: partID}
		sm.partitionMetadata[partID] = pm
	}

	if op == fileRecordDelete {
		pm.TotalCount--
		pm.SizeBytes -= fileMetadata.GetStoredSizeBytes()
	} else {
		readDB, err := sm.leaser.DB()
		if err != nil {
			return err
		}
		defer readDB.Close()
		_, closer, err := readDB.Get(key)
		if err == nil {
			// Skip increment on duplicate write.
			return closer.Close()
		}
		if err != pebble.ErrNotFound {
			return err
		}
		pm.TotalCount++
		pm.SizeBytes += fileMetadata.GetStoredSizeBytes()
	}
	return nil
}

func (sm *Replica) updateAndFlushPartitionMetadatas(wb pebble.Batch, key, val []byte, fileMetadata *rfpb.FileMetadata, op fileRecordOp) error {
	if err := sm.updatePartitionMetadata(wb, key, val, fileMetadata, op); err != nil {
		return err
	}
	return sm.flushPartitionMetadatas(wb)
}

func (sm *Replica) getDBDir() string {
	return filepath.Join(sm.rootDir,
		fmt.Sprintf("cluster-%d", sm.ShardID),
		fmt.Sprintf("node-%d", sm.ReplicaID))
}

type ReplicaReader interface {
	pebble.Reader
	io.Closer
}

type ReplicaWriter interface {
	pebble.Writer
	io.Closer

	// Would prefer to just use pebble.Writer here but the interface offers
	// no functionality for actually creating a new batch, so we amend it.
	NewBatch() pebble.Batch
	NewIndexedBatch() pebble.Batch
	NewSnapshot() *pebble.Snapshot
}

// checkLocks checks if any keys in this batch are already locked and returns an
// error if so: the txn must abort.
func (sm *Replica) checkLocks(wb pebble.Batch, txid []byte) error {
	batchReader := wb.Reader()
	for len(batchReader) > 0 {
		_, ukey, _, _ := batchReader.Next()
		keyString := string(ukey)
		lockingTxid, ok := sm.lockedKeys[keyString]
		if ok && !bytes.Equal(txid, lockingTxid) {
			return status.UnavailableErrorf("Conflict on key %q", keyString)
		}
	}
	return nil
}

// acquireLocks locks all of the keys in batch `wb`.
func (sm *Replica) acquireLocks(wb pebble.Batch, txid []byte) {
	batchReader := wb.Reader()
	for len(batchReader) > 0 {
		_, ukey, _, _ := batchReader.Next()
		keyString := string(ukey)
		sm.lockedKeys[keyString] = append(make([]byte, 0, len(txid)), txid...)
	}
}

// releaseLocks unlocks all the keys in the batch `wb` locked with `txid`. If a
// row in `wb` is locked by another transaction, an error is logged and the row
// lock is left unchanged.
func (sm *Replica) releaseLocks(wb pebble.Batch, txid []byte) {
	// Unlock all the keys in this batch.
	batchReader := wb.Reader()
	for len(batchReader) > 0 {
		_, ukey, _, _ := batchReader.Next()
		keyString := string(ukey)
		lockingTxid, ok := sm.lockedKeys[keyString]
		if !ok || !bytes.Equal(txid, lockingTxid) {
			sm.log.Errorf("Key %q was not locked by %q; should have been", keyString, string(txid))
		} else {
			delete(sm.lockedKeys, keyString)
		}
	}
}

func (sm *Replica) loadTxnIntoMemory(txid []byte, batchReq *rfpb.BatchCmdRequest) (*rfpb.BatchCmdResponse, error) {
	db, err := sm.leaser.DB()
	if err != nil {
		return nil, err
	}
	defer db.Close()
	txn := db.NewIndexedBatch()

	// Ensure the txn is cleaned up if not prepared succesfully.
	loaded := false
	defer func() {
		if !loaded {
			txn.Close()
		}
	}()

	// Run all the propose commands against the txn batch.
	batchRsp := &rfpb.BatchCmdResponse{}
	for _, union := range batchReq.GetUnion() {
		rsp := sm.handlePropose(txn, union)
		if err := gstatus.FromProto(rsp.GetStatus()).Err(); err != nil {
			// An "normal" error could be returned here if a cas()
			// request finds a value it does not expect. In this
			// case we want the transaction to fail (in the prepare
			// step).
			return nil, err
		}
		batchRsp.Union = append(batchRsp.Union, rsp)
	}

	// Check if there are any locked keys conflicting.
	if err := sm.checkLocks(txn, txid); err != nil {
		return nil, err
	}

	// If not, acquire locks for all changed keys.
	sm.acquireLocks(txn, txid)

	// Save the txn batch in memory.
	sm.prepared[string(txid)] = txn
	loaded = true
	return batchRsp, nil
}

// PrepareTransaction processes all of the writes from `req` into a new batch
// and attempts to lock all keys modified in the batch. If any error is
// encountered, an error is returned; otherwise the batch is retained in memory
// so it can be applied or reverted via CommitTransaction or
// RollbackTransaction.
func (sm *Replica) PrepareTransaction(wb pebble.Batch, txid []byte, batchReq *rfpb.BatchCmdRequest) (*rfpb.BatchCmdResponse, error) {
	// Save the txn batch in memory and acquire locks.
	batchRsp, err := sm.loadTxnIntoMemory(txid, batchReq)
	if err != nil {
		return nil, err
	}

	buf, err := proto.Marshal(batchReq)
	if err != nil {
		return nil, err
	}

	// Save the txn batch on-disk in case of a restart.
	txKey := keys.MakeKey(constants.LocalTransactionPrefix, txid)
	wb.Set(sm.replicaLocalKey(txKey), buf, nil /*ignored write options*/)

	return batchRsp, nil
}

func (sm *Replica) CommitTransaction(txid []byte) error {
	txn, ok := sm.prepared[string(txid)]
	if !ok {
		return status.NotFoundErrorf("Transaction %q not found", string(txid))
	}
	defer txn.Close()
	delete(sm.prepared, string(txid))

	sm.releaseLocks(txn, txid)

	txKey := keys.MakeKey(constants.LocalTransactionPrefix, txid)
	txKey = sm.replicaLocalKey(txKey)

	// Lookup our request so that post-commit hooks can be applied, then
	// delete it from the batch, since the txn is being committed.
	batchReq := &rfpb.BatchCmdRequest{}
	iter := txn.NewIter(nil /*default iterOptions*/)
	defer iter.Close()
	if err := pebble.LookupProto(iter, txKey, batchReq); err != nil {
		return err
	}
	txn.Delete(txKey, nil /*ignore write options*/)

	if err := txn.Commit(pebble.Sync); err != nil {
		return err
	}
	sm.updateInMemoryState(txn)

	// Run post commit hooks, if any are set.
	for _, hook := range batchReq.GetPostCommitHooks() {
		sm.handlePostCommit(hook)
	}
	return nil
}

func (sm *Replica) RollbackTransaction(txid []byte) error {
	txn, ok := sm.prepared[string(txid)]
	if !ok {
		return status.NotFoundErrorf("Transaction %q not found", string(txid))
	}
	defer txn.Close()
	delete(sm.prepared, string(txid))

	sm.releaseLocks(txn, txid)

	txn.Reset()
	txKey := keys.MakeKey(constants.LocalTransactionPrefix, txid)
	txn.Delete(sm.replicaLocalKey(txKey), nil /*ignore write options*/)

	if err := txn.Commit(pebble.Sync); err != nil {
		return err
	}
	sm.updateInMemoryState(txn)
	return nil
}

func (sm *Replica) loadInflightTransactions(db ReplicaReader) error {
	iterOpts := &pebble.IterOptions{
		LowerBound: constants.LocalPrefix,
		UpperBound: constants.MetaRangePrefix,
	}
	iter := db.NewIter(iterOpts)
	defer iter.Close()

	prefix := sm.replicaPrefix()
	for iter.First(); iter.Valid(); iter.Next() {
		if !bytes.HasPrefix(iter.Key(), prefix) {
			// Skip keys that are not ours.
			continue
		}
		key := iter.Key()[len(prefix):]
		if !bytes.HasPrefix(key, constants.LocalTransactionPrefix) {
			// Skip non-inflight-transactions
			continue
		}
		txid := key[len(constants.LocalTransactionPrefix):]

		batchReq := &rfpb.BatchCmdRequest{}
		if err := proto.Unmarshal(iter.Value(), batchReq); err != nil {
			return err
		}
		sm.log.Warningf("txid: %q, batchReq: %+v", txid, batchReq)
		if _, err := sm.loadTxnIntoMemory(txid, batchReq); err != nil {
			return err
		}
	}
	return nil
}

func (sm *Replica) loadPartitionMetadata(db ReplicaReader) error {
	pms, err := sm.getPartitionMetadatas(db)
	if err != nil {
		return err
	}
	sm.partitionMetadataMu.Lock()
	defer sm.partitionMetadataMu.Unlock()

	for _, pm := range pms.GetMetadata() {
		sm.partitionMetadata[pm.GetPartitionId()] = pm
	}
	return nil
}

func (sm *Replica) loadRangeDescriptor(db ReplicaReader) {
	buf, err := sm.lookup(db, constants.LocalRangeKey)
	if err != nil {
		sm.log.Debugf("Replica opened but range not yet set: %s", err)
		return
	}
	sm.setRange(constants.LocalRangeKey, buf)
}

func (sm *Replica) loadRangeLease(db ReplicaReader) {
	buf, err := sm.lookup(db, constants.LocalRangeLeaseKey)
	if err != nil {
		return
	}
	sm.setRangeLease(constants.LocalRangeLeaseKey, buf)
}

// clearInMemoryReplicaState clears in-memory replica state.
func (sm *Replica) clearInMemoryReplicaState() {
	sm.rangeMu.Lock()
	sm.rangeDescriptor = nil
	sm.mappedRange = nil
	sm.rangeLease = nil
	sm.rangeMu.Unlock()

	sm.prepared = make(map[string]pebble.Batch)
	sm.lockedKeys = make(map[string][]byte)
	sm.lastAppliedIndex = 0

	sm.partitionMetadataMu.Lock()
	sm.partitionMetadata = make(map[string]*rfpb.PartitionMetadata)
	sm.partitionMetadataMu.Unlock()
}

// clearInMemoryReplicaState clears in-memory and on-disk replica state.
func (sm *Replica) clearReplicaState(db ReplicaWriter) error {
	// Remove range from the store
	sm.rangeMu.Lock()
	rangeDescriptor := sm.rangeDescriptor
	sm.rangeMu.Unlock()

	if sm.store != nil && rangeDescriptor != nil {
		sm.store.RemoveRange(rangeDescriptor, sm)
	}

	wb := db.NewIndexedBatch()

	prefix := sm.replicaPrefix()
	replicaLocalPrefix := append(prefix, []byte(constants.LocalPrefix)...)
	start, end := keys.Range(replicaLocalPrefix)
	if err := wb.DeleteRange(start, end, nil /*ignored write options*/); err != nil {
		return err
	}
	if err := wb.Commit(pebble.Sync); err != nil {
		return err
	}

	sm.clearInMemoryReplicaState()
	return nil
}

// loadReplicaState loads any in-memory replica state from the DB.
func (sm *Replica) loadReplicaState(db ReplicaReader) error {
	sm.loadRangeDescriptor(db)
	sm.loadRangeLease(db)
	if err := sm.loadPartitionMetadata(db); err != nil {
		return err
	}
	if err := sm.loadInflightTransactions(db); err != nil {
		return err
	}
	lastStoredIndex, err := sm.getLastAppliedIndex(db)
	if err != nil {
		return err
	}
	if sm.lastAppliedIndex > lastStoredIndex {
		return status.FailedPreconditionErrorf("last applied not moving forward: %d > %d", sm.lastAppliedIndex, lastStoredIndex)
	}
	sm.lastAppliedIndex = lastStoredIndex
	return nil
}

// Open opens the existing on disk state machine to be used or it creates a
// new state machine with empty state if it does not exist. Open returns the
// most recent index value of the Raft log that has been persisted, or it
// returns 0 when the state machine is a new one.
//
// The provided read only chan struct{} channel is used to notify the Open
// method that the node has been stopped and the Open method can choose to
// abort by returning an ErrOpenStopped error.
//
// Open is called shortly after the Raft node is started. The Update method
// and the Lookup method will not be called before the completion of the Open
// method.
func (sm *Replica) Open(stopc <-chan struct{}) (uint64, error) {
	db, err := sm.leaser.DB()
	if err != nil {
		return 0, err
	}
	defer db.Close()

	sm.quitChan = make(chan struct{})
	if err := sm.loadReplicaState(db); err != nil {
		return 0, err
	}
	go sm.processAccessTimeUpdates()
	return sm.lastAppliedIndex, nil
}

func (sm *Replica) directWrite(wb pebble.Batch, req *rfpb.DirectWriteRequest) (*rfpb.DirectWriteResponse, error) {
	kv := req.GetKv()
	err := sm.rangeCheckedSet(wb, kv.Key, kv.Value)
	return &rfpb.DirectWriteResponse{}, err
}

func (sm *Replica) directDelete(wb pebble.Batch, req *rfpb.DirectDeleteRequest) (*rfpb.DirectDeleteResponse, error) {
	if !isLocalKey(req.GetKey()) {
<<<<<<< HEAD
		return nil, status.InvalidArgumentErrorf("cannot direct delete non-local key")
=======
		return nil, status.InvalidArgumentErrorf("cannot direct delete non-local key; use Delete instead")
>>>>>>> 7b48fcba
	}
	key := sm.replicaLocalKey(req.GetKey())
	err := wb.Delete(key, nil /* ignore write options*/)
	return &rfpb.DirectDeleteResponse{}, err
}

func (sm *Replica) directRead(db ReplicaReader, req *rfpb.DirectReadRequest) (*rfpb.DirectReadResponse, error) {
	buf, err := sm.lookup(db, req.GetKey())
	if err != nil {
		return nil, err
	}
	rsp := &rfpb.DirectReadResponse{
		Kv: &rfpb.KV{
			Key:   req.GetKey(),
			Value: buf,
		},
	}
	return rsp, nil
}

func (sm *Replica) increment(wb pebble.Batch, req *rfpb.IncrementRequest) (*rfpb.IncrementResponse, error) {
	if len(req.GetKey()) == 0 {
		return nil, status.InvalidArgumentError("Increment requires a valid key.")
	}
	buf, err := pebble.GetCopy(wb, req.GetKey())
	if err != nil {
		if !status.IsNotFoundError(err) {
			return nil, err
		}
	}
	var val uint64
	if status.IsNotFoundError(err) {
		val = 0
	} else {
		val = bytesToUint64(buf)
	}
	val += req.GetDelta()

	if err := wb.Set(req.GetKey(), uint64ToBytes(val), nil /*ignored write options*/); err != nil {
		return nil, err
	}
	return &rfpb.IncrementResponse{
		Key:   req.GetKey(),
		Value: val,
	}, nil
}

func (sm *Replica) cas(wb pebble.Batch, req *rfpb.CASRequest) (*rfpb.CASResponse, error) {
	kv := req.GetKv()
	var buf []byte
	var err error
	buf, err = sm.lookup(wb, kv.GetKey())
	if err != nil && !status.IsNotFoundError(err) {
		return nil, err
	}

	// Match: set value and return new value + no error.
	if bytes.Equal(buf, req.GetExpectedValue()) {
		err := sm.rangeCheckedSet(wb, kv.Key, kv.Value)
		if err == nil {
			return &rfpb.CASResponse{Kv: kv}, nil
		}
		return nil, err
	}

	// No match: return old value and error.
	return &rfpb.CASResponse{
		Kv: &rfpb.KV{
			Key:   kv.GetKey(),
			Value: buf,
		},
	}, status.FailedPreconditionError(constants.CASErrorMessage)
}

func absInt(i int64) int64 {
	if i < 0 {
		return -1 * i
	}
	return i
}

func (sm *Replica) findSplitPoint() (*rfpb.FindSplitPointResponse, error) {
	sm.rangeMu.Lock()
	rangeDescriptor := sm.rangeDescriptor
	sm.rangeMu.Unlock()

	iterOpts := &pebble.IterOptions{
		LowerBound: rangeDescriptor.GetStart(),
		UpperBound: rangeDescriptor.GetEnd(),
	}

	db, err := sm.leaser.DB()
	if err != nil {
		return nil, err
	}
	defer db.Close()

	iter := db.NewIter(iterOpts)
	defer iter.Close()

	totalSize := int64(0)
	totalRows := 0
	for iter.First(); iter.Valid(); iter.Next() {
		sizeBytes, err := sizeOf(iter.Key(), iter.Value())
		if err != nil {
			return nil, err
		}
		totalSize += sizeBytes
		totalRows += 1
	}

	optimalSplitSize := totalSize / 2
	minSplitSize := totalSize / 5
	maxSplitSize := totalSize - minSplitSize

	leftSize := int64(0)
	leftRows := 0
	var lastKey []byte

	splitSize := int64(0)
	splitRows := 0
	var splitKey []byte

	for iter.First(); iter.Valid(); iter.Next() {
		if canSplitKeys(lastKey, iter.Key()) {
			splitDistance := absInt(optimalSplitSize - leftSize)
			bestSplitDistance := absInt(optimalSplitSize - splitSize)
			if leftRows > 2 && leftSize > minSplitSize && leftSize < maxSplitSize && splitDistance < bestSplitDistance {
				if len(splitKey) != len(lastKey) {
					splitKey = make([]byte, len(lastKey))
				}
				copy(splitKey, lastKey)
				splitSize = leftSize
				splitRows = leftRows
			}
		}
		size, err := sizeOf(iter.Key(), iter.Value())
		if err != nil {
			return nil, err
		}
		leftSize += size
		leftRows += 1
		if len(lastKey) != len(iter.Key()) {
			lastKey = make([]byte, len(iter.Key()))
		}
		copy(lastKey, iter.Key())
	}

	if splitKey == nil {
		sm.printRange(db, iterOpts, "unsplittable range")
		return nil, status.NotFoundErrorf("Could not find split point. (Total size: %d, start split size: %d", totalSize, leftSize)
	}
	sm.log.Debugf("Cluster %d found split @ %q start rows: %d, size: %d, end rows: %d, size: %d", sm.ShardID, splitKey, splitRows, splitSize, totalRows-splitRows, totalSize-splitSize)
	return &rfpb.FindSplitPointResponse{
		SplitKey: splitKey,
	}, nil
}

func canSplitKeys(startKey, endKey []byte) bool {
	if len(startKey) == 0 || len(endKey) == 0 {
		return false
	}
	// Disallow splitting the metarange, or any range before '\x04'.
	splitStart := []byte{constants.UnsplittableMaxByte}
	if bytes.Compare(endKey, splitStart) <= 0 {
		// start-end is before splitStart
		return false
	}
	if bytes.Compare(startKey, splitStart) <= 0 && bytes.Compare(endKey, splitStart) > 0 {
		// start-end crosses splitStart boundary
		return false
	}

	// Disallow splitting pebble file-metadata from stored-file-data.
	// File mdata will have a key like /foo/bar/baz
	// File data will have a key like /foo/bar/baz-{1..n}
	if bytes.HasPrefix(endKey, startKey) {
		log.Debugf("can't split between %q and %q, prefix match", startKey, endKey)
		return false
	}

	return true
}

func (sm *Replica) printRange(r pebble.Reader, iterOpts *pebble.IterOptions, tag string) {
	iter := r.NewIter(iterOpts)
	defer iter.Close()

	totalSize := int64(0)
	for iter.First(); iter.Valid(); iter.Next() {
		size, err := sizeOf(iter.Key(), iter.Value())
		if err != nil {
			sm.log.Errorf("Error computing size of %s: %s", iter.Key(), err)
			continue
		}
		totalSize += size
		sm.log.Infof("%q: key: %q (%d)", tag, iter.Key(), totalSize)
	}
}

func (sm *Replica) scan(db ReplicaReader, req *rfpb.ScanRequest) (*rfpb.ScanResponse, error) {
	if len(req.GetStart()) == 0 {
		return nil, status.InvalidArgumentError("Scan requires a valid key.")
	}

	start := sm.replicaLocalKey(req.GetStart())
	iterOpts := &pebble.IterOptions{}
	if req.GetEnd() != nil {
		iterOpts.UpperBound = sm.replicaLocalKey(req.GetEnd())
	} else {
		iterOpts.UpperBound = sm.replicaLocalKey(keys.Key(req.GetStart()).Next())
	}

	iter := db.NewIter(iterOpts)
	defer iter.Close()
	var t bool

	switch req.GetScanType() {
	case rfpb.ScanRequest_SEEKLT_SCAN_TYPE:
		t = iter.SeekLT(start)
	case rfpb.ScanRequest_SEEKGE_SCAN_TYPE:
		t = iter.SeekGE(start)
	case rfpb.ScanRequest_SEEKGT_SCAN_TYPE:
		t = iter.SeekGE(start)
		// If the iter's current key is *equal* to start, go to the next
		// key greater than this one.
		if t && bytes.Equal(iter.Key(), start) {
			t = iter.Next()
		}
	default:
		t = iter.SeekGE(start)
	}

	prefix := sm.replicaPrefix()
	rsp := &rfpb.ScanResponse{}
	for ; t; t = iter.Next() {
		key := bytes.TrimPrefix(iter.Key(), prefix)

		k := make([]byte, len(key))
		copy(k, key)
		v := make([]byte, len(iter.Value()))
		copy(v, iter.Value())
		rsp.Kvs = append(rsp.Kvs, &rfpb.KV{
			Key:   k,
			Value: v,
		})
	}
	return rsp, nil
}

func (sm *Replica) get(db ReplicaReader, req *rfpb.GetRequest) (*rfpb.GetResponse, error) {
	// Check that key is a valid PebbleKey.
	var pk filestore.PebbleKey
	if _, err := pk.FromBytes(req.GetKey()); err != nil {
		return nil, err
	}

	iter := db.NewIter(nil /*default iterOptions*/)
	defer iter.Close()

	fileMetadata, err := lookupFileMetadata(iter, req.GetKey())
	if err != nil {
		return nil, err
	}
	sm.sendAccessTimeUpdate(req.GetKey(), fileMetadata)
	return &rfpb.GetResponse{
		FileMetadata: fileMetadata,
	}, nil
}

func (sm *Replica) set(wb pebble.Batch, req *rfpb.SetRequest) (*rfpb.SetResponse, error) {
	// Check that key is a valid PebbleKey.
	var pk filestore.PebbleKey
	if _, err := pk.FromBytes(req.GetKey()); err != nil {
		return nil, err
	}
	// Check that value is non-nil.
	if req.GetFileMetadata() == nil {
		return nil, status.InvalidArgumentErrorf("Invalid (nil) FileMetadata for key %q", req.GetKey())
	}
	buf, err := proto.Marshal(req.GetFileMetadata())
	if err != nil {
		return nil, err
	}
	if err := sm.rangeCheckedSet(wb, req.GetKey(), buf); err != nil {
		return nil, err
	}
	return &rfpb.SetResponse{}, nil
}

func (sm *Replica) delete(wb pebble.Batch, req *rfpb.DeleteRequest) (*rfpb.DeleteResponse, error) {
	// Check that key is a valid PebbleKey.
	var pk filestore.PebbleKey
	if _, err := pk.FromBytes(req.GetKey()); err != nil {
		return nil, err
	}
	iter := wb.NewIter(nil /*default iter options*/)
	defer iter.Close()

	fileMetadata, err := lookupFileMetadata(iter, req.GetKey())
	if err != nil {
		if status.IsNotFoundError(err) {
			return &rfpb.DeleteResponse{}, nil
		}
		return nil, err
	}
	if req.GetMatchAtime() != 0 && req.GetMatchAtime() != fileMetadata.GetLastAccessUsec() {
		return nil, status.FailedPreconditionError("Atime mismatch")
	}
	if err := sm.fileStorer.DeleteStoredFile(context.TODO(), sm.fileDir, fileMetadata.GetStorageMetadata()); err != nil {
		return nil, err
	}
	if err := wb.Delete(req.GetKey(), nil /*ignored write options*/); err != nil {
		return nil, err
	}
	if err := sm.updateAndFlushPartitionMetadatas(wb, req.GetKey(), iter.Value(), fileMetadata, fileRecordDelete); err != nil {
		return nil, err
	}
	return &rfpb.DeleteResponse{}, nil
}

func (sm *Replica) find(db ReplicaReader, req *rfpb.FindRequest) (*rfpb.FindResponse, error) {
	// Check that key is a valid PebbleKey.
	var pk filestore.PebbleKey
	if _, err := pk.FromBytes(req.GetKey()); err != nil {
		return nil, err
	}

	iter := db.NewIter(nil /*default iterOptions*/)
	defer iter.Close()

	present := iter.SeekGE(req.GetKey()) && bytes.Equal(iter.Key(), req.GetKey())
	return &rfpb.FindResponse{
		Present: present,
	}, nil
}

func (sm *Replica) updateAtime(wb pebble.Batch, req *rfpb.UpdateAtimeRequest) (*rfpb.UpdateAtimeResponse, error) {
	// Check that key is a valid PebbleKey.
	var pk filestore.PebbleKey
	if _, err := pk.FromBytes(req.GetKey()); err != nil {
		return nil, err
	}

	buf, err := sm.lookup(wb, req.GetKey())
	if err != nil {
		return nil, err
	}
	fileMetadata := &rfpb.FileMetadata{}
	if err := proto.Unmarshal(buf, fileMetadata); err != nil {
		return nil, err
	}
	fileMetadata.LastAccessUsec = req.GetAccessTimeUsec()
	buf, err = proto.Marshal(fileMetadata)
	if err != nil {
		return nil, err
	}
	if err := sm.rangeCheckedSet(wb, req.GetKey(), buf); err != nil {
		return nil, err
	}
	return &rfpb.UpdateAtimeResponse{}, nil
}

func statusProto(err error) *statuspb.Status {
	s, _ := gstatus.FromError(err)
	return s.Proto()
}

func (sm *Replica) handlePostCommit(hook *rfpb.PostCommitHook) {
	if snap := hook.GetSnapshotCluster(); snap != nil {
		go func() {
			if err := sm.store.SnapshotCluster(context.TODO(), sm.ShardID); err != nil {
				sm.log.Errorf("Error processing post-commit hook: %s", err)
			}
		}()
	}
}

func (sm *Replica) handlePropose(wb pebble.Batch, req *rfpb.RequestUnion) *rfpb.ResponseUnion {
	rsp := &rfpb.ResponseUnion{}

	switch value := req.Value.(type) {
	case *rfpb.RequestUnion_DirectWrite:
		r, err := sm.directWrite(wb, value.DirectWrite)
		rsp.Value = &rfpb.ResponseUnion_DirectWrite{
			DirectWrite: r,
		}
		rsp.Status = statusProto(err)
	case *rfpb.RequestUnion_DirectDelete:
		r, err := sm.directDelete(wb, value.DirectDelete)
		rsp.Value = &rfpb.ResponseUnion_DirectDelete{
			DirectDelete: r,
		}
		rsp.Status = statusProto(err)
	case *rfpb.RequestUnion_Increment:
		r, err := sm.increment(wb, value.Increment)
		rsp.Value = &rfpb.ResponseUnion_Increment{
			Increment: r,
		}
		rsp.Status = statusProto(err)
	case *rfpb.RequestUnion_Cas:
		r, err := sm.cas(wb, value.Cas)
		rsp.Value = &rfpb.ResponseUnion_Cas{
			Cas: r,
		}
		rsp.Status = statusProto(err)
	case *rfpb.RequestUnion_Set:
		r, err := sm.set(wb, value.Set)
		rsp.Value = &rfpb.ResponseUnion_Set{
			Set: r,
		}
		rsp.Status = statusProto(err)
	case *rfpb.RequestUnion_Delete:
		r, err := sm.delete(wb, value.Delete)
		rsp.Value = &rfpb.ResponseUnion_Delete{
			Delete: r,
		}
		rsp.Status = statusProto(err)
	case *rfpb.RequestUnion_UpdateAtime:
		r, err := sm.updateAtime(wb, value.UpdateAtime)
		rsp.Value = &rfpb.ResponseUnion_UpdateAtime{
			UpdateAtime: r,
		}
		rsp.Status = statusProto(err)
	default:
		rsp.Status = statusProto(status.UnimplementedErrorf("SyncPropose handling for %+v not implemented.", req))
	}

	if req.GetCas() == nil && rsp.GetStatus().GetCode() != 0 {
		// Log Update() errors (except Compare-And-Set) errors.
		sm.log.Errorf("error processing update %+v: %s", req, rsp.GetStatus())
	}

	return rsp
}

func (sm *Replica) handleRead(db ReplicaReader, req *rfpb.RequestUnion) *rfpb.ResponseUnion {
	sm.readQPS.Inc()
	rsp := &rfpb.ResponseUnion{}

	switch value := req.Value.(type) {
	case *rfpb.RequestUnion_DirectRead:
		r, err := sm.directRead(db, value.DirectRead)
		rsp.Value = &rfpb.ResponseUnion_DirectRead{
			DirectRead: r,
		}
		rsp.Status = statusProto(err)
	case *rfpb.RequestUnion_Scan:
		r, err := sm.scan(db, value.Scan)
		rsp.Value = &rfpb.ResponseUnion_Scan{
			Scan: r,
		}
		rsp.Status = statusProto(err)
	case *rfpb.RequestUnion_Get:
		r, err := sm.get(db, value.Get)
		rsp.Value = &rfpb.ResponseUnion_Get{
			Get: r,
		}
		rsp.Status = statusProto(err)
	case *rfpb.RequestUnion_Find:
		r, err := sm.find(db, value.Find)
		rsp.Value = &rfpb.ResponseUnion_Find{
			Find: r,
		}
		rsp.Status = statusProto(err)
	case *rfpb.RequestUnion_FindSplitPoint:
		r, err := sm.findSplitPoint()
		rsp.Value = &rfpb.ResponseUnion_FindSplitPoint{
			FindSplitPoint: r,
		}
		rsp.Status = statusProto(err)
	default:
		rsp.Status = statusProto(status.UnimplementedErrorf("Read handling for %+v not implemented.", req))
	}
	return rsp
}

func lookupFileMetadata(iter pebble.Iterator, fileMetadataKey []byte) (*rfpb.FileMetadata, error) {
	fileMetadata := &rfpb.FileMetadata{}
	if err := pebble.LookupProto(iter, fileMetadataKey, fileMetadata); err != nil {
		return nil, err
	}
	return fileMetadata, nil
}

func validateHeaderAgainstRange(rd *rfpb.RangeDescriptor, header *rfpb.Header) error {
	if rd == nil {
		return status.FailedPreconditionError("range descriptor is not set")
	}
	if rd.GetGeneration() != header.GetGeneration() {
		return status.OutOfRangeErrorf("%s: id %d generation: %d requested: %d", constants.RangeNotCurrentMsg, rd.GetRangeId(), rd.GetGeneration(), header.GetGeneration())
	}
	return nil
}

type accessTimeUpdate struct {
	key []byte
}

func olderThanThreshold(t time.Time, threshold time.Duration) bool {
	return time.Since(t) >= threshold
}

func (sm *Replica) processAccessTimeUpdates() {
	var keys []*sender.KeyMeta

	ctx := context.TODO()

	var lastWrite time.Time
	flush := func() {
		if len(keys) == 0 {
			return
		}

		_, err := sm.store.Sender().RunMultiKey(ctx, keys, func(c rfspb.ApiClient, h *rfpb.Header, keys []*sender.KeyMeta) (interface{}, error) {
			batch := rbuilder.NewBatchBuilder()
			for _, k := range keys {
				batch.Add(&rfpb.UpdateAtimeRequest{
					Key:            k.Key,
					AccessTimeUsec: k.Meta.(int64),
				})
			}
			batchProto, err := batch.ToProto()
			if err != nil {
				return nil, err
			}
			return c.SyncPropose(ctx, &rfpb.SyncProposeRequest{
				Header: h,
				Batch:  batchProto,
			})
		})
		if err != nil {
			sm.log.Warningf("could not update atimes: %s", err)
			return
		}

		keys = nil
		lastWrite = time.Now()
	}

	exitMu := sync.Mutex{}
	exiting := false
	go func() {
		<-sm.quitChan
		exitMu.Lock()
		exiting = true
		exitMu.Unlock()
	}()

	for {
		select {
		case accessTimeUpdate := <-sm.accesses:
			keys = append(keys, &sender.KeyMeta{
				Key:  accessTimeUpdate.key,
				Meta: time.Now().UnixMicro(),
			})
			if len(keys) >= *atimeWriteBatchSize {
				flush()
			}
		case <-time.After(time.Second):
			if time.Since(lastWrite) > atimeFlushPeriod {
				flush()
			}

			exitMu.Lock()
			done := exiting
			exitMu.Unlock()

			if done {
				flush()
				return
			}
		}
	}
}

func (sm *Replica) sendAccessTimeUpdate(key []byte, fileMetadata *rfpb.FileMetadata) {
	atime := time.UnixMicro(fileMetadata.GetLastAccessUsec())
	if !olderThanThreshold(atime, *atimeUpdateThreshold) {
		return
	}

	up := &accessTimeUpdate{
		key: key,
	}

	// If the atimeBufferSize is 0, non-blocking writes do not make sense,
	// so in that case just do a regular channel send. Otherwise; use a non-
	// blocking channel send.
	if *atimeBufferSize == 0 {
		sm.accesses <- up
	} else {
		select {
		case sm.accesses <- up:
			return
		default:
			sm.log.Warningf("Dropping atime update for %+v", fileMetadata.GetFileRecord())
		}
	}
}

var digestRunes = []rune("abcdef1234567890")

func randomKey(partitionID string, n int) []byte {
	randKey := filestore.PartitionDirectoryPrefix + partitionID + "/"
	for i := 0; i < n; i++ {
		randKey += string(digestRunes[rand.Intn(len(digestRunes))])
	}
	return []byte(randKey)
}

type LRUSample struct {
	Bytes   []byte
	RangeID uint64
}

func (s *LRUSample) ID() string {
	return string(s.Bytes)
}

func (s *LRUSample) String() string {
	return fmt.Sprintf("Range-%d %q", s.RangeID, s.ID())
}

func (sm *Replica) Sample(ctx context.Context, partitionID string, n int) ([]*approxlru.Sample[*LRUSample], error) {
	sm.rangeMu.RLock()
	rangeID := sm.rangeDescriptor.GetRangeId()
	sm.rangeMu.RUnlock()

	db, err := sm.leaser.DB()
	if err != nil {
		return nil, err
	}
	defer db.Close()

	start, end := keys.Range([]byte(filestore.PartitionDirectoryPrefix + partitionID + "/"))
	iter := db.NewIter(&pebble.IterOptions{
		LowerBound: start,
		UpperBound: end,
	})
	defer iter.Close()

	samples := make([]*approxlru.Sample[*LRUSample], 0, n)
	var key filestore.PebbleKey

	// Generate k random samples. Attempt this up to k*2 times, to account
	// for the fact that some files sampled may be younger than
	// minEvictionAge. We try hard!
	for i := 0; i < n*2; i++ {
		if !iter.Valid() {
			// This should only happen once per call to sample(), or
			// occasionally more if we've exhausted the iter.
			randKey := randomKey(partitionID, 64)
			iter.SeekGE(randKey)
		}
		for ; iter.Valid(); iter.Next() {
			if _, err := key.FromBytes(iter.Key()); err != nil {
				return nil, err
			}

			fileMetadata := &rfpb.FileMetadata{}
			if err = proto.Unmarshal(iter.Value(), fileMetadata); err != nil {
				return nil, err
			}

			keyBytes := make([]byte, len(iter.Key()))
			copy(keyBytes, iter.Key())
			sample := &approxlru.Sample[*LRUSample]{
				Key: &LRUSample{
					Bytes:   keyBytes,
					RangeID: rangeID,
				},
				SizeBytes: fileMetadata.GetStoredSizeBytes(),
				Timestamp: time.UnixMicro(fileMetadata.GetLastAccessUsec()),
			}
			samples = append(samples, sample)
			if len(samples) == n {
				return samples, nil
			}
		}
	}

	return samples, nil
}

func (sm *Replica) updateInMemoryState(wb pebble.Batch) {
	// Update the local in-memory range descriptor iff this batch modified
	// it.
	if buf, ok := sm.batchContainsKey(wb, constants.LocalRangeKey); ok {
		sm.setRange(constants.LocalRangeKey, buf)
	}
	// Update the rangelease iff this batch sets it.
	if buf, ok := sm.batchContainsKey(wb, constants.LocalRangeLeaseKey); ok {
		sm.setRangeLease(constants.LocalRangeLeaseKey, buf)
	}

}

func errorEntry(err error) dbsm.Result {
	status := statusProto(err)
	rspBuf, _ := proto.Marshal(status)
	return dbsm.Result{
		Value: constants.EntryErrorValue,
		Data:  rspBuf,
	}
}

func (sm *Replica) singleUpdate(db pebble.IPebbleDB, entry dbsm.Entry) (dbsm.Entry, error) {
	// This method should return errors if something truly fails in an
	// unrecoverable way (proto marshal/unmarshal, pebble batch commit) but
	// otherwise normal request handling errors are encoded in the response
	// and the statemachine keeps progressing.
	batchReq := &rfpb.BatchCmdRequest{}
	if err := proto.Unmarshal(entry.Cmd, batchReq); err != nil {
		return entry, status.InternalErrorf("failed to unmarshal entry.Cmd: %s", err)
	}

	sm.rangeMu.RLock()
	rd := sm.rangeDescriptor
	sm.rangeMu.RUnlock()

	// Increment QPS counters.
	rangeID := rd.GetRangeId()
	metrics.RaftProposals.With(prometheus.Labels{
		metrics.RaftRangeIDLabel: strconv.Itoa(int(rangeID)),
	}).Inc()
	sm.raftProposeQPS.Inc()

	// All of the data in a BatchCmdRequest is handled in a single pebble
	// write batch. That means that if any part of a batch update fails,
	// none of the batch will be applied.
	wb := db.NewIndexedBatch()
	defer wb.Close()

	batchRsp := &rfpb.BatchCmdResponse{}
	if header := batchReq.GetHeader(); header != nil {
		if err := validateHeaderAgainstRange(rd, header); err != nil {
			entry.Result = errorEntry(err)
			return entry, nil
		}
	}
	if txid := batchReq.GetTransactionId(); len(txid) > 0 {
		// Check that request is not malformed.
		if len(batchReq.GetUnion()) > 0 && batchReq.GetFinalizeOperation() != rfpb.FinalizeOperation_UNKNOWN_OPERATION {
			batchRsp.Status = statusProto(status.InvalidArgumentErrorf("Batch must be empty when finalizing transaction"))
		}

		switch batchReq.GetFinalizeOperation() {
		case rfpb.FinalizeOperation_COMMIT:
			if err := sm.CommitTransaction(txid); err != nil {
				batchRsp.Status = statusProto(err)
			}
		case rfpb.FinalizeOperation_ROLLBACK:
			if err := sm.RollbackTransaction(txid); err != nil {
				batchRsp.Status = statusProto(err)
			}
		default:
			txnRsp, err := sm.PrepareTransaction(wb, txid, batchReq)
			if err != nil {
				batchRsp.Status = statusProto(err)
			} else {
				batchRsp = txnRsp
			}
		}
	} else {
		for _, union := range batchReq.GetUnion() {
			batchRsp.Union = append(batchRsp.Union, sm.handlePropose(wb, union))
		}
		if err := sm.checkLocks(wb, nil); err != nil {
			batchRsp.Status = statusProto(err)
			wb.Reset() // don't commit if conflict.
		}
	}

	rspBuf, err := proto.Marshal(batchRsp)
	if err != nil {
		return entry, status.InternalErrorf("failed to marshal batchRsp: %s", err)
	}
	entry.Result = dbsm.Result{
		Value: uint64(len(entry.Cmd)),
		Data:  rspBuf,
	}
	appliedIndex := uint64ToBytes(entry.Index)
	wb.Set(sm.replicaLocalKey(constants.LastAppliedIndexKey), appliedIndex, nil)
	if err := wb.Commit(pebble.NoSync); err != nil {
		return entry, status.InternalErrorf("failed to commit batch: %s", err)
	} else {
		// If the batch commit was successful, update the replica's in-
		// memory state.
		sm.updateInMemoryState(wb)
		sm.lastAppliedIndex = entry.Index

		// Run post commit hooks, if any are set.
		for _, hook := range batchReq.GetPostCommitHooks() {
			sm.handlePostCommit(hook)
		}
	}

	return entry, nil
}

// Update updates the IOnDiskStateMachine instance. The input Entry slice
// is a list of continuous proposed and committed commands from clients, they
// are provided together as a batch so the IOnDiskStateMachine implementation
// can choose to batch them and apply together to hide latency. Update returns
// the input entry slice with the Result field of all its members set.
//
// The read only Index field of each input Entry instance is the Raft log
// index of each entry, it is IOnDiskStateMachine's responsibility to
// atomically persist the Index value together with the corresponding state
// update.
//
// The Update method can choose to synchronize all of its in-core state with
// that on disk. This can minimize the number of committed Raft entries that
// need to be re-applied after reboot. Update can also choose to postpone such
// synchronization until the Sync method is invoked, this approach produces
// higher throughput during fault free running at the cost that some of the
// most recent Raft entries not synchronized onto disks will have to be
// re-applied after reboot.
//
// When the Update method does not synchronize its in-core state with that on
// disk, the implementation must ensure that after a reboot there is no
// applied entry in the State Machine more recent than any entry that was
// lost during reboot. For example, consider a state machine with 3 applied
// entries, let's assume their index values to be 1, 2 and 3. Once they have
// been applied into the state machine without synchronizing the in-core state
// with that on disk, it is okay to lose the data associated with the applied
// entry 3, but it is strictly forbidden to have the data associated with the
// applied entry 3 available in the state machine while the one with index
// value 2 got lost during reboot.
//
// The Update method must be deterministic, meaning given the same initial
// state of IOnDiskStateMachine and the same input sequence, it should reach
// to the same updated state and outputs the same results. The input entry
// slice should be the only input to this method. Reading from the system
// clock, random number generator or other similar external data sources will
// likely violate the deterministic requirement of the Update method.
//
// Concurrent calls to the Lookup method and the SaveSnapshot method are not
// blocked when the state machine is being updated by the Update method.
//
// The IOnDiskStateMachine implementation should not keep a reference to the
// input entry slice after return.
//
// Update returns an error when there is unrecoverable error when updating the
// on disk state machine.
func (sm *Replica) Update(entries []dbsm.Entry) ([]dbsm.Entry, error) {
	defer canary.Start("replica.Update", time.Second)()
	db, err := sm.leaser.DB()
	if err != nil {
		return nil, status.InternalErrorf("failed to get pebble DB from the leaser: %s", err)
	}
	defer db.Close()

	for i, entry := range entries {
		e, err := sm.singleUpdate(db, entry)
		if err != nil {
			return nil, status.InternalErrorf("failed to singleUpdate: %s", err)
		}
		entries[i] = e
	}

	if sm.lastAppliedIndex-sm.lastUsageCheckIndex > uint64(*entriesBetweenUsageChecks) {
		usage, err := sm.Usage()
		if err != nil {
			sm.log.Warningf("Error computing usage: %s", err)
		} else {
			sm.rangeMu.RLock()
			rd := sm.rangeDescriptor
			sm.rangeMu.RUnlock()
			sm.notifyListenersOfUsage(rd, usage)
		}
		sm.lastUsageCheckIndex = sm.lastAppliedIndex
	}
	return entries, nil
}

// Lookup queries the state of the IOnDiskStateMachine instance and returns
// the query result as an interface{}. The input interface{} specifies what to
// query, it is up to the IOnDiskStateMachine implementation to interpret such
// input. The returned interface{} contains the query result.
//
// When an error is returned by the Lookup method, the error will be passed
// to the caller to be handled. A typical scenario for returning an error is
// that the state machine has already been closed or aborted from a
// RecoverFromSnapshot procedure before Lookup is called.
//
// Concurrent calls to the Update and RecoverFromSnapshot method are not
// blocked when calls to the Lookup method are being processed.
//
// The IOnDiskStateMachine implementation should not keep any reference of
// the input interface{} after return.
//
// The Lookup method is a read only method, it should never change the state
// of IOnDiskStateMachine.
func (sm *Replica) Lookup(key interface{}) (interface{}, error) {
	defer canary.Start("replica.Lookup", time.Second)()
	reqBuf, ok := key.([]byte)
	if !ok {
		return nil, status.FailedPreconditionError("Cannot convert key to []byte")
	}

	batchReq := &rfpb.BatchCmdRequest{}
	if err := proto.Unmarshal(reqBuf, batchReq); err != nil {
		return nil, err
	}

	batchRsp, err := sm.BatchLookup(batchReq)
	if err != nil {
		return nil, err
	}

	rspBuf, err := proto.Marshal(batchRsp)
	if err != nil {
		return nil, err
	}
	return rspBuf, nil
}

func (sm *Replica) BatchLookup(batchReq *rfpb.BatchCmdRequest) (*rfpb.BatchCmdResponse, error) {
	db, err := sm.leaser.DB()
	if err != nil {
		return nil, err
	}
	defer db.Close()

	batchRsp := &rfpb.BatchCmdResponse{}

	if header := batchReq.GetHeader(); header != nil {
		sm.rangeMu.RLock()
		rd := sm.rangeDescriptor
		sm.rangeMu.RUnlock()

		if err := validateHeaderAgainstRange(rd, header); err != nil {
			return nil, err
		}
	}

	for _, req := range batchReq.GetUnion() {
		//sm.log.Debugf("Lookup: request union: %+v", req)
		rsp := sm.handleRead(db, req)
		// sm.log.Debugf("Lookup: response union: %+v", rsp)
		batchRsp.Union = append(batchRsp.Union, rsp)
	}

	return batchRsp, nil
}

// Sync synchronizes all in-core state of the state machine to persisted
// storage so the state machine can continue from its latest state after
// reboot.
//
// Sync is always invoked with mutual exclusion protection from the Update,
// PrepareSnapshot, RecoverFromSnapshot and Close methods.
//
// Sync returns an error when there is unrecoverable error for synchronizing
// the in-core state.
func (sm *Replica) Sync() error {
	db, err := sm.leaser.DB()
	if err != nil {
		return err
	}
	defer db.Close()
	return db.LogData(nil, pebble.Sync)
}

// PrepareSnapshot prepares the snapshot to be concurrently captured and
// streamed. PrepareSnapshot is invoked before SaveSnapshot is called and it
// is always invoked with mutual exclusion protection from the Update, Sync,
// RecoverFromSnapshot and Close methods.
//
// PrepareSnapshot in general saves a state identifier of the current state,
// such state identifier can be a version number, a sequence number, a change
// ID or some other small in memory data structure used for describing the
// point in time state of the state machine. The state identifier is returned
// as an interface{} before being passed to the SaveSnapshot() method.
//
// PrepareSnapshot returns an error when there is unrecoverable error for
// preparing the snapshot.
func (sm *Replica) PrepareSnapshot() (interface{}, error) {
	db, err := sm.leaser.DB()
	if err != nil {
		return nil, err
	}
	defer db.Close()

	snap := db.NewSnapshot()
	return snap, nil
}

func encodeDataToWriter(w io.Writer, r io.Reader, msgLength int64) error {
	varintBuf := make([]byte, binary.MaxVarintLen64)
	varintSize := binary.PutVarint(varintBuf, msgLength)

	// Write a header-chunk to know how big the data coming is
	if _, err := w.Write(varintBuf[:varintSize]); err != nil {
		return err
	}
	if msgLength == 0 {
		return nil
	}

	n, err := io.Copy(w, r)
	if err != nil {
		return err
	}
	if int64(n) != msgLength {
		return status.FailedPreconditionErrorf("wrote wrong number of bytes?")
	}
	return nil
}

func encodeKeyValue(w io.Writer, key, value []byte) error {
	kv := &rfpb.KV{
		Key:   key,
		Value: value,
	}
	protoBytes, err := proto.Marshal(kv)
	if err != nil {
		return err
	}
	protoLength := int64(len(protoBytes))
	return encodeDataToWriter(w, bytes.NewReader(protoBytes), protoLength)
}

func readDataFromReader(r *bufio.Reader) (io.Reader, int64, error) {
	count, err := binary.ReadVarint(r)
	if err != nil {
		return nil, 0, err
	}
	return io.LimitReader(r, count), count, nil
}

func (sm *Replica) saveRangeData(w io.Writer, snap *pebble.Snapshot) error {
	sm.rangeMu.RLock()
	rd := sm.rangeDescriptor
	sm.rangeMu.RUnlock()

	if rd == nil {
		sm.log.Warningf("No range descriptor set; not snapshotting range data")
		return nil
	}
	iter := snap.NewIter(&pebble.IterOptions{
		LowerBound: keys.Key(rd.GetStart()),
		UpperBound: keys.Key(rd.GetEnd()),
	})
	defer iter.Close()
	for iter.First(); iter.Valid(); iter.Next() {
		if err := encodeKeyValue(w, iter.Key(), iter.Value()); err != nil {
			return err
		}
	}
	return nil
}

func (sm *Replica) saveRangeLocalData(w io.Writer, snap *pebble.Snapshot) error {
	iter := snap.NewIter(&pebble.IterOptions{
		LowerBound: constants.LocalPrefix,
		UpperBound: constants.MetaRangePrefix,
	})
	defer iter.Close()
	prefix := sm.replicaPrefix()
	for iter.First(); iter.Valid(); iter.Next() {
		if !bytes.HasPrefix(iter.Key(), prefix) {
			// Skip keys that are not ours.
			continue
		}
		// Trim the replica-specific suffix from keys that have it.
		// When this snapshot is loaded by another replica, it will
		// append its own replica suffix to local keys that need it.
		key := iter.Key()[len(prefix):]
		if err := encodeKeyValue(w, key, iter.Value()); err != nil {
			return err
		}
	}
	return nil
}

func flushBatch(wb pebble.Batch) error {
	if wb.Empty() {
		return nil
	}
	if err := wb.Commit(pebble.Sync); err != nil {
		return err
	}
	wb.Reset()
	return nil
}

func (sm *Replica) ApplySnapshotFromReader(r io.Reader, db ReplicaWriter) error {
	wb := db.NewBatch()
	defer wb.Close()

	readBuf := bufio.NewReader(r)
	for {
		r, count, err := readDataFromReader(readBuf)
		if err != nil {
			if err == io.EOF {
				break
			}
			return err
		}
		protoBytes := make([]byte, count)
		n, err := io.ReadFull(r, protoBytes)
		if err != nil {
			return err
		}
		if int64(n) != count {
			return status.FailedPreconditionErrorf("Count %d != bytes read %d", count, n)
		}
		kv := &rfpb.KV{}
		if err := proto.Unmarshal(protoBytes, kv); err != nil {
			return err
		}
		if isLocalKey(kv.Key) {
			kv.Key = sm.replicaLocalKey(kv.Key)
		}
		if err := wb.Set(kv.Key, kv.Value, nil); err != nil {
			return err
		}
		if wb.Len() > 1*gb {
			// Pebble panics when the batch is greater than ~4GB (or 2GB on 32-bit systems)
			log.Debugf("ApplySnapshotFromReader: flushed batch of size %s", units.BytesSize(float64(wb.Len())))
			if err = flushBatch(wb); err != nil {
				return err
			}
		}
	}
	log.Debugf("ApplySnapshotFromReader: flushed batch of size %s", units.BytesSize(float64(wb.Len())))
	return flushBatch(wb)
}

// SaveSnapshot saves the point in time state of the IOnDiskStateMachine
// instance identified by the input state identifier, which is usually not
// the latest state of the IOnDiskStateMachine instance, to the provided
// io.Writer.
//
// It is application's responsibility to save the complete state to the
// provided io.Writer in a deterministic manner. That is for the same state
// machine state, when SaveSnapshot is invoked multiple times with the same
// input state identifier, the content written to the provided io.Writer
// should always be the same.
//
// When there is any connectivity error between the local node and the remote
// node, an ErrSnapshotStreaming will be returned by io.Writer's Write method.
// The SaveSnapshot method should return ErrSnapshotStreaming to abort its
// operation.
//
// It is SaveSnapshot's responsibility to free the resources owned by the
// input state identifier when it is done.
//
// The provided read-only chan struct{} is provided to notify the SaveSnapshot
// method that the associated Raft node is being closed so the
// IOnDiskStateMachine can choose to abort the SaveSnapshot procedure and
// return ErrSnapshotStopped immediately.
//
// SaveSnapshot is allowed to abort the snapshotting operation at any time by
// returning ErrSnapshotAborted.
//
// The SaveSnapshot method is allowed to be invoked when there is concurrent
// call to the Update method. SaveSnapshot is a read-only method, it should
// never change the state of the IOnDiskStateMachine.
//
// SaveSnapshot returns the encountered error when generating the snapshot.
// Other than the above mentioned ErrSnapshotStopped and ErrSnapshotAborted
// errors, the IOnDiskStateMachine implementation should only return a non-nil
// error when the system need to be immediately halted for critical errors,
// e.g. disk error preventing you from saving the snapshot.
func (sm *Replica) SaveSnapshot(preparedSnap interface{}, w io.Writer, quit <-chan struct{}) error {
	snap, ok := preparedSnap.(*pebble.Snapshot)
	if !ok {
		return status.FailedPreconditionError("unable to coerce snapshot to *pebble.Snapshot")
	}
	defer snap.Close()

	tstart := time.Now()
	defer func() {
		sm.log.Infof("Took %s to save snapshot to writer", time.Since(tstart))
	}()

	if err := sm.saveRangeLocalData(w, snap); err != nil {
		return err
	}
	if err := sm.saveRangeData(w, snap); err != nil {
		return err
	}
	return nil
}

// RecoverFromSnapshot recovers the state of the IOnDiskStateMachine instance
// from a snapshot captured by the SaveSnapshot() method on a remote node. The
// saved snapshot is provided as an io.Reader backed by a file stored on disk.
//
// Dragonboat ensures that the Update, Sync, PrepareSnapshot, SaveSnapshot and
// Close methods will not be invoked when RecoverFromSnapshot() is in
// progress.
//
// The provided read-only chan struct{} is provided to notify the
// RecoverFromSnapshot method that the associated Raft node has been closed.
// On receiving such notification, RecoverFromSnapshot() can choose to
// abort recovering from the snapshot and return an ErrSnapshotStopped error
// immediately. Other than ErrSnapshotStopped, IOnDiskStateMachine should
// only return a non-nil error when the system need to be immediately halted
// for non-recoverable error.
//
// RecoverFromSnapshot is not required to synchronize its recovered in-core
// state with that on disk.
func (sm *Replica) RecoverFromSnapshot(r io.Reader, quit <-chan struct{}) error {
	log.Debugf("RecoverFromSnapshot for ShardID=%d, ReplicaID=%d", sm.ShardID, sm.ReplicaID)
	db, err := sm.leaser.DB()
	if err != nil {
		return err
	}

	sm.clearReplicaState(db)
	err = sm.ApplySnapshotFromReader(r, db)
	db.Close() // close the DB before handling errors or checking keys.
	if err != nil {
		return err
	}
	readDB, err := sm.leaser.DB()
	if err != nil {
		return err
	}
	defer readDB.Close()
	return sm.loadReplicaState(db)
}

func (sm *Replica) TestingDB() (pebble.IPebbleDB, error) {
	return sm.leaser.DB()
}

// Close closes the IOnDiskStateMachine instance. Close is invoked when the
// state machine is in a ready-to-exit state in which there will be no further
// call to the Update, Sync, PrepareSnapshot, SaveSnapshot and the
// RecoverFromSnapshot method. It is possible to have concurrent Lookup calls,
// Lookup can also be called after the return of Close.
//
// Close allows the application to finalize resources to a state easier to
// be re-opened and restarted in the future. It is important to understand
// that Close is not guaranteed to be always invoked, e.g. node can crash at
// any time without calling the Close method. IOnDiskStateMachine should be
// designed in a way that the safety and integrity of its on disk data
// doesn't rely on whether Close is eventually called or not.
//
// Other than setting up some internal flags to indicate that the
// IOnDiskStateMachine instance has been closed, the Close method is not
// allowed to update the state of IOnDiskStateMachine visible to the outside.
func (sm *Replica) Close() error {
	if sm.quitChan != nil {
		close(sm.quitChan)
	}

	sm.rangeMu.Lock()
	rangeDescriptor := sm.rangeDescriptor
	sm.rangeMu.Unlock()

	if sm.store != nil && rangeDescriptor != nil {
		sm.store.RemoveRange(rangeDescriptor, sm)
	}

	sm.readQPS.Stop()
	sm.raftProposeQPS.Stop()

	return nil
}

// New creates a new Replica, an on-disk state machine.
func New(leaser pebble.Leaser, shardID, replicaID uint64, store IStore, broadcast chan<- events.Event) *Replica {
	return &Replica{
		ShardID:             shardID,
		ReplicaID:           replicaID,
		store:               store,
		leaser:              leaser,
		partitionMetadata:   make(map[string]*rfpb.PartitionMetadata),
		lastUsageCheckIndex: 0,
		log:                 log.NamedSubLogger(fmt.Sprintf("c%dn%d", shardID, replicaID)),
		fileStorer:          filestore.New(),
		accesses:            make(chan *accessTimeUpdate, *atimeBufferSize),
		readQPS:             qps.NewCounter(5 * time.Second),
		raftProposeQPS:      qps.NewCounter(5 * time.Second),
		broadcast:           broadcast,
		lockedKeys:          make(map[string][]byte),
		prepared:            make(map[string]pebble.Batch),
	}
}<|MERGE_RESOLUTION|>--- conflicted
+++ resolved
@@ -805,11 +805,7 @@
 
 func (sm *Replica) directDelete(wb pebble.Batch, req *rfpb.DirectDeleteRequest) (*rfpb.DirectDeleteResponse, error) {
 	if !isLocalKey(req.GetKey()) {
-<<<<<<< HEAD
-		return nil, status.InvalidArgumentErrorf("cannot direct delete non-local key")
-=======
 		return nil, status.InvalidArgumentErrorf("cannot direct delete non-local key; use Delete instead")
->>>>>>> 7b48fcba
 	}
 	key := sm.replicaLocalKey(req.GetKey())
 	err := wb.Delete(key, nil /* ignore write options*/)
