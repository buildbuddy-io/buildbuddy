package replica

import (
	"bufio"
	"bytes"
	"context"
	"encoding/binary"
	"flag"
	"fmt"
	"io"
	"strconv"
	"sync"
	"time"

	"github.com/buildbuddy-io/buildbuddy/enterprise/server/raft/constants"
	"github.com/buildbuddy-io/buildbuddy/enterprise/server/raft/events"
	"github.com/buildbuddy-io/buildbuddy/enterprise/server/raft/filestore"
	"github.com/buildbuddy-io/buildbuddy/enterprise/server/raft/keys"
	"github.com/buildbuddy-io/buildbuddy/enterprise/server/util/pebble"
	"github.com/buildbuddy-io/buildbuddy/server/metrics"
	"github.com/buildbuddy-io/buildbuddy/server/util/canary"
	"github.com/buildbuddy-io/buildbuddy/server/util/log"
	"github.com/buildbuddy-io/buildbuddy/server/util/proto"
	"github.com/buildbuddy-io/buildbuddy/server/util/qps"
	"github.com/buildbuddy-io/buildbuddy/server/util/rangemap"
	"github.com/buildbuddy-io/buildbuddy/server/util/status"

	"github.com/docker/go-units"
	"github.com/prometheus/client_golang/prometheus"

	rfpb "github.com/buildbuddy-io/buildbuddy/proto/raft"
	dbsm "github.com/lni/dragonboat/v4/statemachine"
	statuspb "google.golang.org/genproto/googleapis/rpc/status"
	gstatus "google.golang.org/grpc/status"
)

const (
	gb = 1 << 30
)

var (
	// Estimated disk usage will be re-computed when more than this many
	// state machine updates have happened since the last check.
	// Assuming 1024 size chunks, checking every 1000 writes will mean
	// re-evaluating our size when it's increased by ~1MB.
	entriesBetweenUsageChecks = flag.Int("cache.raft.entries_between_usage_checks", 1_000, "Re-check usage after this many updates")
)

// Replicas need a reference back to the Store that holds them in order to
// add and remove themselves, read files from peers, etc. In order to make this
// more easily testable in a standalone fashion, IStore mocks out just the
// necessary methods that a Replica requires a Store to have.
type IStore interface {
<<<<<<< HEAD
=======
	AddRange(rd *rfpb.RangeDescriptor, r *Replica)
	RemoveRange(rd *rfpb.RangeDescriptor, r *Replica)
>>>>>>> c6d55521
	SnapshotCluster(ctx context.Context, rangeID uint64) error
}

// Replica implements the interface IOnDiskStateMachine. More details of
// IOnDiskStateMachine can be found at https://pkg.go.dev/github.com/lni/dragonboat/v4/statemachine#IOnDiskStateMachine.
type Replica struct {
	leaser pebble.Leaser

	rootDir   string
	fileDir   string
	rangeID   uint64
	replicaID uint64
	// The ID of the node where this replica resided.
	NHID string

	store               IStore
	lastAppliedIndex    uint64
	lastUsageCheckIndex uint64

	partitionMetadataMu sync.Mutex
	partitionMetadata   map[string]*rfpb.PartitionMetadata

	log             log.Logger
	rangeMu         sync.RWMutex
	rangeDescriptor *rfpb.RangeDescriptor
	mappedRange     *rangemap.Range
	leaseMu         sync.RWMutex
	rangeLease      *rfpb.RangeLeaseRecord

	fileStorer filestore.Store

	quitChan  chan struct{}
	broadcast chan<- events.Event

	readQPS        *qps.Counter
	raftProposeQPS *qps.Counter

	lockedKeys map[string][]byte       // key => txid
	prepared   map[string]pebble.Batch // string(txid) => prepared batch.
}

func uint64ToBytes(i uint64) []byte {
	buf := make([]byte, 8)
	binary.LittleEndian.PutUint64(buf, i)
	return buf
}

func bytesToUint64(buf []byte) uint64 {
	return binary.LittleEndian.Uint64(buf)
}

func isLocalKey(key []byte) bool {
	return bytes.HasPrefix(key, constants.LocalPrefix) ||
		bytes.HasPrefix(key, constants.SystemPrefix) ||
		bytes.HasPrefix(key, constants.MetaRangePrefix)
}

func sizeOf(key []byte, val []byte) (int64, error) {
	if isLocalKey(key) {
		return int64(len(val)), nil
	}

	md := &rfpb.FileMetadata{}
	if err := proto.Unmarshal(val, md); err != nil {
		return 0, err
	}
	size := int64(len(val))
	if md.GetStorageMetadata().GetFileMetadata() != nil {
		size += md.GetStoredSizeBytes()
	}
	return size, nil
}

func isFileRecordKey(keyBytes []byte) bool {
	key := &filestore.PebbleKey{}
	if _, err := key.FromBytes(keyBytes); err == nil {
		return true
	}
	return false
}

func (sm *Replica) batchContainsKey(wb pebble.Batch, key []byte) ([]byte, bool) {
	k := sm.replicaLocalKey(key)
	batchReader := wb.Reader()
	for len(batchReader) > 0 {
		_, ukey, value, _, _ := batchReader.Next()
		if bytes.Equal(ukey, k) {
			return value, true
		}
	}
	return nil, false
}

func (sm *Replica) replicaPrefix() []byte {
	prefixString := fmt.Sprintf("%s-", sm.name())
	return append(constants.LocalPrefix, []byte(prefixString)...)
}

func (sm *Replica) replicaLocalKey(key []byte) []byte {
	if !isLocalKey(key) {
		log.Debugf("Key %q does not need a prefix!", key)
		return key
	}
	prefix := sm.replicaPrefix()
	if bytes.HasPrefix(key, prefix) {
		log.Debugf("Key %q already has replica prefix!", key)
		return key
	}
	return append(prefix, key...)
}

func (sm *Replica) Usage() (*rfpb.ReplicaUsage, error) {
	sm.rangeMu.RLock()
	rd := sm.rangeDescriptor
	sm.rangeMu.RUnlock()

	ru := &rfpb.ReplicaUsage{
		Replica: &rfpb.ReplicaDescriptor{
			RangeId:   sm.rangeID,
			ReplicaId: sm.replicaID,
			Nhid:      proto.String(sm.NHID),
		},
		RangeId: rd.GetRangeId(),
	}
	db, err := sm.leaser.DB()
	if err != nil {
		return nil, err
	}
	defer db.Close()
	sizeBytes, err := db.EstimateDiskUsage(rd.GetStart(), rd.GetEnd())
	if err != nil {
		return nil, err
	}
	sm.partitionMetadataMu.Lock()
	for _, pm := range sm.partitionMetadata {
		ru.Partitions = append(ru.Partitions, pm.CloneVT())
	}
	sm.partitionMetadataMu.Unlock()
	ru.EstimatedDiskBytesUsed = int64(sizeBytes)
	ru.ReadQps = int64(sm.readQPS.Get())
	ru.RaftProposeQps = int64(sm.raftProposeQPS.Get())

	return ru, nil
}

func (sm *Replica) name() string {
	return fmt.Sprintf("c%04dn%04d", sm.rangeID, sm.replicaID)
}

func rdString(rd *rfpb.RangeDescriptor) string {
	if rd == nil {
		return "<nil>"
	}
	return fmt.Sprintf("Range(%d) [%q, %q) gen %d", rd.GetRangeId(), rd.GetStart(), rd.GetEnd(), rd.GetGeneration())
}

func (sm *Replica) notifyListenersOfUsage(rd *rfpb.RangeDescriptor, usage *rfpb.ReplicaUsage) {
	if sm.broadcast == nil {
		return
	}
	usage.RangeId = rd.GetRangeId()
	up := events.RangeUsageEvent{
		Type:            events.EventRangeUsageUpdated,
		RangeDescriptor: rd,
		ReplicaUsage:    usage,
	}

	select {
	case sm.broadcast <- up:
		break
	default:
		sm.log.Warningf("dropped usage update: %+v", up)
	}
}

func (sm *Replica) setRangeLease(key, val []byte) error {
	if !bytes.HasPrefix(key, constants.LocalRangeLeaseKey) {
		return status.FailedPreconditionErrorf("[%s] setRangeLease called with non-range-lease key: %s", sm.name(), key)
	}
	lease := &rfpb.RangeLeaseRecord{}
	if err := proto.Unmarshal(val, lease); err != nil {
		return err
	}
	sm.leaseMu.Lock()
	sm.rangeLease = lease
	sm.leaseMu.Unlock()
	return nil
}

func (sm *Replica) GetRangeLease() *rfpb.RangeLeaseRecord {
	sm.leaseMu.RLock()
	defer sm.leaseMu.RUnlock()
	return sm.rangeLease
}

func (sm *Replica) setRange(key, val []byte) error {
	if !bytes.HasPrefix(key, constants.LocalRangeKey) {
		return status.FailedPreconditionErrorf("[%s] setRange called with non-range key: %s", sm.name(), key)
	}

	rangeDescriptor := &rfpb.RangeDescriptor{}
	if err := proto.Unmarshal(val, rangeDescriptor); err != nil {
		return err
	}

	sm.rangeMu.Lock()
	if sm.rangeDescriptor != nil {
		sm.store.RemoveRange(sm.rangeDescriptor, sm)
	}

	sm.log.Infof("Range descriptor is changing from %s to %s", rdString(sm.rangeDescriptor), rdString(rangeDescriptor))
	sm.rangeDescriptor = rangeDescriptor
	sm.mappedRange = &rangemap.Range{
		Start: rangeDescriptor.GetStart(),
		End:   rangeDescriptor.GetEnd(),
	}
	sm.store.AddRange(sm.rangeDescriptor, sm)
	sm.rangeMu.Unlock()

	if usage, err := sm.Usage(); err == nil {
		sm.notifyListenersOfUsage(rangeDescriptor, usage)
	} else {
		sm.log.Errorf("Error computing usage upon opening replica: %s", err)
	}
	return nil
}

func (sm *Replica) rangeCheckedSet(wb pebble.Batch, key, val []byte) error {
	sm.rangeMu.RLock()
	if !isLocalKey(key) {
		if sm.mappedRange != nil && sm.mappedRange.Contains(key) {
			sm.rangeMu.RUnlock()
			if isFileRecordKey(key) {
				if err := sm.updateAndFlushPartitionMetadatas(wb, key, val, nil /*=fileMetadata*/, fileRecordAdd); err != nil {
					return err
				}
			}
			return wb.Set(key, val, nil /*ignored write options*/)
		}
		sm.rangeMu.RUnlock()
		return status.OutOfRangeErrorf("%s: [%s] range %s does not contain key %q", constants.RangeNotCurrentMsg, sm.name(), sm.mappedRange, string(key))
	}
	sm.rangeMu.RUnlock()

	// Still here? this is a local key, so treat it appropriately.
	key = sm.replicaLocalKey(key)
	return wb.Set(key, val, nil /*ignored write options*/)
}

func (sm *Replica) lookup(db ReplicaReader, key []byte) ([]byte, error) {
	if isLocalKey(key) {
		key = sm.replicaLocalKey(key)
	}
	buf, closer, err := db.Get(key)
	if err != nil {
		if err == pebble.ErrNotFound {
			return nil, status.NotFoundErrorf("[%s] Key not found: %s", sm.name(), err)
		}
		return nil, err
	}
	defer closer.Close()
	if len(buf) == 0 {
		return nil, status.NotFoundErrorf("[%s] Key not found (empty)", sm.name())
	}

	// We need to copy the value from pebble before
	// closer is closed.
	val := make([]byte, len(buf))
	copy(val, buf)
	return val, nil
}

func (sm *Replica) LastAppliedIndex() (uint64, error) {
	readDB, err := sm.leaser.DB()
	if err != nil {
		return 0, err
	}
	defer readDB.Close()
	return sm.getLastAppliedIndex(readDB)
}

func (sm *Replica) getLastAppliedIndex(db ReplicaReader) (uint64, error) {
	val, err := sm.lookup(db, constants.LastAppliedIndexKey)
	if err != nil {
		if status.IsNotFoundError(err) {
			return 0, nil
		}
		return 0, err
	}
	if len(val) == 0 {
		return 0, nil
	}
	i := bytesToUint64(val)
	return i, nil
}

func (sm *Replica) getPartitionMetadatas(db ReplicaReader) (*rfpb.PartitionMetadatas, error) {
	val, err := sm.lookup(db, constants.PartitionMetadatasKey)
	if err != nil {
		if status.IsNotFoundError(err) {
			return &rfpb.PartitionMetadatas{}, nil
		}
		return nil, err
	}
	var pm rfpb.PartitionMetadatas
	if err := proto.Unmarshal(val, &pm); err != nil {
		return nil, err
	}
	return &pm, nil
}

type fileRecordOp int

const (
	fileRecordAdd fileRecordOp = iota
	fileRecordDelete
)

func (sm *Replica) flushPartitionMetadatas(wb pebble.Batch) error {
	sm.partitionMetadataMu.Lock()
	defer sm.partitionMetadataMu.Unlock()
	var cs rfpb.PartitionMetadatas
	for _, pm := range sm.partitionMetadata {
		cs.Metadata = append(cs.Metadata, pm)
	}
	bs, err := proto.Marshal(&cs)
	if err != nil {
		return err
	}
	if err := sm.rangeCheckedSet(wb, constants.PartitionMetadatasKey, bs); err != nil {
		return err
	}
	return nil
}

func (sm *Replica) updatePartitionMetadata(wb pebble.Batch, key, val []byte, fileMetadata *rfpb.FileMetadata, op fileRecordOp) error {
	if fileMetadata == nil {
		fileMetadata = &rfpb.FileMetadata{}
		if err := proto.Unmarshal(val, fileMetadata); err != nil {
			return err
		}
	}
	sm.partitionMetadataMu.Lock()
	defer sm.partitionMetadataMu.Unlock()

	partID := fileMetadata.GetFileRecord().GetIsolation().GetPartitionId()
	pm, ok := sm.partitionMetadata[partID]
	if !ok {
		pm = &rfpb.PartitionMetadata{PartitionId: partID}
		sm.partitionMetadata[partID] = pm
	}

	if op == fileRecordDelete {
		pm.TotalCount--
		pm.SizeBytes -= fileMetadata.GetStoredSizeBytes()
	} else {
		readDB, err := sm.leaser.DB()
		if err != nil {
			return err
		}
		defer readDB.Close()
		_, closer, err := readDB.Get(key)
		if err == nil {
			// Skip increment on duplicate write.
			return closer.Close()
		}
		if err != pebble.ErrNotFound {
			return err
		}
		pm.TotalCount++
		pm.SizeBytes += fileMetadata.GetStoredSizeBytes()
	}
	return nil
}

func (sm *Replica) updateAndFlushPartitionMetadatas(wb pebble.Batch, key, val []byte, fileMetadata *rfpb.FileMetadata, op fileRecordOp) error {
	if err := sm.updatePartitionMetadata(wb, key, val, fileMetadata, op); err != nil {
		return err
	}
	return sm.flushPartitionMetadatas(wb)
}

type ReplicaReader interface {
	pebble.Reader
	io.Closer
}

type ReplicaWriter interface {
	pebble.Writer
	io.Closer

	// Would prefer to just use pebble.Writer here but the interface offers
	// no functionality for actually creating a new batch, so we amend it.
	NewBatch() pebble.Batch
	NewIndexedBatch() pebble.Batch
	NewSnapshot() *pebble.Snapshot
}

// checkLocks checks if any keys in this batch are already locked and returns an
// error if so: the txn must abort.
func (sm *Replica) checkLocks(wb pebble.Batch, txid []byte) error {
	batchReader := wb.Reader()
	for len(batchReader) > 0 {
		_, ukey, _, _, _ := batchReader.Next()
		keyString := string(ukey)
		lockingTxid, ok := sm.lockedKeys[keyString]
		if ok && !bytes.Equal(txid, lockingTxid) {
			return status.UnavailableErrorf("[%s] Conflict on key %q", sm.name(), keyString)
		}
	}
	return nil
}

// acquireLocks locks all of the keys in batch `wb`.
func (sm *Replica) acquireLocks(wb pebble.Batch, txid []byte) {
	batchReader := wb.Reader()
	for len(batchReader) > 0 {
		_, ukey, _, _, _ := batchReader.Next()
		keyString := string(ukey)
		sm.lockedKeys[keyString] = append(make([]byte, 0, len(txid)), txid...)
	}
}

// releaseLocks unlocks all the keys in the batch `wb` locked with `txid`. If a
// row in `wb` is locked by another transaction, an error is logged and the row
// lock is left unchanged.
func (sm *Replica) releaseLocks(wb pebble.Batch, txid []byte) {
	// Unlock all the keys in this batch.
	batchReader := wb.Reader()
	for len(batchReader) > 0 {
		_, ukey, _, _, _ := batchReader.Next()
		keyString := string(ukey)
		lockingTxid, ok := sm.lockedKeys[keyString]
		if !ok || !bytes.Equal(txid, lockingTxid) {
			sm.log.Errorf("Key %q was not locked by %q; should have been", keyString, string(txid))
		} else {
			delete(sm.lockedKeys, keyString)
		}
	}
}

func (sm *Replica) loadTxnIntoMemory(txid []byte, batchReq *rfpb.BatchCmdRequest) (*rfpb.BatchCmdResponse, error) {
	db, err := sm.leaser.DB()
	if err != nil {
		return nil, err
	}
	defer db.Close()
	txn := db.NewIndexedBatch()

	// Ensure the txn is cleaned up if not prepared succesfully.
	loaded := false
	defer func() {
		if !loaded {
			txn.Close()
		}
	}()

	// Run all the propose commands against the txn batch.
	batchRsp := &rfpb.BatchCmdResponse{}
	for _, union := range batchReq.GetUnion() {
		rsp := sm.handlePropose(txn, union)
		if err := gstatus.FromProto(rsp.GetStatus()).Err(); err != nil {
			// An "normal" error could be returned here if a cas()
			// request finds a value it does not expect. In this
			// case we want the transaction to fail (in the prepare
			// step).
			return nil, err
		}
		batchRsp.Union = append(batchRsp.Union, rsp)
	}

	// Check if there are any locked keys conflicting.
	if err := sm.checkLocks(txn, txid); err != nil {
		return nil, err
	}

	// If not, acquire locks for all changed keys.
	sm.acquireLocks(txn, txid)

	// Save the txn batch in memory.
	sm.prepared[string(txid)] = txn
	loaded = true
	return batchRsp, nil
}

// PrepareTransaction processes all of the writes from `req` into a new batch
// and attempts to lock all keys modified in the batch. If any error is
// encountered, an error is returned; otherwise the batch is retained in memory
// so it can be applied or reverted via CommitTransaction or
// RollbackTransaction.
func (sm *Replica) PrepareTransaction(wb pebble.Batch, txid []byte, batchReq *rfpb.BatchCmdRequest) (*rfpb.BatchCmdResponse, error) {
	// Save the txn batch in memory and acquire locks.
	batchRsp, err := sm.loadTxnIntoMemory(txid, batchReq)
	if err != nil {
		return nil, err
	}

	buf, err := proto.Marshal(batchReq)
	if err != nil {
		return nil, err
	}

	// Save the txn batch on-disk in case of a restart.
	txKey := keys.MakeKey(constants.LocalTransactionPrefix, txid)
	wb.Set(sm.replicaLocalKey(txKey), buf, nil /*ignored write options*/)

	return batchRsp, nil
}

func (sm *Replica) CommitTransaction(txid []byte) error {
	txn, ok := sm.prepared[string(txid)]
	if !ok {
		return status.NotFoundErrorf("%s: [%s] txid=%q", constants.TxnNotFoundMessage, sm.name(), txid)
	}
	defer txn.Close()
	delete(sm.prepared, string(txid))

	sm.releaseLocks(txn, txid)

	txKey := keys.MakeKey(constants.LocalTransactionPrefix, txid)
	txKey = sm.replicaLocalKey(txKey)

	// Lookup our request so that post-commit hooks can be applied, then
	// delete it from the batch, since the txn is being committed.
	batchReq := &rfpb.BatchCmdRequest{}
	iter, err := txn.NewIter(nil /*default iterOptions*/)
	if err != nil {
		return err
	}
	defer iter.Close()
	if err := pebble.LookupProto(iter, txKey, batchReq); err != nil {
		return err
	}
	txn.Delete(txKey, nil /*ignore write options*/)

	if err := txn.Commit(pebble.Sync); err != nil {
		return err
	}
	sm.updateInMemoryState(txn)

	// Run post commit hooks, if any are set.
	for _, hook := range batchReq.GetPostCommitHooks() {
		sm.handlePostCommit(hook)
	}
	return nil
}

func (sm *Replica) RollbackTransaction(txid []byte) error {
	txn, ok := sm.prepared[string(txid)]
	if !ok {
		return status.NotFoundErrorf("%s: [%s] txid=%q", constants.TxnNotFoundMessage, sm.name(), txid)
	}
	defer txn.Close()
	delete(sm.prepared, string(txid))

	sm.releaseLocks(txn, txid)

	txn.Reset()
	txKey := keys.MakeKey(constants.LocalTransactionPrefix, txid)
	txn.Delete(sm.replicaLocalKey(txKey), nil /*ignore write options*/)

	if err := txn.Commit(pebble.Sync); err != nil {
		return err
	}
	sm.updateInMemoryState(txn)
	return nil
}

func (sm *Replica) loadInflightTransactions(db ReplicaReader) error {
	iterOpts := &pebble.IterOptions{
		LowerBound: constants.LocalPrefix,
		UpperBound: constants.MetaRangePrefix,
	}
	iter, err := db.NewIter(iterOpts)
	if err != nil {
		return err
	}
	defer iter.Close()

	prefix := sm.replicaPrefix()
	for iter.First(); iter.Valid(); iter.Next() {
		if !bytes.HasPrefix(iter.Key(), prefix) {
			// Skip keys that are not ours.
			continue
		}
		key := iter.Key()[len(prefix):]
		if !bytes.HasPrefix(key, constants.LocalTransactionPrefix) {
			// Skip non-inflight-transactions
			continue
		}
		txid := key[len(constants.LocalTransactionPrefix):]

		batchReq := &rfpb.BatchCmdRequest{}
		if err := proto.Unmarshal(iter.Value(), batchReq); err != nil {
			return err
		}
		sm.log.Warningf("txid: %q, batchReq: %+v", txid, batchReq)
		if _, err := sm.loadTxnIntoMemory(txid, batchReq); err != nil {
			return err
		}
	}
	return nil
}

func (sm *Replica) loadPartitionMetadata(db ReplicaReader) error {
	pms, err := sm.getPartitionMetadatas(db)
	if err != nil {
		return err
	}
	sm.partitionMetadataMu.Lock()
	defer sm.partitionMetadataMu.Unlock()

	for _, pm := range pms.GetMetadata() {
		sm.partitionMetadata[pm.GetPartitionId()] = pm
	}
	return nil
}

func (sm *Replica) loadRangeDescriptor(db ReplicaReader) {
	buf, err := sm.lookup(db, constants.LocalRangeKey)
	if err != nil {
		sm.log.Debugf("Replica opened but range not yet set: %s", err)
		return
	}
	sm.setRange(constants.LocalRangeKey, buf)
}

func (sm *Replica) loadRangeLease(db ReplicaReader) {
	buf, err := sm.lookup(db, constants.LocalRangeLeaseKey)
	if err != nil {
		return
	}
	sm.setRangeLease(constants.LocalRangeLeaseKey, buf)
}

// clearInMemoryReplicaState clears in-memory replica state.
func (sm *Replica) clearInMemoryReplicaState() {
	sm.rangeMu.Lock()
	sm.rangeDescriptor = nil
	sm.mappedRange = nil
	sm.rangeMu.Unlock()
	sm.leaseMu.Lock()
	sm.rangeLease = nil
	sm.leaseMu.Unlock()

	sm.prepared = make(map[string]pebble.Batch)
	sm.lockedKeys = make(map[string][]byte)
	sm.lastAppliedIndex = 0

	sm.partitionMetadataMu.Lock()
	sm.partitionMetadata = make(map[string]*rfpb.PartitionMetadata)
	sm.partitionMetadataMu.Unlock()
}

// clearInMemoryReplicaState clears in-memory and on-disk replica state.
func (sm *Replica) clearReplicaState(db ReplicaWriter) error {
	// Remove range from the store
	sm.rangeMu.Lock()
	rangeDescriptor := sm.rangeDescriptor
	sm.rangeMu.Unlock()

	if sm.store != nil && rangeDescriptor != nil {
		sm.store.RemoveRange(rangeDescriptor, sm)
	}

	wb := db.NewIndexedBatch()

	prefix := sm.replicaPrefix()
	replicaLocalPrefix := append(prefix, []byte(constants.LocalPrefix)...)
	start, end := keys.Range(replicaLocalPrefix)
	if err := wb.DeleteRange(start, end, nil /*ignored write options*/); err != nil {
		return err
	}
	if err := wb.Commit(pebble.Sync); err != nil {
		return err
	}

	sm.clearInMemoryReplicaState()
	return nil
}

// loadReplicaState loads any in-memory replica state from the DB.
func (sm *Replica) loadReplicaState(db ReplicaReader) error {
	sm.loadRangeDescriptor(db)
	sm.loadRangeLease(db)
	if err := sm.loadPartitionMetadata(db); err != nil {
		return err
	}
	if err := sm.loadInflightTransactions(db); err != nil {
		return err
	}
	lastStoredIndex, err := sm.getLastAppliedIndex(db)
	if err != nil {
		return err
	}
	if sm.lastAppliedIndex > lastStoredIndex {
		return status.FailedPreconditionErrorf("[%s] last applied not moving forward: %d > %d", sm.name(), sm.lastAppliedIndex, lastStoredIndex)
	}
	sm.lastAppliedIndex = lastStoredIndex
	return nil
}

// Open opens the existing on disk state machine to be used or it creates a
// new state machine with empty state if it does not exist. Open returns the
// most recent index value of the Raft log that has been persisted, or it
// returns 0 when the state machine is a new one.
//
// The provided read only chan struct{} channel is used to notify the Open
// method that the node has been stopped and the Open method can choose to
// abort by returning an ErrOpenStopped error.
//
// Open is called shortly after the Raft node is started. The Update method
// and the Lookup method will not be called before the completion of the Open
// method.
func (sm *Replica) Open(stopc <-chan struct{}) (uint64, error) {
	db, err := sm.leaser.DB()
	if err != nil {
		return 0, err
	}
	defer db.Close()

	sm.quitChan = make(chan struct{})
	if err := sm.loadReplicaState(db); err != nil {
		return 0, err
	}
	return sm.lastAppliedIndex, nil
}

func (sm *Replica) directWrite(wb pebble.Batch, req *rfpb.DirectWriteRequest) (*rfpb.DirectWriteResponse, error) {
	kv := req.GetKv()
	err := sm.rangeCheckedSet(wb, kv.Key, kv.Value)
	return &rfpb.DirectWriteResponse{}, err
}

func (sm *Replica) directDelete(wb pebble.Batch, req *rfpb.DirectDeleteRequest) (*rfpb.DirectDeleteResponse, error) {
	if !isLocalKey(req.GetKey()) {
		return nil, status.InvalidArgumentErrorf("[%s] cannot direct delete non-local key; use Delete instead", sm.name())
	}
	key := sm.replicaLocalKey(req.GetKey())
	err := wb.Delete(key, nil /* ignore write options*/)
	return &rfpb.DirectDeleteResponse{}, err
}

func (sm *Replica) directRead(db ReplicaReader, req *rfpb.DirectReadRequest) (*rfpb.DirectReadResponse, error) {
	buf, err := sm.lookup(db, req.GetKey())
	if err != nil {
		return nil, err
	}
	rsp := &rfpb.DirectReadResponse{
		Kv: &rfpb.KV{
			Key:   req.GetKey(),
			Value: buf,
		},
	}
	return rsp, nil
}

func (sm *Replica) increment(wb pebble.Batch, req *rfpb.IncrementRequest) (*rfpb.IncrementResponse, error) {
	if len(req.GetKey()) == 0 {
		return nil, status.InvalidArgumentError("Increment requires a valid key.")
	}
	buf, err := pebble.GetCopy(wb, req.GetKey())
	if err != nil {
		if !status.IsNotFoundError(err) {
			return nil, err
		}
	}
	var val uint64
	if status.IsNotFoundError(err) {
		val = 0
	} else {
		val = bytesToUint64(buf)
	}
	val += req.GetDelta()

	if err := wb.Set(req.GetKey(), uint64ToBytes(val), nil /*ignored write options*/); err != nil {
		return nil, err
	}
	return &rfpb.IncrementResponse{
		Key:   req.GetKey(),
		Value: val,
	}, nil
}

func (sm *Replica) cas(wb pebble.Batch, req *rfpb.CASRequest) (*rfpb.CASResponse, error) {
	kv := req.GetKv()
	var buf []byte
	var err error
	buf, err = sm.lookup(wb, kv.GetKey())
	if err != nil && !status.IsNotFoundError(err) {
		return nil, err
	}

	// Match: set value and return new value + no error.
	if bytes.Equal(buf, req.GetExpectedValue()) {
		err := sm.rangeCheckedSet(wb, kv.Key, kv.Value)
		if err == nil {
			return &rfpb.CASResponse{Kv: kv}, nil
		}
		return nil, err
	}

	// No match: return old value and error.
	return &rfpb.CASResponse{
		Kv: &rfpb.KV{
			Key:   kv.GetKey(),
			Value: buf,
		},
	}, status.FailedPreconditionError(constants.CASErrorMessage)
}

func absInt(i int64) int64 {
	if i < 0 {
		return -1 * i
	}
	return i
}

func (sm *Replica) findSplitPoint() (*rfpb.FindSplitPointResponse, error) {
	sm.rangeMu.Lock()
	rangeDescriptor := sm.rangeDescriptor
	sm.rangeMu.Unlock()

	iterOpts := &pebble.IterOptions{
		LowerBound: rangeDescriptor.GetStart(),
		UpperBound: rangeDescriptor.GetEnd(),
	}

	db, err := sm.leaser.DB()
	if err != nil {
		return nil, err
	}
	defer db.Close()

	iter, err := db.NewIter(iterOpts)
	if err != nil {
		return nil, err
	}
	defer iter.Close()

	totalSize := int64(0)
	totalRows := 0
	for iter.First(); iter.Valid(); iter.Next() {
		sizeBytes, err := sizeOf(iter.Key(), iter.Value())
		if err != nil {
			return nil, err
		}
		totalSize += sizeBytes
		totalRows += 1
	}

	optimalSplitSize := totalSize / 2
	minSplitSize := totalSize / 5
	maxSplitSize := totalSize - minSplitSize

	leftSize := int64(0)
	leftRows := 0
	var lastKey []byte

	splitSize := int64(0)
	splitRows := 0
	var splitKey []byte

	for iter.First(); iter.Valid(); iter.Next() {
		if canSplitKeys(lastKey, iter.Key()) {
			splitDistance := absInt(optimalSplitSize - leftSize)
			bestSplitDistance := absInt(optimalSplitSize - splitSize)
			if leftRows > 2 && leftSize > minSplitSize && leftSize < maxSplitSize && splitDistance < bestSplitDistance {
				if len(splitKey) != len(lastKey) {
					splitKey = make([]byte, len(lastKey))
				}
				copy(splitKey, lastKey)
				splitSize = leftSize
				splitRows = leftRows
			}
		}
		size, err := sizeOf(iter.Key(), iter.Value())
		if err != nil {
			return nil, err
		}
		leftSize += size
		leftRows += 1
		if len(lastKey) != len(iter.Key()) {
			lastKey = make([]byte, len(iter.Key()))
		}
		copy(lastKey, iter.Key())
	}

	if splitKey == nil {
		sm.printRange(db, iterOpts, "unsplittable range")
		return nil, status.NotFoundErrorf("[%s] Could not find split point. (Total size: %d, start split size: %d", sm.name(), totalSize, leftSize)
	}
	sm.log.Debugf("Cluster %d found split @ %q start rows: %d, size: %d, end rows: %d, size: %d", sm.rangeID, splitKey, splitRows, splitSize, totalRows-splitRows, totalSize-splitSize)
	return &rfpb.FindSplitPointResponse{
		SplitKey: splitKey,
	}, nil
}

func canSplitKeys(startKey, endKey []byte) bool {
	if len(startKey) == 0 || len(endKey) == 0 {
		return false
	}
	// Disallow splitting the metarange, or any range before '\x04'.
	splitStart := []byte{constants.UnsplittableMaxByte}
	if bytes.Compare(endKey, splitStart) <= 0 {
		// start-end is before splitStart
		return false
	}
	if bytes.Compare(startKey, splitStart) <= 0 && bytes.Compare(endKey, splitStart) > 0 {
		// start-end crosses splitStart boundary
		return false
	}

	// Disallow splitting pebble file-metadata from stored-file-data.
	// File mdata will have a key like /foo/bar/baz
	// File data will have a key like /foo/bar/baz-{1..n}
	if bytes.HasPrefix(endKey, startKey) {
		log.Debugf("can't split between %q and %q, prefix match", startKey, endKey)
		return false
	}

	return true
}

func (sm *Replica) printRange(r pebble.Reader, iterOpts *pebble.IterOptions, tag string) {
	iter, err := r.NewIter(iterOpts)
	if err != nil {
		sm.log.Errorf("Error creating pebble iter: %s", err)
		return
	}
	defer iter.Close()

	totalSize := int64(0)
	for iter.First(); iter.Valid(); iter.Next() {
		size, err := sizeOf(iter.Key(), iter.Value())
		if err != nil {
			sm.log.Errorf("Error computing size of %s: %s", iter.Key(), err)
			continue
		}
		totalSize += size
		sm.log.Infof("%q: key: %q (%d)", tag, iter.Key(), totalSize)
	}
}

func (sm *Replica) scan(db ReplicaReader, req *rfpb.ScanRequest) (*rfpb.ScanResponse, error) {
	if len(req.GetStart()) == 0 {
		return nil, status.InvalidArgumentError("Scan requires a valid key.")
	}

	start := sm.replicaLocalKey(req.GetStart())
	iterOpts := &pebble.IterOptions{}
	if req.GetEnd() != nil {
		iterOpts.UpperBound = sm.replicaLocalKey(req.GetEnd())
	} else {
		iterOpts.UpperBound = sm.replicaLocalKey(keys.Key(req.GetStart()).Next())
	}

	iter, err := db.NewIter(iterOpts)
	if err != nil {
		return nil, err
	}
	defer iter.Close()
	var t bool

	switch req.GetScanType() {
	case rfpb.ScanRequest_SEEKLT_SCAN_TYPE:
		t = iter.SeekLT(start)
	case rfpb.ScanRequest_SEEKGE_SCAN_TYPE:
		t = iter.SeekGE(start)
	case rfpb.ScanRequest_SEEKGT_SCAN_TYPE:
		t = iter.SeekGE(start)
		// If the iter's current key is *equal* to start, go to the next
		// key greater than this one.
		if t && bytes.Equal(iter.Key(), start) {
			t = iter.Next()
		}
	default:
		t = iter.SeekGE(start)
	}

	prefix := sm.replicaPrefix()
	rsp := &rfpb.ScanResponse{}
	for ; t; t = iter.Next() {
		key := bytes.TrimPrefix(iter.Key(), prefix)

		k := make([]byte, len(key))
		copy(k, key)
		v := make([]byte, len(iter.Value()))
		copy(v, iter.Value())
		rsp.Kvs = append(rsp.Kvs, &rfpb.KV{
			Key:   k,
			Value: v,
		})
		if req.GetLimit() != 0 && len(rsp.GetKvs()) == int(req.GetLimit()) {
			break
		}
	}
	return rsp, nil
}

func (sm *Replica) get(db ReplicaReader, req *rfpb.GetRequest) (*rfpb.GetResponse, error) {
	// Check that key is a valid PebbleKey.
	var pk filestore.PebbleKey
	if _, err := pk.FromBytes(req.GetKey()); err != nil {
		return nil, err
	}

	iter, err := db.NewIter(nil /*default iterOptions*/)
	if err != nil {
		return nil, err
	}
	defer iter.Close()

	fileMetadata, err := lookupFileMetadata(iter, req.GetKey())
	if err != nil {
		return nil, err
	}
	return &rfpb.GetResponse{
		FileMetadata: fileMetadata,
	}, nil
}

func (sm *Replica) set(wb pebble.Batch, req *rfpb.SetRequest) (*rfpb.SetResponse, error) {
	// Check that key is a valid PebbleKey.
	var pk filestore.PebbleKey
	if _, err := pk.FromBytes(req.GetKey()); err != nil {
		return nil, err
	}
	// Check that value is non-nil.
	if req.GetFileMetadata() == nil {
		return nil, status.InvalidArgumentErrorf("Invalid (nil) FileMetadata for key %q", req.GetKey())
	}
	buf, err := proto.Marshal(req.GetFileMetadata())
	if err != nil {
		return nil, err
	}
	if err := sm.rangeCheckedSet(wb, req.GetKey(), buf); err != nil {
		return nil, err
	}
	return &rfpb.SetResponse{}, nil
}

func (sm *Replica) delete(wb pebble.Batch, req *rfpb.DeleteRequest) (*rfpb.DeleteResponse, error) {
	// Check that key is a valid PebbleKey.
	var pk filestore.PebbleKey
	if _, err := pk.FromBytes(req.GetKey()); err != nil {
		return nil, err
	}
	iter, err := wb.NewIter(nil /*default iter options*/)
	if err != nil {
		return nil, err
	}
	defer iter.Close()

	fileMetadata, err := lookupFileMetadata(iter, req.GetKey())
	if err != nil {
		if status.IsNotFoundError(err) {
			return &rfpb.DeleteResponse{}, nil
		}
		return nil, err
	}
	if req.GetMatchAtime() != 0 && req.GetMatchAtime() != fileMetadata.GetLastAccessUsec() {
		return nil, status.FailedPreconditionError("Atime mismatch")
	}
	if err := sm.fileStorer.DeleteStoredFile(context.TODO(), sm.fileDir, fileMetadata.GetStorageMetadata()); err != nil {
		return nil, err
	}
	if err := wb.Delete(req.GetKey(), nil /*ignored write options*/); err != nil {
		return nil, err
	}
	if err := sm.updateAndFlushPartitionMetadatas(wb, req.GetKey(), iter.Value(), fileMetadata, fileRecordDelete); err != nil {
		return nil, err
	}
	return &rfpb.DeleteResponse{}, nil
}

func (sm *Replica) find(db ReplicaReader, req *rfpb.FindRequest) (*rfpb.FindResponse, error) {
	// Check that key is a valid PebbleKey.
	var pk filestore.PebbleKey
	if _, err := pk.FromBytes(req.GetKey()); err != nil {
		return nil, err
	}

	iter, err := db.NewIter(nil /*default iterOptions*/)
	if err != nil {
		return nil, err
	}
	defer iter.Close()

	fileMetadata, err := lookupFileMetadata(iter, req.GetKey())
	present := (err == nil)

	return &rfpb.FindResponse{
		Present:        present,
		LastAccessUsec: fileMetadata.GetLastAccessUsec(),
	}, nil
}

func (sm *Replica) updateAtime(wb pebble.Batch, req *rfpb.UpdateAtimeRequest) (*rfpb.UpdateAtimeResponse, error) {
	// Check that key is a valid PebbleKey.
	var pk filestore.PebbleKey
	if _, err := pk.FromBytes(req.GetKey()); err != nil {
		return nil, err
	}

	buf, err := sm.lookup(wb, req.GetKey())
	if err != nil {
		return nil, err
	}
	fileMetadata := &rfpb.FileMetadata{}
	if err := proto.Unmarshal(buf, fileMetadata); err != nil {
		return nil, err
	}
	fileMetadata.LastAccessUsec = req.GetAccessTimeUsec()
	buf, err = proto.Marshal(fileMetadata)
	if err != nil {
		return nil, err
	}
	if err := sm.rangeCheckedSet(wb, req.GetKey(), buf); err != nil {
		return nil, err
	}
	return &rfpb.UpdateAtimeResponse{}, nil
}

func (sm *Replica) deleteSessions(wb pebble.Batch, req *rfpb.DeleteSessionsRequest) (*rfpb.DeleteSessionsResponse, error) {
	start, end := keys.Range(sm.replicaLocalKey(constants.LocalSessionPrefix))
	iterOpts := &pebble.IterOptions{
		UpperBound: end,
	}
	iter, err := wb.NewIter(iterOpts)
	if err != nil {
		return nil, err
	}
	defer iter.Close()

	t := iter.SeekGE(start)
	for ; t; t = iter.Next() {
		session := &rfpb.Session{}
		if err := proto.Unmarshal(iter.Value(), session); err != nil {
			sm.log.Errorf("deleteSessions unable to parse value of key(%q): %s", string(iter.Key()), err)
			continue
		}
		if session.GetCreatedAtUsec() <= req.GetCreatedAtUsec() {
			wb.Delete(iter.Key(), nil /* ignore write options */)
		}
	}
	return &rfpb.DeleteSessionsResponse{}, nil
}

func statusProto(err error) *statuspb.Status {
	s, _ := gstatus.FromError(err)
	return s.Proto()
}

func (sm *Replica) handlePostCommit(hook *rfpb.PostCommitHook) {
	if snap := hook.GetSnapshotCluster(); snap != nil {
		go func() {
			if err := sm.store.SnapshotCluster(context.TODO(), sm.rangeID); err != nil {
				sm.log.Errorf("Error processing post-commit hook: %s", err)
			}
		}()
	}
}

func (sm *Replica) handlePropose(wb pebble.Batch, req *rfpb.RequestUnion) *rfpb.ResponseUnion {
	rsp := &rfpb.ResponseUnion{}

	switch value := req.Value.(type) {
	case *rfpb.RequestUnion_DirectWrite:
		r, err := sm.directWrite(wb, value.DirectWrite)
		rsp.Value = &rfpb.ResponseUnion_DirectWrite{
			DirectWrite: r,
		}
		rsp.Status = statusProto(err)
	case *rfpb.RequestUnion_DirectDelete:
		r, err := sm.directDelete(wb, value.DirectDelete)
		rsp.Value = &rfpb.ResponseUnion_DirectDelete{
			DirectDelete: r,
		}
		rsp.Status = statusProto(err)
	case *rfpb.RequestUnion_Increment:
		r, err := sm.increment(wb, value.Increment)
		rsp.Value = &rfpb.ResponseUnion_Increment{
			Increment: r,
		}
		rsp.Status = statusProto(err)
	case *rfpb.RequestUnion_Cas:
		r, err := sm.cas(wb, value.Cas)
		rsp.Value = &rfpb.ResponseUnion_Cas{
			Cas: r,
		}
		rsp.Status = statusProto(err)
	case *rfpb.RequestUnion_Set:
		r, err := sm.set(wb, value.Set)
		rsp.Value = &rfpb.ResponseUnion_Set{
			Set: r,
		}
		rsp.Status = statusProto(err)
	case *rfpb.RequestUnion_Delete:
		r, err := sm.delete(wb, value.Delete)
		rsp.Value = &rfpb.ResponseUnion_Delete{
			Delete: r,
		}
		rsp.Status = statusProto(err)
	case *rfpb.RequestUnion_UpdateAtime:
		r, err := sm.updateAtime(wb, value.UpdateAtime)
		rsp.Value = &rfpb.ResponseUnion_UpdateAtime{
			UpdateAtime: r,
		}
		rsp.Status = statusProto(err)
	case *rfpb.RequestUnion_DeleteSessions:
		r, err := sm.deleteSessions(wb, value.DeleteSessions)
		rsp.Value = &rfpb.ResponseUnion_DeleteSessions{
			DeleteSessions: r,
		}
		rsp.Status = statusProto(err)
	default:
		rsp.Status = statusProto(status.UnimplementedErrorf("SyncPropose handling for %+v not implemented.", req))
	}

	if req.GetCas() == nil && rsp.GetStatus().GetCode() != 0 {
		// Log Update() errors (except Compare-And-Set) errors.
		sm.log.Errorf("error processing update %+v: %s", req, rsp.GetStatus())
	}

	return rsp
}

func (sm *Replica) handleRead(db ReplicaReader, req *rfpb.RequestUnion) *rfpb.ResponseUnion {
	sm.readQPS.Inc()
	rsp := &rfpb.ResponseUnion{}

	switch value := req.Value.(type) {
	case *rfpb.RequestUnion_DirectRead:
		r, err := sm.directRead(db, value.DirectRead)
		rsp.Value = &rfpb.ResponseUnion_DirectRead{
			DirectRead: r,
		}
		rsp.Status = statusProto(err)
	case *rfpb.RequestUnion_Scan:
		r, err := sm.scan(db, value.Scan)
		rsp.Value = &rfpb.ResponseUnion_Scan{
			Scan: r,
		}
		rsp.Status = statusProto(err)
	case *rfpb.RequestUnion_Get:
		r, err := sm.get(db, value.Get)
		rsp.Value = &rfpb.ResponseUnion_Get{
			Get: r,
		}
		rsp.Status = statusProto(err)
	case *rfpb.RequestUnion_Find:
		r, err := sm.find(db, value.Find)
		rsp.Value = &rfpb.ResponseUnion_Find{
			Find: r,
		}
		rsp.Status = statusProto(err)
	case *rfpb.RequestUnion_FindSplitPoint:
		r, err := sm.findSplitPoint()
		rsp.Value = &rfpb.ResponseUnion_FindSplitPoint{
			FindSplitPoint: r,
		}
		rsp.Status = statusProto(err)
	default:
		rsp.Status = statusProto(status.UnimplementedErrorf("Read handling for %+v not implemented.", req))
	}
	return rsp
}

func lookupFileMetadata(iter pebble.Iterator, fileMetadataKey []byte) (*rfpb.FileMetadata, error) {
	fileMetadata := &rfpb.FileMetadata{}
	if err := pebble.LookupProto(iter, fileMetadataKey, fileMetadata); err != nil {
		return nil, err
	}
	return fileMetadata, nil
}

func validateHeaderAgainstRange(rd *rfpb.RangeDescriptor, header *rfpb.Header) error {
	if rd == nil {
		return status.FailedPreconditionError("range descriptor is not set")
	}
	if rd.GetGeneration() != header.GetGeneration() {
		return status.OutOfRangeErrorf("%s: id %d generation: %d requested: %d", constants.RangeNotCurrentMsg, rd.GetRangeId(), rd.GetGeneration(), header.GetGeneration())
	}
	return nil
}

var digestRunes = []rune("abcdef1234567890")

func (sm *Replica) updateInMemoryState(wb pebble.Batch) {
	// Update the local in-memory range descriptor iff this batch modified
	// it.
	if buf, ok := sm.batchContainsKey(wb, constants.LocalRangeKey); ok {
		sm.setRange(constants.LocalRangeKey, buf)
	}
	// Update the rangelease iff this batch sets it.
	if buf, ok := sm.batchContainsKey(wb, constants.LocalRangeLeaseKey); ok {
		sm.setRangeLease(constants.LocalRangeLeaseKey, buf)
	}

}

func errorEntry(err error) dbsm.Result {
	status := statusProto(err)
	rspBuf, _ := proto.Marshal(status)
	return dbsm.Result{
		Value: constants.EntryErrorValue,
		Data:  rspBuf,
	}
}

func (sm *Replica) getLastRespFromSession(db ReplicaReader, reqSession *rfpb.Session) ([]byte, error) {
	if reqSession == nil {
		return nil, nil
	}
	sessionKey := keys.MakeKey(constants.LocalSessionPrefix, reqSession.GetId())
	buf, err := sm.lookup(db, sessionKey)
	if err != nil {
		if status.IsNotFoundError(err) {
			// This is a new request
			return nil, nil
		}
		return nil, err
	}
	storedSession := &rfpb.Session{}
	if err := proto.Unmarshal(buf, storedSession); err != nil {
		return nil, err
	}
	if storedSession.GetIndex() == reqSession.GetIndex() {
		return storedSession.GetRspData(), nil
	}
	if storedSession.GetIndex() > reqSession.GetIndex() {
		return nil, status.InternalErrorf("%s getLastRespFromSession session index mismatch: storedSession.Index=%d and reqSession.Index=%d", sm.name(), storedSession.GetIndex(), reqSession.GetIndex())
	}
	// This is a new request.
	return nil, nil
}

func getEntryResult(cmd []byte, rspBuf []byte) dbsm.Result {
	return dbsm.Result{
		Value: uint64(len(cmd)),
		Data:  rspBuf,
	}
}

func (sm *Replica) commitIndexBatch(wb pebble.Batch, entryIndex uint64) error {
	appliedIndex := uint64ToBytes(entryIndex)
	wb.Set(sm.replicaLocalKey(constants.LastAppliedIndexKey), appliedIndex, nil)
	if err := wb.Commit(pebble.NoSync); err != nil {
		return status.InternalErrorf("[%s] failed to commit batch: %s", sm.name(), err)
	}
	// If the batch commit was successful, update the replica's in-
	// memory state.
	sm.updateInMemoryState(wb)
	sm.lastAppliedIndex = entryIndex
	return nil
}

func (sm *Replica) updateSession(wb pebble.Batch, reqSession *rfpb.Session, rspBuf []byte) error {
	reqSession.RspData = rspBuf
	sessionBuf, err := proto.Marshal(reqSession)
	if err != nil {
		return status.InternalErrorf("[%s] failed to marshal session: %s", sm.name(), err)
	}
	sessionKey := keys.MakeKey(constants.LocalSessionPrefix, reqSession.GetId())
	wb.Set(sm.replicaLocalKey(sessionKey), sessionBuf, nil)
	return nil
}

func (sm *Replica) singleUpdate(db pebble.IPebbleDB, entry dbsm.Entry) (dbsm.Entry, error) {
	// This method should return errors if something truly fails in an
	// unrecoverable way (proto marshal/unmarshal, pebble batch commit) but
	// otherwise normal request handling errors are encoded in the response
	// and the statemachine keeps progressing.
	batchReq := &rfpb.BatchCmdRequest{}
	if err := proto.Unmarshal(entry.Cmd, batchReq); err != nil {
		return entry, status.InternalErrorf("[%s] failed to unmarshal entry.Cmd: %s", sm.name(), err)
	}

	// All of the data in a BatchCmdRequest is handled in a single pebble
	// write batch. That means that if any part of a batch update fails,
	// none of the batch will be applied.
	wb := db.NewIndexedBatch()
	defer wb.Close()

	reqSession := batchReq.GetSession()
	lastRspData, err := sm.getLastRespFromSession(db, reqSession)
	if err != nil {
		return entry, err
	}
	// We have executed this command in the past, return the stored response and
	// skip execution.
	if lastRspData != nil {
		entry.Result = getEntryResult(entry.Cmd, lastRspData)
		if err := sm.commitIndexBatch(wb, entry.Index); err != nil {
			return entry, err
		}
		return entry, nil
	}

	sm.rangeMu.RLock()
	rd := sm.rangeDescriptor
	sm.rangeMu.RUnlock()

	// Increment QPS counters.
	rangeID := rd.GetRangeId()
	metrics.RaftProposals.With(prometheus.Labels{
		metrics.RaftRangeIDLabel: strconv.Itoa(int(rangeID)),
	}).Inc()
	sm.raftProposeQPS.Inc()

	batchRsp := &rfpb.BatchCmdResponse{}
	if header := batchReq.GetHeader(); header != nil {
		if err := validateHeaderAgainstRange(rd, header); err != nil {
			entry.Result = errorEntry(err)
			return entry, nil
		}
	}
	if txid := batchReq.GetTransactionId(); len(txid) > 0 {
		// Check that request is not malformed.
		if len(batchReq.GetUnion()) > 0 && batchReq.GetFinalizeOperation() != rfpb.FinalizeOperation_UNKNOWN_OPERATION {
			batchRsp.Status = statusProto(status.InvalidArgumentErrorf("Batch must be empty when finalizing transaction"))
		}

		switch batchReq.GetFinalizeOperation() {
		case rfpb.FinalizeOperation_COMMIT:
			if err := sm.CommitTransaction(txid); err != nil {
				batchRsp.Status = statusProto(err)
			}
		case rfpb.FinalizeOperation_ROLLBACK:
			if err := sm.RollbackTransaction(txid); err != nil {
				batchRsp.Status = statusProto(err)
			}
		default:
			txnRsp, err := sm.PrepareTransaction(wb, txid, batchReq)
			if err != nil {
				batchRsp.Status = statusProto(err)
			} else {
				batchRsp = txnRsp
			}
		}
	} else {
		for _, union := range batchReq.GetUnion() {
			batchRsp.Union = append(batchRsp.Union, sm.handlePropose(wb, union))
		}
		if err := sm.checkLocks(wb, nil); err != nil {
			batchRsp.Status = statusProto(err)
			wb.Reset() // don't commit if conflict.
		}
	}

	rspBuf, err := proto.Marshal(batchRsp)
	if err != nil {
		return entry, status.InternalErrorf("[%s] failed to marshal batchRsp: %s", sm.name(), err)
	}
	entry.Result = getEntryResult(entry.Cmd, rspBuf)
	if reqSession != nil {
		if err := sm.updateSession(wb, reqSession, rspBuf); err != nil {
			return entry, err
		}
	}

	if err := sm.commitIndexBatch(wb, entry.Index); err != nil {
		return entry, err
	}
	// Run post commit hooks, if any are set.
	for _, hook := range batchReq.GetPostCommitHooks() {
		sm.handlePostCommit(hook)
	}

	return entry, nil
}

// Update updates the IOnDiskStateMachine instance. The input Entry slice
// is a list of continuous proposed and committed commands from clients, they
// are provided together as a batch so the IOnDiskStateMachine implementation
// can choose to batch them and apply together to hide latency. Update returns
// the input entry slice with the Result field of all its members set.
//
// The read only Index field of each input Entry instance is the Raft log
// index of each entry, it is IOnDiskStateMachine's responsibility to
// atomically persist the Index value together with the corresponding state
// update.
//
// The Update method can choose to synchronize all of its in-core state with
// that on disk. This can minimize the number of committed Raft entries that
// need to be re-applied after reboot. Update can also choose to postpone such
// synchronization until the Sync method is invoked, this approach produces
// higher throughput during fault free running at the cost that some of the
// most recent Raft entries not synchronized onto disks will have to be
// re-applied after reboot.
//
// When the Update method does not synchronize its in-core state with that on
// disk, the implementation must ensure that after a reboot there is no
// applied entry in the State Machine more recent than any entry that was
// lost during reboot. For example, consider a state machine with 3 applied
// entries, let's assume their index values to be 1, 2 and 3. Once they have
// been applied into the state machine without synchronizing the in-core state
// with that on disk, it is okay to lose the data associated with the applied
// entry 3, but it is strictly forbidden to have the data associated with the
// applied entry 3 available in the state machine while the one with index
// value 2 got lost during reboot.
//
// The Update method must be deterministic, meaning given the same initial
// state of IOnDiskStateMachine and the same input sequence, it should reach
// to the same updated state and outputs the same results. The input entry
// slice should be the only input to this method. Reading from the system
// clock, random number generator or other similar external data sources will
// likely violate the deterministic requirement of the Update method.
//
// Concurrent calls to the Lookup method and the SaveSnapshot method are not
// blocked when the state machine is being updated by the Update method.
//
// The IOnDiskStateMachine implementation should not keep a reference to the
// input entry slice after return.
//
// Update returns an error when there is unrecoverable error when updating the
// on disk state machine.
func (sm *Replica) Update(entries []dbsm.Entry) ([]dbsm.Entry, error) {
	defer canary.Start("replica.Update", time.Second)()
	startTime := time.Now()
	db, err := sm.leaser.DB()
	if err != nil {
		return nil, status.InternalErrorf("[%s] failed to get pebble DB from the leaser: %s", sm.name(), err)
	}
	defer db.Close()

	for i, entry := range entries {
		e, err := sm.singleUpdate(db, entry)
		if err != nil {
			return nil, status.InternalErrorf("[%s] failed to singleUpdate: %s", sm.name(), err)
		}
		entries[i] = e
	}

	if sm.lastAppliedIndex-sm.lastUsageCheckIndex > uint64(*entriesBetweenUsageChecks) {
		usage, err := sm.Usage()
		if err != nil {
			sm.log.Warningf("Error computing usage: %s", err)
		} else {
			sm.rangeMu.RLock()
			rd := sm.rangeDescriptor
			sm.rangeMu.RUnlock()
			sm.notifyListenersOfUsage(rd, usage)
		}
		sm.lastUsageCheckIndex = sm.lastAppliedIndex
	}
	metrics.RaftReplicaUpdateDurationUs.With(prometheus.Labels{
		metrics.RaftRangeIDLabel: strconv.Itoa(int(sm.rangeID)),
	}).Observe(float64(time.Since(startTime).Microseconds()))
	return entries, nil
}

// Lookup queries the state of the IOnDiskStateMachine instance and returns
// the query result as an interface{}. The input interface{} specifies what to
// query, it is up to the IOnDiskStateMachine implementation to interpret such
// input. The returned interface{} contains the query result.
//
// When an error is returned by the Lookup method, the error will be passed
// to the caller to be handled. A typical scenario for returning an error is
// that the state machine has already been closed or aborted from a
// RecoverFromSnapshot procedure before Lookup is called.
//
// Concurrent calls to the Update and RecoverFromSnapshot method are not
// blocked when calls to the Lookup method are being processed.
//
// The IOnDiskStateMachine implementation should not keep any reference of
// the input interface{} after return.
//
// The Lookup method is a read only method, it should never change the state
// of IOnDiskStateMachine.
func (sm *Replica) Lookup(key interface{}) (interface{}, error) {
	defer canary.Start("replica.Lookup", time.Second)()
	reqBuf, ok := key.([]byte)
	if !ok {
		return nil, status.FailedPreconditionError("Cannot convert key to []byte")
	}

	batchReq := &rfpb.BatchCmdRequest{}
	if err := proto.Unmarshal(reqBuf, batchReq); err != nil {
		return nil, err
	}

	batchRsp, err := sm.BatchLookup(batchReq)
	if err != nil {
		return nil, err
	}

	rspBuf, err := proto.Marshal(batchRsp)
	if err != nil {
		return nil, err
	}
	return rspBuf, nil
}

func (sm *Replica) BatchLookup(batchReq *rfpb.BatchCmdRequest) (*rfpb.BatchCmdResponse, error) {
	db, err := sm.leaser.DB()
	if err != nil {
		return nil, err
	}
	defer db.Close()

	batchRsp := &rfpb.BatchCmdResponse{}

	if header := batchReq.GetHeader(); header != nil {
		sm.rangeMu.RLock()
		rd := sm.rangeDescriptor
		sm.rangeMu.RUnlock()

		if err := validateHeaderAgainstRange(rd, header); err != nil {
			return nil, err
		}
	}

	for _, req := range batchReq.GetUnion() {
		//sm.log.Debugf("Lookup: request union: %+v", req)
		rsp := sm.handleRead(db, req)
		// sm.log.Debugf("Lookup: response union: %+v", rsp)
		batchRsp.Union = append(batchRsp.Union, rsp)
	}

	return batchRsp, nil
}

// Sync synchronizes all in-core state of the state machine to persisted
// storage so the state machine can continue from its latest state after
// reboot.
//
// Sync is always invoked with mutual exclusion protection from the Update,
// PrepareSnapshot, RecoverFromSnapshot and Close methods.
//
// Sync returns an error when there is unrecoverable error for synchronizing
// the in-core state.
func (sm *Replica) Sync() error {
	db, err := sm.leaser.DB()
	if err != nil {
		return err
	}
	defer db.Close()
	return db.LogData(nil, pebble.Sync)
}

// PrepareSnapshot prepares the snapshot to be concurrently captured and
// streamed. PrepareSnapshot is invoked before SaveSnapshot is called and it
// is always invoked with mutual exclusion protection from the Update, Sync,
// RecoverFromSnapshot and Close methods.
//
// PrepareSnapshot in general saves a state identifier of the current state,
// such state identifier can be a version number, a sequence number, a change
// ID or some other small in memory data structure used for describing the
// point in time state of the state machine. The state identifier is returned
// as an interface{} before being passed to the SaveSnapshot() method.
//
// PrepareSnapshot returns an error when there is unrecoverable error for
// preparing the snapshot.
func (sm *Replica) PrepareSnapshot() (interface{}, error) {
	db, err := sm.leaser.DB()
	if err != nil {
		return nil, err
	}
	defer db.Close()

	snap := db.NewSnapshot()
	return snap, nil
}

func encodeDataToWriter(w io.Writer, r io.Reader, msgLength int64) error {
	varintBuf := make([]byte, binary.MaxVarintLen64)
	varintSize := binary.PutVarint(varintBuf, msgLength)

	// Write a header-chunk to know how big the data coming is
	if _, err := w.Write(varintBuf[:varintSize]); err != nil {
		return err
	}
	if msgLength == 0 {
		return nil
	}

	n, err := io.Copy(w, r)
	if err != nil {
		return err
	}
	if int64(n) != msgLength {
		return status.FailedPreconditionError("wrote wrong number of bytes?")
	}
	return nil
}

func encodeKeyValue(w io.Writer, key, value []byte) error {
	kv := &rfpb.KV{
		Key:   key,
		Value: value,
	}
	protoBytes, err := proto.Marshal(kv)
	if err != nil {
		return err
	}
	protoLength := int64(len(protoBytes))
	return encodeDataToWriter(w, bytes.NewReader(protoBytes), protoLength)
}

func readDataFromReader(r *bufio.Reader) (io.Reader, int64, error) {
	count, err := binary.ReadVarint(r)
	if err != nil {
		return nil, 0, err
	}
	return io.LimitReader(r, count), count, nil
}

func (sm *Replica) saveRangeData(w io.Writer, snap *pebble.Snapshot) error {
	sm.rangeMu.RLock()
	rd := sm.rangeDescriptor
	sm.rangeMu.RUnlock()

	if rd == nil {
		sm.log.Warningf("No range descriptor set; not snapshotting range data")
		return nil
	}
	iter, err := snap.NewIter(&pebble.IterOptions{
		LowerBound: keys.Key(rd.GetStart()),
		UpperBound: keys.Key(rd.GetEnd()),
	})
	if err != nil {
		return err
	}
	defer iter.Close()
	for iter.First(); iter.Valid(); iter.Next() {
		if err := encodeKeyValue(w, iter.Key(), iter.Value()); err != nil {
			return err
		}
	}
	return nil
}

func (sm *Replica) saveRangeLocalData(w io.Writer, snap *pebble.Snapshot) error {
	iter, err := snap.NewIter(&pebble.IterOptions{
		LowerBound: constants.LocalPrefix,
		UpperBound: constants.MetaRangePrefix,
	})
	if err != nil {
		return err
	}
	defer iter.Close()
	prefix := sm.replicaPrefix()
	for iter.First(); iter.Valid(); iter.Next() {
		if !bytes.HasPrefix(iter.Key(), prefix) {
			// Skip keys that are not ours.
			continue
		}
		// Trim the replica-specific suffix from keys that have it.
		// When this snapshot is loaded by another replica, it will
		// append its own replica suffix to local keys that need it.
		key := iter.Key()[len(prefix):]
		if err := encodeKeyValue(w, key, iter.Value()); err != nil {
			return err
		}
	}
	return nil
}

func flushBatch(wb pebble.Batch) error {
	if wb.Empty() {
		return nil
	}
	if err := wb.Commit(pebble.Sync); err != nil {
		return err
	}
	wb.Reset()
	return nil
}

func (sm *Replica) ApplySnapshotFromReader(r io.Reader, db ReplicaWriter) error {
	wb := db.NewBatch()
	defer wb.Close()

	readBuf := bufio.NewReader(r)
	for {
		r, count, err := readDataFromReader(readBuf)
		if err != nil {
			if err == io.EOF {
				break
			}
			return err
		}
		protoBytes := make([]byte, count)
		n, err := io.ReadFull(r, protoBytes)
		if err != nil {
			return err
		}
		if int64(n) != count {
			return status.FailedPreconditionErrorf("[%s] Count %d != bytes read %d", sm.name(), count, n)
		}
		kv := &rfpb.KV{}
		if err := proto.Unmarshal(protoBytes, kv); err != nil {
			return err
		}
		if isLocalKey(kv.Key) {
			kv.Key = sm.replicaLocalKey(kv.Key)
		}
		if err := wb.Set(kv.Key, kv.Value, nil); err != nil {
			return err
		}
		if wb.Len() > 1*gb {
			// Pebble panics when the batch is greater than ~4GB (or 2GB on 32-bit systems)
			sm.log.Debugf("ApplySnapshotFromReader: flushed batch of size %s", units.BytesSize(float64(wb.Len())))
			if err = flushBatch(wb); err != nil {
				return err
			}
		}
	}
	sm.log.Debugf("ApplySnapshotFromReader: flushed batch of size %s", units.BytesSize(float64(wb.Len())))
	return flushBatch(wb)
}

// SaveSnapshot saves the point in time state of the IOnDiskStateMachine
// instance identified by the input state identifier, which is usually not
// the latest state of the IOnDiskStateMachine instance, to the provided
// io.Writer.
//
// It is application's responsibility to save the complete state to the
// provided io.Writer in a deterministic manner. That is for the same state
// machine state, when SaveSnapshot is invoked multiple times with the same
// input state identifier, the content written to the provided io.Writer
// should always be the same.
//
// When there is any connectivity error between the local node and the remote
// node, an ErrSnapshotStreaming will be returned by io.Writer's Write method.
// The SaveSnapshot method should return ErrSnapshotStreaming to abort its
// operation.
//
// It is SaveSnapshot's responsibility to free the resources owned by the
// input state identifier when it is done.
//
// The provided read-only chan struct{} is provided to notify the SaveSnapshot
// method that the associated Raft node is being closed so the
// IOnDiskStateMachine can choose to abort the SaveSnapshot procedure and
// return ErrSnapshotStopped immediately.
//
// SaveSnapshot is allowed to abort the snapshotting operation at any time by
// returning ErrSnapshotAborted.
//
// The SaveSnapshot method is allowed to be invoked when there is concurrent
// call to the Update method. SaveSnapshot is a read-only method, it should
// never change the state of the IOnDiskStateMachine.
//
// SaveSnapshot returns the encountered error when generating the snapshot.
// Other than the above mentioned ErrSnapshotStopped and ErrSnapshotAborted
// errors, the IOnDiskStateMachine implementation should only return a non-nil
// error when the system need to be immediately halted for critical errors,
// e.g. disk error preventing you from saving the snapshot.
func (sm *Replica) SaveSnapshot(preparedSnap interface{}, w io.Writer, quit <-chan struct{}) error {
	snap, ok := preparedSnap.(*pebble.Snapshot)
	if !ok {
		return status.FailedPreconditionError("unable to coerce snapshot to *pebble.Snapshot")
	}
	defer snap.Close()

	tstart := time.Now()
	defer func() {
		sm.log.Infof("Took %s to save snapshot to writer", time.Since(tstart))
	}()

	if err := sm.saveRangeLocalData(w, snap); err != nil {
		return err
	}
	if err := sm.saveRangeData(w, snap); err != nil {
		return err
	}
	return nil
}

// RecoverFromSnapshot recovers the state of the IOnDiskStateMachine instance
// from a snapshot captured by the SaveSnapshot() method on a remote node. The
// saved snapshot is provided as an io.Reader backed by a file stored on disk.
//
// Dragonboat ensures that the Update, Sync, PrepareSnapshot, SaveSnapshot and
// Close methods will not be invoked when RecoverFromSnapshot() is in
// progress.
//
// The provided read-only chan struct{} is provided to notify the
// RecoverFromSnapshot method that the associated Raft node has been closed.
// On receiving such notification, RecoverFromSnapshot() can choose to
// abort recovering from the snapshot and return an ErrSnapshotStopped error
// immediately. Other than ErrSnapshotStopped, IOnDiskStateMachine should
// only return a non-nil error when the system need to be immediately halted
// for non-recoverable error.
//
// RecoverFromSnapshot is not required to synchronize its recovered in-core
// state with that on disk.
func (sm *Replica) RecoverFromSnapshot(r io.Reader, quit <-chan struct{}) error {
	log.Debugf("RecoverFromSnapshot for %s", sm.name())
	db, err := sm.leaser.DB()
	if err != nil {
		return err
	}

	sm.clearReplicaState(db)
	err = sm.ApplySnapshotFromReader(r, db)
	db.Close() // close the DB before handling errors or checking keys.
	if err != nil {
		return err
	}
	readDB, err := sm.leaser.DB()
	if err != nil {
		return err
	}
	defer readDB.Close()
	return sm.loadReplicaState(db)
}

func (sm *Replica) RangeDescriptor() *rfpb.RangeDescriptor {
	sm.rangeMu.RLock()
	rd := sm.rangeDescriptor
	sm.rangeMu.RUnlock()
	return rd.CloneVT()
}

func (sm *Replica) ReplicaID() uint64 {
	return sm.replicaID
}

func (sm *Replica) RangeID() uint64 {
	return sm.rangeID
}

func (sm *Replica) TestingDB() (pebble.IPebbleDB, error) {
	return sm.leaser.DB()
}

// Close closes the IOnDiskStateMachine instance. Close is invoked when the
// state machine is in a ready-to-exit state in which there will be no further
// call to the Update, Sync, PrepareSnapshot, SaveSnapshot and the
// RecoverFromSnapshot method. It is possible to have concurrent Lookup calls,
// Lookup can also be called after the return of Close.
//
// Close allows the application to finalize resources to a state easier to
// be re-opened and restarted in the future. It is important to understand
// that Close is not guaranteed to be always invoked, e.g. node can crash at
// any time without calling the Close method. IOnDiskStateMachine should be
// designed in a way that the safety and integrity of its on disk data
// doesn't rely on whether Close is eventually called or not.
//
// Other than setting up some internal flags to indicate that the
// IOnDiskStateMachine instance has been closed, the Close method is not
// allowed to update the state of IOnDiskStateMachine visible to the outside.
func (sm *Replica) Close() error {
	if sm.quitChan != nil {
		close(sm.quitChan)
	}

	sm.rangeMu.Lock()
	rangeDescriptor := sm.rangeDescriptor
	sm.rangeMu.Unlock()

	if sm.store != nil && rangeDescriptor != nil {
		sm.store.RemoveRange(rangeDescriptor, sm)
	}

	sm.readQPS.Stop()
	sm.raftProposeQPS.Stop()

	return nil
}

// New creates a new Replica, an on-disk state machine.
func New(leaser pebble.Leaser, rangeID, replicaID uint64, store IStore, broadcast chan<- events.Event) *Replica {
	repl := &Replica{
		rangeID:             rangeID,
		replicaID:           replicaID,
		NHID:                store.NHID(),
		store:               store,
		leaser:              leaser,
		partitionMetadata:   make(map[string]*rfpb.PartitionMetadata),
		lastUsageCheckIndex: 0,
		fileStorer:          filestore.New(),
		readQPS:             qps.NewCounter(5 * time.Second),
		raftProposeQPS:      qps.NewCounter(5 * time.Second),
		broadcast:           broadcast,
		lockedKeys:          make(map[string][]byte),
		prepared:            make(map[string]pebble.Batch),
	}
	repl.log = log.NamedSubLogger(repl.name())
	return repl
}<|MERGE_RESOLUTION|>--- conflicted
+++ resolved
@@ -51,11 +51,8 @@
 // more easily testable in a standalone fashion, IStore mocks out just the
 // necessary methods that a Replica requires a Store to have.
 type IStore interface {
-<<<<<<< HEAD
-=======
 	AddRange(rd *rfpb.RangeDescriptor, r *Replica)
 	RemoveRange(rd *rfpb.RangeDescriptor, r *Replica)
->>>>>>> c6d55521
 	SnapshotCluster(ctx context.Context, rangeID uint64) error
 }
 
