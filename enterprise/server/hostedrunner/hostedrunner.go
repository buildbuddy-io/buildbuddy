package hostedrunner

import (
	"context"
	"fmt"
	"io"
	"io/fs"
	"path/filepath"
	"time"

	"github.com/buildbuddy-io/buildbuddy/enterprise/server/remote_execution/operation"
	"github.com/buildbuddy-io/buildbuddy/enterprise/server/remote_execution/platform"
	"github.com/buildbuddy-io/buildbuddy/enterprise/server/tasksize"
	"github.com/buildbuddy-io/buildbuddy/server/environment"
	"github.com/buildbuddy-io/buildbuddy/server/remote_cache/cachetools"
	"github.com/buildbuddy-io/buildbuddy/server/tables"
	"github.com/buildbuddy-io/buildbuddy/server/util/log"
	"github.com/buildbuddy-io/buildbuddy/server/util/prefix"
	"github.com/buildbuddy-io/buildbuddy/server/util/query_builder"
	"github.com/buildbuddy-io/buildbuddy/server/util/status"
	"github.com/google/uuid"
	"google.golang.org/genproto/googleapis/longrunning"

	repb "github.com/buildbuddy-io/buildbuddy/proto/remote_execution"
	rnpb "github.com/buildbuddy-io/buildbuddy/proto/runner"
	gstatus "google.golang.org/grpc/status"
)

const (
<<<<<<< HEAD
	runnerBinaryRunfile  = "enterprise/server/cmd/ci_runner/ci_runner_/ci_runner"
	RunnerContainerImage = "docker://gcr.io/flame-public/buildbuddy-ci-runner@sha256:fbff6d1e88e9e1085c7e46bd0c5de4f478e97b630246631e5f9d7c720c968e2e"
=======
	runnerPath           = "enterprise/server/cmd/ci_runner/buildbuddy_ci_runner"
	runnerContainerImage = "docker://gcr.io/flame-public/buildbuddy-ci-runner@sha256:fbff6d1e88e9e1085c7e46bd0c5de4f478e97b630246631e5f9d7c720c968e2e"
>>>>>>> 0d64cd5b
)

type runnerService struct {
	env environment.Env
}

func New(env environment.Env) (*runnerService, error) {
	f, err := env.GetFileResolver().Open(runnerPath)
	if err != nil {
		return nil, status.FailedPreconditionErrorf("could not open runner binary runfile: %s", err)
	}
	defer f.Close()
	return &runnerService{
		env: env,
	}, nil
}

func (r *runnerService) lookupAPIKey(ctx context.Context) (string, error) {
	auth := r.env.GetAuthenticator()
	if auth == nil {
		return "", status.FailedPreconditionError("Auth was not configured but is required")
	}
	u, err := auth.AuthenticatedUser(ctx)
	if err != nil {
		return "", err
	}
	q := query_builder.NewQuery(`SELECT * FROM APIKeys`)
	q.AddWhereClause("group_id = ?", u.GetGroupID())
	qStr, qArgs := q.Build()
	k := &tables.APIKey{}
	if err := r.env.GetDBHandle().Raw(qStr, qArgs...).Take(&k).Error; err != nil {
		return "", err
	}
	return k.Value, nil
}

// checkPreconditions verifies the RunRequest is not missing any required params.
func (r *runnerService) checkPreconditions(req *rnpb.RunRequest) error {
	if req.GetGitRepo().GetRepoUrl() == "" {
		return status.InvalidArgumentError("A repo url is required.")
	}
	if req.GetBazelCommand() == "" {
		return status.InvalidArgumentError("A bazel command is required.")
	}
	return nil
}

// createAction creates and uploads an action that will trigger the CI runner
// to checkout the specified repo and execute the specified bazel action,
// uploading any logs to an invcocation page with the specified ID.
func (r *runnerService) createAction(ctx context.Context, req *rnpb.RunRequest, invocationID string) (*repb.Digest, error) {
	cache := r.env.GetCache()
	if cache == nil {
		return nil, status.UnavailableError("No cache configured.")
	}
	apiKey, err := r.lookupAPIKey(ctx)
	if err != nil {
		return nil, err
	}
	binaryBlob, err := fs.ReadFile(r.env.GetFileResolver(), runnerPath)
	if err != nil {
		return nil, err
	}
	runnerBinDigest, err := cachetools.UploadBlobToCAS(ctx, cache, req.GetInstanceName(), binaryBlob)
	if err != nil {
		return nil, err
	}
	// Save this to use when constructing the command to run below.
	runnerName := filepath.Base(runnerPath)
	dir := &repb.Directory{
		Files: []*repb.FileNode{{
			Name:         runnerName,
			Digest:       runnerBinDigest,
			IsExecutable: true,
		}},
	}
	inputRootDigest, err := cachetools.UploadProtoToCAS(ctx, cache, req.GetInstanceName(), dir)
	if err != nil {
		return nil, err
	}

	var patchDigests []string
	for _, patch := range req.GetRepoState().GetPatch() {
		patchDigest, err := cachetools.UploadBlobToCAS(ctx, cache, req.GetInstanceName(), []byte(patch))
		if err != nil {
			return nil, err
		}
		patchDigests = append(patchDigests, fmt.Sprintf("%s/%d", patchDigest.GetHash(), patchDigest.GetSizeBytes()))
	}

	conf := r.env.GetConfigurator()
	args := []string{
		"./" + runnerName,
		"--bes_backend=" + conf.GetAppEventsAPIURL(),
		"--cache_backend=" + conf.GetAppCacheAPIURL(),
		"--bes_results_url=" + conf.GetAppBuildBuddyURL() + "/invocation/",
		"--commit_sha=" + req.GetRepoState().GetCommitSha(),
		"--pushed_repo_url=" + req.GetGitRepo().GetRepoUrl(),
		"--target_repo_url=" + req.GetGitRepo().GetRepoUrl(),
		"--bazel_sub_command=" + req.GetBazelCommand(),
		"--pushed_branch=master",
		"--target_branch=master",
		"--invocation_id=" + invocationID,
		"--report_live_repo_setup_progress",
	}
	if req.GetInstanceName() != "" {
		args = append(args, "--remote_instance_name="+req.GetInstanceName())
	}
	for _, patchDigest := range patchDigests {
		args = append(args, "--patch_digest="+patchDigest)
	}

	cmd := &repb.Command{
		EnvironmentVariables: []*repb.Command_EnvironmentVariable{
			{Name: "BUILDBUDDY_API_KEY", Value: apiKey},
			{Name: "REPO_USER", Value: req.GetGitRepo().GetUsername()},
			{Name: "REPO_TOKEN", Value: req.GetGitRepo().GetAccessToken()},
		},
		Arguments: args,
		Platform: &repb.Platform{
			Properties: []*repb.Platform_Property{
				{Name: platform.WorkflowIDPropertyName, Value: "hostedrunner-" + req.GetGitRepo().GetRepoUrl()},
				{Name: "container-image", Value: RunnerContainerImage},
				{Name: "recycle-runner", Value: "true"},
				{Name: "workload-isolation-type", Value: "firecracker"},
				{Name: tasksize.EstimatedComputeUnitsPropertyKey, Value: "2"},
				{Name: tasksize.EstimatedFreeDiskPropertyKey, Value: "20000000000"}, // 20GB
			},
		},
	}

	cmdDigest, err := cachetools.UploadProtoToCAS(ctx, cache, req.GetInstanceName(), cmd)
	if err != nil {
		return nil, err
	}
	action := &repb.Action{
		CommandDigest:   cmdDigest,
		InputRootDigest: inputRootDigest,
		DoNotCache:      true,
	}
	actionDigest, err := cachetools.UploadProtoToCAS(ctx, cache, req.GetInstanceName(), action)
	return actionDigest, err
}

// Run creates and dispatches an execution that will call the CI-runner and run
// the (bazel) command specified in RunRequest. It ruturns as soon as an
// invocation has been created by the execution or an error has been
// encountered.
func (r *runnerService) Run(ctx context.Context, req *rnpb.RunRequest) (*rnpb.RunResponse, error) {
	if err := r.checkPreconditions(req); err != nil {
		return nil, err
	}
	ctx, err := prefix.AttachUserPrefixToContext(ctx, r.env)
	if err != nil {
		return nil, err
	}

	guid, err := uuid.NewRandom()
	if err != nil {
		return nil, err
	}
	invocationID := guid.String()
	actionDigest, err := r.createAction(ctx, req, invocationID)
	if err != nil {
		return nil, err
	}
	log.Debugf("Uploaded runner action to cache. Digest: %s/%d", actionDigest.GetHash(), actionDigest.GetSizeBytes())

	executionID, err := r.env.GetRemoteExecutionService().Dispatch(ctx, &repb.ExecuteRequest{
		InstanceName:    req.GetInstanceName(),
		SkipCacheLookup: true,
		ActionDigest:    actionDigest,
	})
	if err != nil {
		return nil, err
	}
	if err := waitUntilInvocationExists(ctx, r.env, executionID, invocationID); err != nil {
		return nil, err
	}

	return &rnpb.RunResponse{InvocationId: invocationID}, nil
}

// waitUntilInvocationExists waits until the specified invocationID exists or
// an error is encountered. Borrowed from workflow.go.
func waitUntilInvocationExists(ctx context.Context, env environment.Env, executionID, invocationID string) error {
	executionClient := env.GetRemoteExecutionClient()
	if executionClient == nil {
		return status.UnimplementedError("Missing remote execution client.")
	}
	invocationDB := env.GetInvocationDB()
	if invocationDB == nil {
		return status.UnimplementedError("Missing invocationDB.")
	}

	errCh := make(chan error)
	opCh := make(chan *longrunning.Operation)

	waitStream, err := executionClient.WaitExecution(ctx, &repb.WaitExecutionRequest{
		Name: executionID,
	})
	if err != nil {
		return err
	}

	// Listen on operation stream in the background
	go func() {
		for {
			op, err := waitStream.Recv()
			if err == io.EOF {
				return
			}
			if err != nil {
				errCh <- err
				return
			}
			opCh <- op
		}
	}()

	executing := true
	stage := repb.ExecutionStage_UNKNOWN
	for {
		select {
		case <-ctx.Done():
			return ctx.Err()
		case err := <-errCh:
			return err
		case <-time.After(1 * time.Second):
			if executing {
				_, err := invocationDB.LookupInvocation(ctx, invocationID)
				if err == nil {
					return nil
				}
			}
			break
		case op := <-opCh:
			stage = operation.ExtractStage(op)
			if stage == repb.ExecutionStage_EXECUTING || stage == repb.ExecutionStage_COMPLETED {
				executing = true
			}
			if stage == repb.ExecutionStage_COMPLETED {
				if execResponse := operation.ExtractExecuteResponse(op); execResponse != nil {
					if gstatus.FromProto(execResponse.Status).Err() != nil {
						return status.InternalErrorf("Failed to create runner invocation (execution ID: %q): %s", executionID, execResponse.GetStatus().GetMessage())
					}
				}
				return nil
			}
		}
	}
}<|MERGE_RESOLUTION|>--- conflicted
+++ resolved
@@ -27,17 +27,13 @@
 )
 
 const (
-<<<<<<< HEAD
-	runnerBinaryRunfile  = "enterprise/server/cmd/ci_runner/ci_runner_/ci_runner"
+	runnerPath           = "enterprise/server/cmd/ci_runner/buildbuddy_ci_runner"
 	RunnerContainerImage = "docker://gcr.io/flame-public/buildbuddy-ci-runner@sha256:fbff6d1e88e9e1085c7e46bd0c5de4f478e97b630246631e5f9d7c720c968e2e"
-=======
-	runnerPath           = "enterprise/server/cmd/ci_runner/buildbuddy_ci_runner"
-	runnerContainerImage = "docker://gcr.io/flame-public/buildbuddy-ci-runner@sha256:fbff6d1e88e9e1085c7e46bd0c5de4f478e97b630246631e5f9d7c720c968e2e"
->>>>>>> 0d64cd5b
 )
 
 type runnerService struct {
-	env environment.Env
+	env              environment.Env
+	runnerBinaryPath string
 }
 
 func New(env environment.Env) (*runnerService, error) {
