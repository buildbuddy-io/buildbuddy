package hostedrunner

import (
	"context"
	"fmt"
	"io"
	"os"
	"path/filepath"
	"time"

	"github.com/bazelbuild/rules_go/go/tools/bazel"
	"github.com/buildbuddy-io/buildbuddy/enterprise/server/remote_execution/operation"
	"github.com/buildbuddy-io/buildbuddy/enterprise/server/remote_execution/platform"
	"github.com/buildbuddy-io/buildbuddy/enterprise/server/tasksize"
	"github.com/buildbuddy-io/buildbuddy/server/environment"
	"github.com/buildbuddy-io/buildbuddy/server/remote_cache/cachetools"
	"github.com/buildbuddy-io/buildbuddy/server/tables"
	"github.com/buildbuddy-io/buildbuddy/server/util/authutil"
	"github.com/buildbuddy-io/buildbuddy/server/util/log"
	"github.com/buildbuddy-io/buildbuddy/server/util/prefix"
	"github.com/buildbuddy-io/buildbuddy/server/util/query_builder"
	"github.com/buildbuddy-io/buildbuddy/server/util/status"
	"github.com/google/uuid"
	"google.golang.org/genproto/googleapis/longrunning"

	repb "github.com/buildbuddy-io/buildbuddy/proto/remote_execution"
	rnpb "github.com/buildbuddy-io/buildbuddy/proto/runner"
	gstatus "google.golang.org/grpc/status"
)

const (
	runnerBinaryRunfile  = "enterprise/server/cmd/ci_runner/ci_runner_/ci_runner"
	runnerContainerImage = "docker://gcr.io/flame-public/buildbuddy-ci-runner@sha256:fbff6d1e88e9e1085c7e46bd0c5de4f478e97b630246631e5f9d7c720c968e2e"
)

type runnerService struct {
	env              environment.Env
	runnerBinaryPath string
}

func New(env environment.Env) (*runnerService, error) {
	runnerPath, err := bazel.Runfile(runnerBinaryRunfile)
	if err != nil {
		return nil, status.FailedPreconditionErrorf("could not find runner binary runfile: %s", err)
	}
	return &runnerService{
		env:              env,
		runnerBinaryPath: runnerPath,
	}, nil
}

func (r *runnerService) lookupAPIKey(ctx context.Context) (string, error) {
	auth := r.env.GetAuthenticator()
	if auth == nil {
		return "", status.FailedPreconditionError("Auth was not configured but is required")
	}
	u, err := auth.AuthenticatedUser(ctx)
	if err != nil {
		return "", err
	}
	group, err := authutil.EffectiveGroup(ctx, u)
	if err != nil {
		return "", err
	}
	q := query_builder.NewQuery(`SELECT * FROM APIKeys`)
	q.AddWhereClause("group_id = ?", group.GroupID)
	qStr, qArgs := q.Build()
	k := &tables.APIKey{}
	if err := r.env.GetDBHandle().Raw(qStr, qArgs...).Take(&k).Error; err != nil {
		return "", err
	}
	return k.Value, nil
}

// checkPreconditions verifies the RunRequest is not missing any required params.
func (r *runnerService) checkPreconditions(req *rnpb.RunRequest) error {
	if req.GetGitRepo().GetRepoUrl() == "" {
		return status.InvalidArgumentError("A repo url is required.")
	}
	if req.GetBazelCommand() == "" {
		return status.InvalidArgumentError("A bazel command is required.")
	}
	return nil
}

// createAction creates and uploads an action that will trigger the CI runner
// to checkout the specified repo and execute the specified bazel action,
// uploading any logs to an invcocation page with the specified ID.
func (r *runnerService) createAction(ctx context.Context, req *rnpb.RunRequest, invocationID string) (*repb.Digest, error) {
	cache := r.env.GetCache()
	if cache == nil {
		return nil, status.UnavailableError("No cache configured.")
	}
	apiKey, err := r.lookupAPIKey(ctx)
	if err != nil {
		return nil, err
	}
	binaryBlob, err := os.ReadFile(r.runnerBinaryPath)
	if err != nil {
		return nil, err
	}
	runnerBinDigest, err := cachetools.UploadBlobToCAS(ctx, cache, req.GetInstanceName(), binaryBlob)
	if err != nil {
		return nil, err
	}
	// Save this to use when constructing the command to run below.
	runnerName := filepath.Base(r.runnerBinaryPath)
	dir := &repb.Directory{
		Files: []*repb.FileNode{{
			Name:         runnerName,
			Digest:       runnerBinDigest,
			IsExecutable: true,
		}},
	}
	inputRootDigest, err := cachetools.UploadProtoToCAS(ctx, cache, req.GetInstanceName(), dir)
	if err != nil {
		return nil, err
	}

	var patchDigests []string
	for _, patch := range req.GetRepoState().GetPatch() {
		patchDigest, err := cachetools.UploadBlobToCAS(ctx, cache, req.GetInstanceName(), []byte(patch))
		if err != nil {
			return nil, err
		}
		patchDigests = append(patchDigests, fmt.Sprintf("%s/%d", patchDigest.GetHash(), patchDigest.GetSizeBytes()))
	}

	conf := r.env.GetConfigurator()
	args := []string{
		"./" + runnerName,
		"--bes_backend=" + conf.GetAppEventsAPIURL(),
		"--cache_backend=" + conf.GetAppCacheAPIURL(),
		"--bes_results_url=" + conf.GetAppBuildBuddyURL() + "/invocation/",
		"--commit_sha=" + req.GetRepoState().GetCommitSha(),
		"--pushed_repo_url=" + req.GetGitRepo().GetRepoUrl(),
		"--target_repo_url=" + req.GetGitRepo().GetRepoUrl(),
		"--bazel_sub_command=" + req.GetBazelCommand(),
		"--pushed_branch=master",
		"--target_branch=master",
		"--invocation_id=" + invocationID,
	}
	if req.GetInstanceName() != "" {
		args = append(args, "--remote_instance_name="+req.GetInstanceName())
	}
	for _, patchDigest := range patchDigests {
		args = append(args, "--patch_digest="+patchDigest)
	}

	cmd := &repb.Command{
		EnvironmentVariables: []*repb.Command_EnvironmentVariable{
			{Name: "BUILDBUDDY_API_KEY", Value: apiKey},
			{Name: "REPO_USER", Value: req.GetGitRepo().GetUsername()},
			{Name: "REPO_TOKEN", Value: req.GetGitRepo().GetAccessToken()},
		},
<<<<<<< HEAD
		Arguments: []string{
			"./" + runnerName,
			"--bes_backend=" + conf.GetAppEventsAPIURL(),
			"--bes_results_url=" + conf.GetAppBuildBuddyURL() + "/invocation/",
			"--commit_sha=" + req.GetRepoState().GetCommitSha(),
			"--pushed_repo_url=" + req.GetGitRepo().GetRepoUrl(),
			"--target_repo_url=" + req.GetGitRepo().GetRepoUrl(),
			"--bazel_sub_command=" + req.GetBazelCommand(),
			"--pushed_branch=master",
			"--target_branch=master",
			"--invocation_id=" + invocationID,
			"--report_live_repo_setup_progress",
		},
=======
		Arguments: args,
>>>>>>> 2883d89e
		Platform: &repb.Platform{
			Properties: []*repb.Platform_Property{
				{Name: platform.WorkflowIDPropertyName, Value: "hostedrunner-" + req.GetGitRepo().GetRepoUrl()},
				{Name: "container-image", Value: runnerContainerImage},
				{Name: "recycle-runner", Value: "true"},
				{Name: "workload-isolation-type", Value: "firecracker"},
				{Name: tasksize.EstimatedComputeUnitsPropertyKey, Value: "2"},
				{Name: tasksize.EstimatedFreeDiskPropertyKey, Value: "10000000000"}, // 10GB
			},
		},
	}

	cmdDigest, err := cachetools.UploadProtoToCAS(ctx, cache, req.GetInstanceName(), cmd)
	if err != nil {
		return nil, err
	}
	action := &repb.Action{
		CommandDigest:   cmdDigest,
		InputRootDigest: inputRootDigest,
		DoNotCache:      true,
	}
	actionDigest, err := cachetools.UploadProtoToCAS(ctx, cache, req.GetInstanceName(), action)
	return actionDigest, err
}

// Run creates and dispatches an execution that will call the CI-runner and run
// the (bazel) command specified in RunRequest. It ruturns as soon as an
// invocation has been created by the execution or an error has been
// encountered.
func (r *runnerService) Run(ctx context.Context, req *rnpb.RunRequest) (*rnpb.RunResponse, error) {
	if err := r.checkPreconditions(req); err != nil {
		return nil, err
	}
	ctx, err := prefix.AttachUserPrefixToContext(ctx, r.env)
	if err != nil {
		return nil, err
	}

	guid, err := uuid.NewRandom()
	if err != nil {
		return nil, err
	}
	invocationID := guid.String()
	actionDigest, err := r.createAction(ctx, req, invocationID)
	if err != nil {
		return nil, err
	}
	log.Debugf("Uploaded runner action to cache. Digest: %s/%d", actionDigest.GetHash(), actionDigest.GetSizeBytes())

	executionID, err := r.env.GetRemoteExecutionService().Dispatch(ctx, &repb.ExecuteRequest{
		InstanceName:    req.GetInstanceName(),
		SkipCacheLookup: true,
		ActionDigest:    actionDigest,
	})
	if err != nil {
		return nil, err
	}
	if err := waitUntilInvocationExists(ctx, r.env, executionID, invocationID); err != nil {
		return nil, err
	}

	return &rnpb.RunResponse{InvocationId: invocationID}, nil
}

// waitUntilInvocationExists waits until the specified invocationID exists or
// an error is encountered. Borrowed from workflow.go.
func waitUntilInvocationExists(ctx context.Context, env environment.Env, executionID, invocationID string) error {
	executionClient := env.GetRemoteExecutionClient()
	if executionClient == nil {
		return status.UnimplementedError("Missing remote execution client.")
	}
	invocationDB := env.GetInvocationDB()
	if invocationDB == nil {
		return status.UnimplementedError("Missing invocationDB.")
	}

	errCh := make(chan error)
	opCh := make(chan *longrunning.Operation)

	waitStream, err := executionClient.WaitExecution(ctx, &repb.WaitExecutionRequest{
		Name: executionID,
	})
	if err != nil {
		return err
	}

	// Listen on operation stream in the background
	go func() {
		for {
			op, err := waitStream.Recv()
			if err == io.EOF {
				return
			}
			if err != nil {
				errCh <- err
				return
			}
			opCh <- op
		}
	}()

	executing := true
	stage := repb.ExecutionStage_UNKNOWN
	for {
		select {
		case <-ctx.Done():
			return ctx.Err()
		case err := <-errCh:
			return err
		case <-time.After(1 * time.Second):
			if executing {
				_, err := invocationDB.LookupInvocation(ctx, invocationID)
				if err == nil {
					return nil
				}
			}
			break
		case op := <-opCh:
			stage = operation.ExtractStage(op)
			if stage == repb.ExecutionStage_EXECUTING || stage == repb.ExecutionStage_COMPLETED {
				executing = true
			}
			if stage == repb.ExecutionStage_COMPLETED {
				if execResponse := operation.ExtractExecuteResponse(op); execResponse != nil {
					if gstatus.FromProto(execResponse.Status).Err() != nil {
						return status.InternalErrorf("Failed to create runner invocation (execution ID: %q): %s", executionID, execResponse.GetStatus().GetMessage())
					}
				}
				return nil
			}
		}
	}
}<|MERGE_RESOLUTION|>--- conflicted
+++ resolved
@@ -139,6 +139,7 @@
 		"--pushed_branch=master",
 		"--target_branch=master",
 		"--invocation_id=" + invocationID,
+		"--report_live_repo_setup_progress",
 	}
 	if req.GetInstanceName() != "" {
 		args = append(args, "--remote_instance_name="+req.GetInstanceName())
@@ -153,23 +154,7 @@
 			{Name: "REPO_USER", Value: req.GetGitRepo().GetUsername()},
 			{Name: "REPO_TOKEN", Value: req.GetGitRepo().GetAccessToken()},
 		},
-<<<<<<< HEAD
-		Arguments: []string{
-			"./" + runnerName,
-			"--bes_backend=" + conf.GetAppEventsAPIURL(),
-			"--bes_results_url=" + conf.GetAppBuildBuddyURL() + "/invocation/",
-			"--commit_sha=" + req.GetRepoState().GetCommitSha(),
-			"--pushed_repo_url=" + req.GetGitRepo().GetRepoUrl(),
-			"--target_repo_url=" + req.GetGitRepo().GetRepoUrl(),
-			"--bazel_sub_command=" + req.GetBazelCommand(),
-			"--pushed_branch=master",
-			"--target_branch=master",
-			"--invocation_id=" + invocationID,
-			"--report_live_repo_setup_progress",
-		},
-=======
 		Arguments: args,
->>>>>>> 2883d89e
 		Platform: &repb.Platform{
 			Properties: []*repb.Platform_Property{
 				{Name: platform.WorkflowIDPropertyName, Value: "hostedrunner-" + req.GetGitRepo().GetRepoUrl()},
