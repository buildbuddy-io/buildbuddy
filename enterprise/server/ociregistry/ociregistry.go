--- conflicted
+++ resolved
@@ -23,11 +23,8 @@
 	"github.com/buildbuddy-io/buildbuddy/server/util/prefix"
 	"github.com/buildbuddy-io/buildbuddy/server/util/proto"
 	"github.com/buildbuddy-io/buildbuddy/server/util/status"
-<<<<<<< HEAD
+	"github.com/prometheus/client_golang/prometheus"
 	"google.golang.org/protobuf/types/known/anypb"
-=======
-	"github.com/prometheus/client_golang/prometheus"
->>>>>>> 10cea1ab
 
 	ocipb "github.com/buildbuddy-io/buildbuddy/proto/ociregistry"
 	repb "github.com/buildbuddy-io/buildbuddy/proto/remote_execution"
@@ -45,15 +42,10 @@
 	headerWWWAuthenticate     = "WWW-Authenticate"
 	headerRange               = "Range"
 
-<<<<<<< HEAD
 	blobOutputFilePath          = "_bb_ociregistry_blob_"
 	blobMetadataOutputFilePath  = "_bb_ociregistry_blob_metadata_"
 	actionResultInstanceName    = interfaces.OCIImageInstanceNamePrefix
 	manifestContentInstanceName = interfaces.OCIImageInstanceNamePrefix + "_manifest_content_"
-=======
-	blobOutputFilePath         = "_bb_ociregistry_blob_"
-	blobMetadataOutputFilePath = "_bb_ociregistry_blob_metadata_"
-	actionResultInstanceName   = interfaces.OCIImageInstanceNamePrefix
 
 	hitLabel    = "hit"
 	missLabel   = "miss"
@@ -61,7 +53,6 @@
 
 	actionCacheLabel = "action_cache"
 	casLabel         = "cas"
->>>>>>> 10cea1ab
 )
 
 var (
@@ -338,20 +329,8 @@
 		return
 	}
 
-<<<<<<< HEAD
-	if inreq.Method != http.MethodGet || upresp.StatusCode != http.StatusOK {
-		_, err = io.Copy(w, upresp.Body)
-		if err != nil && err != context.Canceled {
-			log.CtxWarningf(ctx, "error writing response body for '%s': %s", inreq.URL, err)
-		}
-		return
-	}
-
-	contentLength, hasLength, err := parseContentLengthHeader(upresp.Header.Get(headerContentLength))
-=======
 	hasLength := upresp.Header.Get(headerContentLength) != ""
 	contentLength, err := strconv.ParseInt(upresp.Header.Get(headerContentLength), 10, 64)
->>>>>>> 10cea1ab
 	if err != nil {
 		hasLength = false
 	}
@@ -368,41 +347,13 @@
 		return
 	}
 
-<<<<<<< HEAD
-	if !hasLength || hash == nil || !hasContentType {
-=======
 	hash, err := gcr.NewHash(resolvedRef.Identifier())
 	if err != nil {
->>>>>>> 10cea1ab
 		_, err = io.Copy(w, upresp.Body)
 		if err != nil && err != context.Canceled {
 			log.CtxWarningf(ctx, "error writing response body for '%s': %s", inreq.URL, err)
 		}
 		return
-<<<<<<< HEAD
-	}
-
-	if ociResourceType == ocipb.OCIResourceType_MANIFEST {
-		raw, err := io.ReadAll(upresp.Body)
-		if err != nil {
-			log.CtxWarningf(ctx, "error reading manifest for '%s': %s", inreq.URL, err)
-			return
-		}
-		if err := writeManifestToAC(ctx, raw, acClient, resolvedRef, *hash, contentType); err != nil {
-			log.CtxWarningf(ctx, "error writing manifest to the AC for '%s': %s", inreq.URL, err)
-		}
-		rc := bytes.NewReader(raw)
-		err = writeBlobOrManifestToCacheAndResponse(ctx, rc, w, bsClient, acClient, resolvedRef, ociResourceType, *hash, contentType, contentLength)
-		if err != nil && err != context.Canceled {
-			log.CtxWarningf(ctx, "error writing response body to cache for '%s': %s", inreq.URL, err)
-		}
-		return
-	}
-
-	if err := writeBlobOrManifestToCacheAndResponse(ctx, upresp.Body, w, bsClient, acClient, resolvedRef, ociResourceType, *hash, contentType, contentLength); err != nil {
-		log.CtxWarningf(ctx, "error writing response body to cache for '%s': %s", inreq.URL, err)
-=======
->>>>>>> 10cea1ab
 	}
 
 	err = writeBlobOrManifestToCacheAndResponse(ctx, upresp.Body, w, bsClient, acClient, resolvedRef, ociResourceType, hash, contentType, contentLength)
@@ -511,6 +462,18 @@
 }
 
 func writeBlobOrManifestToCacheAndResponse(ctx context.Context, upstream io.Reader, w io.Writer, bsClient bspb.ByteStreamClient, acClient repb.ActionCacheClient, ref gcrname.Reference, ociResourceType ocipb.OCIResourceType, hash gcr.Hash, contentType string, contentLength int64) error {
+	r := upstream
+	if ociResourceType == ocipb.OCIResourceType_MANIFEST {
+		raw, err := io.ReadAll(upstream)
+		if err != nil {
+			return err
+		}
+		if err := writeManifestToAC(ctx, raw, acClient, ref, hash, contentType); err != nil {
+			log.CtxWarningf(ctx, "error writing manifest to AC: %s", err)
+		}
+		r = bytes.NewReader(raw)
+	}
+
 	blobCASDigest := &repb.Digest{
 		Hash:      hash.Hex,
 		SizeBytes: contentLength,
@@ -521,7 +484,7 @@
 		repb.DigestFunction_SHA256,
 	)
 	blobRN.SetCompressor(repb.Compressor_ZSTD)
-	tr := io.TeeReader(upstream, w)
+	tr := io.TeeReader(r, w)
 	updateCacheEventMetric(casLabel, uploadLabel)
 	_, _, err := cachetools.UploadFromReader(ctx, bsClient, blobRN, tr)
 	if err != nil {
@@ -615,6 +578,7 @@
 			},
 		},
 	}
+	updateCacheEventMetric(actionCacheLabel, uploadLabel)
 	return cachetools.UploadActionResult(ctx, acClient, arRN, ar)
 }
 
