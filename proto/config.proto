--- conflicted
+++ resolved
@@ -78,11 +78,9 @@
   // Whether to show the new heatmap and drilldowns UI for build stats
   bool trends_heatmap_enabled = 25;
 
-<<<<<<< HEAD
-  // Whether or not bot suggestions are enabled.
-  bool bot_suggestions_enabled = 26;
-=======
   // Whether to allow filtering invocations, trends, etc. by pattern.
   bool pattern_filter_enabled = 26;
->>>>>>> d56811a9
+
+  // Whether or not bot suggestions are enabled.
+  bool bot_suggestions_enabled = 27;
 }