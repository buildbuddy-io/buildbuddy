--- conflicted
+++ resolved
@@ -102,15 +102,6 @@
     return this.stripAPIKey(url);
   }
 
-<<<<<<< HEAD
-=======
-  getAPIKey() {
-    let url = this.getResponse()?.configOption.find((option: any) => option.flagName == "bes_backend")?.body;
-    let matches = url?.match(/\:\/\/(?<apikey>.*)\@/);
-    return matches?.groups?.apikey;
-  }
-
->>>>>>> c81e9cb3
   getCache() {
     let url = this.state.bazelConfigResponse?.configOption.find((option: any) => option.flagName == "remote_cache")
       ?.body;
@@ -218,14 +209,10 @@
   }
 
   render() {
-<<<<<<< HEAD
+    if (!this.state.bazelConfigResponse) {
+      return <div className="loading"></div>;
+    }
     const selectedCredential = this.getSelectedCredential();
-
-=======
-    if (!this.getResponse()) {
-      return <div className="loading"></div>;
-    }
->>>>>>> c81e9cb3
     return (
       <div className="setup">
         <div className="setup-controls">
