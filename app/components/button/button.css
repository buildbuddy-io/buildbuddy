.base-button {
  padding: 8px 16px;
  min-height: 40px;
  font-size: 16px;
  font-weight: 600;
  font-family: inherit;
  border: 0;
  border-radius: 8px;
  cursor: pointer;
  display: block;
  box-sizing: border-box;
  text-align: center;
  line-height: normal;
  -webkit-font-smoothing: inherit;
  -moz-osx-font-smoothing: inherit;

  flex-shrink: 0;
  align-self: center;
  display: flex;
  align-items: center;
}

.filled-button {
  background-color: #263238;
  color: #fff;
}

.filled-button.destructive {
  background-color: #b71c1c;
}

.filled-button:hover {
  background-color: #455a64;
  box-shadow: 0 1px 3px rgba(0, 0, 0, 0.4);
  transition: 100ms;
}

.filled-button.destructive:hover {
  background-color: #c62828;
}

.filled-button:active {
  box-shadow: none;
}

/* Extra specificity here so the [disabled] style takes precedence. */
.filled-button.filled-button.filled-button[disabled],
.filled-button.filled-button.filled-button[disabled]:hover {
  background: #bbb;
  cursor: not-allowed;
  box-shadow: none;
}

.outlined-button {
  background: transparent;
  border: 1px solid rgba(20, 20, 20, 0.1);
  transition: 200ms ease;
}

.outlined-button:hover {
  border: 1px solid transparent;
  background: rgba(20, 20, 20, 0.1);
}

.outlined-button:active {
  background: rgba(20, 20, 20, 0.2);
}

<<<<<<< HEAD
.base-button.checkbox-button {
  padding: 0;
}

.checkbox-button label {
  padding: 8px 8px 8px 16px;
  box-sizing: border-box;
  min-height: inherit;
  cursor: pointer;
  display: flex;
  align-items: center;
}

.checkbox-button input {
  cursor: pointer;
}

.checkbox-button label > :not(:last-child) {
  margin-right: 8px;
=======
.outlined-button[disabled] {
  background: #bbb;
  cursor: not-allowed;
>>>>>>> b5d8af02
}<|MERGE_RESOLUTION|>--- conflicted
+++ resolved
@@ -66,7 +66,11 @@
   background: rgba(20, 20, 20, 0.2);
 }
 
-<<<<<<< HEAD
+.outlined-button[disabled] {
+  background: #bbb;
+  cursor: not-allowed;
+}
+
 .base-button.checkbox-button {
   padding: 0;
 }
@@ -86,9 +90,4 @@
 
 .checkbox-button label > :not(:last-child) {
   margin-right: 8px;
-=======
-.outlined-button[disabled] {
-  background: #bbb;
-  cursor: not-allowed;
->>>>>>> b5d8af02
 }