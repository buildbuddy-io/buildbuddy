--- conflicted
+++ resolved
@@ -5,7 +5,7 @@
 import SetupComponent from "../docs/setup";
 import capabilities from "../capabilities/capabilities";
 import router, { Path } from "../router/router";
-import authService, { AuthService } from "../auth/auth_service";
+import authService from "../auth/auth_service";
 import { User } from "../auth/auth_service";
 import faviconService from "../favicon/favicon";
 import CompareInvocationsComponent from "../compare/compare_invocations";
@@ -91,10 +91,7 @@
               <CompareInvocationsComponent
                 invocationAId={compareInvocationIds.a}
                 invocationBId={compareInvocationIds.b}
-<<<<<<< HEAD
                 search={this.state.search}
-=======
->>>>>>> eb1df2ec
                 user={null}
               />
             )}
