import React from "react";
import format from "../format/format";
import InvocationModel from "./invocation_model";
import { Download, Info, HelpCircle } from "lucide-react";
import { build } from "../../proto/remote_execution_ts_proto";
import InputNodeComponent, { InputNode } from "./invocation_action_input_node";
import rpcService from "../service/rpc_service";
import DigestComponent, { parseDigest } from "../components/digest/digest";
import TerminalComponent from "../terminal/terminal";
import UserPreferences from "../preferences/preferences";
import router from "../router/router";

interface Props {
  model: InvocationModel;
  search: URLSearchParams;
  preferences: UserPreferences;
}

interface State {
  action?: build.bazel.remote.execution.v2.Action;
  loadingAction?: boolean;
  actionResult?: build.bazel.remote.execution.v2.ActionResult;
  command?: build.bazel.remote.execution.v2.Command;
  error?: string;
  inputRoot?: build.bazel.remote.execution.v2.Directory;
  inputDirs?: InputNode[];
  treeShaToExpanded?: Map<string, boolean>;
  treeShaToChildrenMap?: Map<string, InputNode[]>;
  stderr?: string;
  stdout?: string;
}

export default class InvocationActionCardComponent extends React.Component<Props, State> {
  state: State = {
    treeShaToExpanded: new Map<string, boolean>(),
    treeShaToChildrenMap: new Map<string, InputNode[]>(),
    inputDirs: [],
    loadingAction: true,
  };

  componentDidMount() {
    this.fetchAction();
    this.fetchActionResult();
  }

  fetchAction() {
    this.setState({ loadingAction: true });
    const digest = parseDigest(this.props.search.get("actionDigest"));
    const actionUrl = `bytestream://${this.getCacheAddress()}/blobs/${digest.hash}/${digest.sizeBytes ?? 1}`;
    rpcService
      .fetchBytestreamFile(actionUrl, this.props.model.getId(), "arraybuffer")
      .then((buffer: any) => {
        let action = build.bazel.remote.execution.v2.Action.decode(new Uint8Array(buffer));
        this.setState({
          action: action,
        });
        this.fetchCommand(action);
        this.fetchInputRoot(action.inputRootDigest);
      })
      .catch((e) => console.error("Failed to fetch action:", e))
      .finally(() => this.setState({ loadingAction: false }));
  }

  fetchInputRoot(rootDigest: build.bazel.remote.execution.v2.IDigest) {
    let inputRootFile =
      "bytestream://" + this.getCacheAddress() + "/blobs/" + rootDigest.hash + "/" + rootDigest.sizeBytes;
    rpcService
      .fetchBytestreamFile(inputRootFile, this.props.model.getId(), "arraybuffer")
      .then((buffer: any) => {
        let tempRoot = build.bazel.remote.execution.v2.Directory.decode(new Uint8Array(buffer));
        let inputDirs: InputNode[] = tempRoot.directories.map(
          (node) =>
            ({
              obj: node,
              type: "dir",
            } as InputNode)
        );
        this.setState({
          inputRoot: tempRoot,
          inputDirs: inputDirs,
        });
      })
      .catch((e) => console.error("Failed to fetch input root:", e));
  }

  fetchActionResult() {
    let digestParam = this.props.search.get("actionResultDigest");
    if (digestParam == null) {
      digestParam = this.props.search.get("actionDigest");
    }
    const digest = parseDigest(digestParam);
    const actionResultUrl = `actioncache://${this.getCacheAddress()}/blobs/ac/${digest.hash}/${digest.sizeBytes ?? 1}`;
    rpcService
      .fetchBytestreamFile(actionResultUrl, this.props.model.getId(), "arraybuffer")
      .then((buffer: any) => {
        this.setState({
          actionResult: build.bazel.remote.execution.v2.ActionResult.decode(new Uint8Array(buffer)),
        });
        this.fetchStdoutAndStderr(this.state.actionResult);
      })
      .catch((e) => console.error("Failed to fetch action result:", e));
  }

  fetchStdoutAndStderr(actionResult: build.bazel.remote.execution.v2.ActionResult) {
    let stdoutUrl =
      "bytestream://" +
      this.getCacheAddress() +
      "/blobs/" +
      actionResult.stdoutDigest.hash +
      "/" +
      actionResult.stdoutDigest.sizeBytes;

    rpcService
      .fetchBytestreamFile(stdoutUrl, this.props.model.getId())
      .then((content: string) => {
        this.setState({
          stdout: content,
        });
      })
      .catch((e) => console.error("Failed to fetch stdout:", e));

    let stderrUrl =
      "bytestream://" +
      this.getCacheAddress() +
      "/blobs/" +
      actionResult.stderrDigest.hash +
      "/" +
      actionResult.stderrDigest.sizeBytes;
    rpcService
      .fetchBytestreamFile(stderrUrl, this.props.model.getId())
      .then((content: string) => {
        this.setState({
          stderr: content,
        });
      })
      .catch((e) => console.error("Failed to fetch stderr:", e));
  }

  fetchCommand(action: build.bazel.remote.execution.v2.Action) {
    let commandFile =
      "bytestream://" +
      this.getCacheAddress() +
      "/blobs/" +
      action.commandDigest.hash +
      "/" +
      action.commandDigest.sizeBytes;
    rpcService
      .fetchBytestreamFile(commandFile, this.props.model.getId(), "arraybuffer")
      .then((buffer: any) => {
        this.setState({
          command: build.bazel.remote.execution.v2.Command.decode(new Uint8Array(buffer)),
        });
      })
      .catch((e) => console.error("Failed to fetch command:", e));
  }

  displayList(list: string[]) {
    if (list.length == 0) return <div>None found</div>;
    return (
      <div className="action-list">
        {list.map((argument) => (
          <div>{argument}</div>
        ))}
      </div>
    );
  }

  handleOutputFileClicked(file: build.bazel.remote.execution.v2.IOutputFile) {
    rpcService.downloadBytestreamFile(
      file.path,
      "bytestream://" + this.getCacheAddress() + "/blobs/" + file.digest.hash + "/" + file.digest.sizeBytes,
      this.props.model.getId()
    );
  }

  getCacheAddress() {
    let address = (this.props.model.optionsMap.get("remote_executor") || "").replace("grpc://", "");
    address = address.replace("grpcs://", "");
    if (this.props.model.optionsMap.get("remote_cache")) {
      address = this.props.model.optionsMap.get("remote_cache").replace("grpc://", "");
      address = address.replace("grpcs://", "");
    }
    if (this.props.model.optionsMap.get("remote_instance_name")) {
      address = address + "/" + this.props.model.optionsMap.get("remote_instance_name");
    }
    return address;
  }

  private renderTimelines() {
    const metadata = this.state.actionResult.executionMetadata;

    type TimelineEvent = { name: string; color: string; timestamp: any };
    const events: TimelineEvent[] = [
      {
        name: "Queued",
        color: "#607D8B",
        timestamp: metadata.queuedTimestamp,
      },
      {
        name: "Initializing",
        color: "#673AB7",
        timestamp: metadata.workerStartTimestamp,
      },
      {
        name: "Downloading inputs",
        color: "#FF6F00",
        timestamp: metadata.inputFetchStartTimestamp,
      },
      {
        name: "Preparing runner",
        color: "#673AB7",
        timestamp: metadata.inputFetchCompletedTimestamp,
      },
      {
        name: "Executing",
        color: "#1E88E5",
        timestamp: metadata.executionStartTimestamp,
      },
      {
        name: "Preparing for upload",
        color: "#673AB7",
        timestamp: metadata.executionCompletedTimestamp,
      },
      {
        name: "Uploading outputs",
        color: "#FF6F00",
        timestamp: metadata.outputUploadStartTimestamp,
      },
      // End marker -- not actually rendered.
      {
        name: "Upload complete",
        color: "",
        timestamp: metadata.outputUploadCompletedTimestamp,
      },
    ];

    // Make sure that we've actually received the metadata. This will not be sent
    // until the action is completed.
    // The metadata should include all timestamps, so either all timestamps should
    // be null or none of them should be null, but check all of them for good measure.
    for (const event of events) {
      if (!event.timestamp) return null;
    }

    const totalDuration = durationSeconds(events[0].timestamp, events[events.length - 1].timestamp);

    return (
      <div>
        {events.map((event, i) => {
          // Don't render the end marker.
          if (!event.color) return null;

          const next = events[i + 1];
          const duration = durationSeconds(event.timestamp, next.timestamp);
          const weight = duration / totalDuration;
          return (
            <div>
              <div className="metadata-detail">
                <span className="label">
                  {event.name} @ {format.formatTimestamp(event.timestamp)}
                </span>
                <span className="bar-description">
                  {format.compactDurationSec(duration)} ({(weight * 100).toFixed(1)}%)
                </span>
              </div>
              <div className="action-timeline">
                <div
                  className="timeline-event"
                  title={`${event.name} (${format.durationSec(duration)}, ${(weight * 100).toFixed(2)}%)`}
                  style={{ flex: `${weight} 0 0`, backgroundColor: event.color }}></div>
                <div
                  className="timeline-event-gray"
                  title={`${event.name} (${format.durationSec(duration)}, ${(weight * 100).toFixed(2)}%)`}
                  style={{ flex: `${1 - weight} 0 0`, backgroundColor: `rgba(0, 0, 0, .1)` }}></div>
              </div>
            </div>
          );
        })}
      </div>
    );
  }

  handleFileClicked(node: InputNode) {
    let digestString = node.obj.digest.hash + "/" + node.obj.digest.sizeBytes;
    let dirUrl = "bytestream://" + this.getCacheAddress() + "/blobs/" + digestString;

    if (this.state.treeShaToExpanded.get(digestString)) {
      this.state.treeShaToExpanded.set(digestString, false);
      this.forceUpdate();
      return;
    }
    if (node.type == "file") {
      rpcService.downloadBytestreamFile(node.obj.name, dirUrl, this.props.model.getId());
      return;
    }
    rpcService
      .fetchBytestreamFile(dirUrl, this.props.model.getId(), "arraybuffer")
      .then((buffer: any) => {
        let dir = build.bazel.remote.execution.v2.Directory.decode(new Uint8Array(buffer));
        this.state.treeShaToExpanded.set(digestString, true);
        let dirs: InputNode[] = dir.directories.map(
          (child) =>
            ({
              obj: child,
              type: "dir",
            } as InputNode)
        );
        let files: InputNode[] = dir.files.map(
          (child) =>
            ({
              obj: child,
              type: "file",
            } as InputNode)
        );
        this.state.treeShaToChildrenMap.set(digestString, dirs.concat(files));
        this.forceUpdate();
      })
      .catch((e) => console.log(e));
    return;
  }

  private onClickSetup(e: React.MouseEvent) {
    e.preventDefault();
    router.navigateTo("/docs/setup");
  }

  private renderNotFoundDetails() {
    const hasRemoteUploadLocalResults = this.props.model.booleanCommandLineOption("remote_upload_local_results");
    const hasRemoteExecutor = Boolean(this.props.model.stringCommandLineOption("remote_executor"));
    const hasRemoteCache = Boolean(this.props.model.booleanCommandLineOption("remote_cache"));

    if (hasRemoteExecutor) {
      return <p>The action may have expired from cache, or the action may not be cacheable.</p>;
    }
    if (!hasRemoteCache) {
      return (
        <p>
          Action results are available for builds with{" "}
          <a href="/docs/setup" className="text-link" onClick={this.onClickSetup.bind(this)}>
            full cache or remote execution
          </a>{" "}
          enabled.
        </p>
      );
    }
    if (!hasRemoteUploadLocalResults) {
      return (
        <>
          <p>
            Action results for locally executed actions are available for builds with{" "}
            <a href="/docs/setup" className="text-link" onClick={this.onClickSetup.bind(this)}>
              full cache
            </a>{" "}
            enabled (<span className="inline-code">--remote_upload_local_results</span>).
          </p>
        </>
      );
    }
    return (
      <p>
        The action may have expired from cache, or the action may not be cacheable.{" "}
        {!this.props.model.isAnonymousInvocation() && (
          <>This can also happen if the invocation was authenticated with a read-only API key.</>
        )}
      </p>
    );
  }

  render() {
    const digest = parseDigest(this.props.search.get("actionDigest"));

    return (
      <div className="invocation-action-card">
        {this.state.loadingAction && (
          <div className="card">
            <div className="loading" />
          </div>
        )}
        {!this.state.loadingAction && !this.state.action && (
          <div className="card">
            <HelpCircle className="icon purple" />
            <div className="content">
              <div className="title">Action not found</div>
              <div className="details">{this.renderNotFoundDetails()}</div>
            </div>
          </div>
        )}
        {!this.state.loadingAction && this.state.action && (
          <div className="card">
            <Info className="icon purple" />
            <div className="content">
              <div className="title">Action details</div>
              <div className="details">
                <div>
                  <div className="action-section">
                    <div className="action-property-title">Digest</div>
                    <DigestComponent digest={digest} expanded={true} />
                  </div>
                  <div className="action-section">
                    <div className="action-property-title">Cacheable</div>
                    <div>{!this.state.action.doNotCache ? "True" : "False"}</div>
                  </div>
                  <div className="action-section">
                    <div className="action-property-title">Input root digest</div>
                    <div>
                      <DigestComponent digest={this.state.action.inputRootDigest} expanded={true} />
                    </div>
                  </div>
                  <div className="action-section">
                    <div
                      title="List of required supported NodeProperty [build.bazel.remote.execution.v2.NodeProperty] keys."
                      className="action-property-title">
                      Output node properties
                    </div>
                    {this.state.action.outputNodeProperties.length ? (
                      <div>
                        {this.state.action.outputNodeProperties.map((outputNodeProperty) => (
                          <div className="output-node">{outputNodeProperty}</div>
                        ))}
                      </div>
                    ) : (
                      <div>Default</div>
                    )}
                  </div>
                  <div className="action-section">
                    <div className="action-property-title">Input files</div>
                    {this.state.inputDirs.length ? (
                      <div className="input-tree">
                        {this.state.inputDirs.map((node) => (
                          <InputNodeComponent
                            node={node}
                            treeShaToExpanded={this.state.treeShaToExpanded}
                            treeShaToChildrenMap={this.state.treeShaToChildrenMap}
                            handleFileClicked={this.handleFileClicked.bind(this)}
                          />
                        ))}
                      </div>
                    ) : (
                      <div>None found</div>
                    )}
                  </div>
                </div>
                <div className="action-line">
                  <div className="action-title">Command details</div>
                  {this.state.command ? (
                    <div>
                      <div className="action-section">
                        <div className="action-property-title">Arguments</div>
                        {this.displayList(this.state.command.arguments)}
                      </div>
                      <div className="action-section">
                        <div className="action-property-title">Environment variables</div>
                        <div className="action-list">
<<<<<<< HEAD
                          <div className="metadata-title">Executor Host ID</div>
                          <div className="metadata-detail">{this.state.actionResult.executionMetadata.worker} </div>
                          <div className="metadata-title">Timeline</div>
                          {this.renderTimelines()}
                        </div>
                      ) : (
                        <div>None found</div>
                      )}
                    </div>
                    <div className="action-section">
                      <div className="action-property-title">Output files</div>
                      {this.state.actionResult.outputFiles ? (
                        <div className="action-list">
                          {this.state.actionResult.outputFiles.map((file) => (
                            <div
                              className="file-name clickable"
                              onClick={this.handleOutputFileClicked.bind(this, file)}>
                              <span>
                                <Download className="icon file-icon" />
                              </span>
                              <span className="prop-link">{file.path}</span>
                              {file.isExecutable && <span className="detail"> (executable)</span>}
                              <DigestComponent digest={file.digest} />
=======
                          {this.state.command.environmentVariables.map((variable) => (
                            <div>
                              <span className="prop-name">{variable.name}</span>
                              <span className="prop-value">={variable.value}</span>
>>>>>>> d35bfca9
                            </div>
                          ))}
                        </div>
                      </div>
                      <div className="action-section">
                        <div className="action-property-title">Platform properties</div>
                        <div className="action-list">
                          {this.state.command.platform.properties.map((property) => (
                            <div>
                              <span className="prop-name">{property.name}</span>
                              <span className="prop-value">={property.value}</span>
                            </div>
                          ))}
                          {!this.state.command.platform.properties.length && <div>(Default)</div>}
                        </div>
                      </div>
                    </div>
                  ) : (
                    <div>No command details were found.</div>
                  )}
                </div>
                <div className="action-line">
                  <div className="action-title">Result details</div>
                  {this.state.actionResult ? (
                    <div>
                      <div className="action-section">
                        <div className="action-property-title">Exit code</div>
                        <div>{this.state.actionResult.exitCode}</div>
                      </div>
                      <div className="action-section">
                        <div className="action-property-title">Execution metadata</div>
                        {this.state.actionResult.executionMetadata ? (
                          <div className="action-list">
                            <div className="metadata-title">Worker</div>
                            <div className="metadata-detail">{this.state.actionResult.executionMetadata.worker} </div>
                            <div className="metadata-title">Executor ID</div>
                            <div className="metadata-detail">
                              {this.state.actionResult.executionMetadata.executorId}
                            </div>
                            <div className="metadata-title">Timeline</div>
                            {this.renderTimelines()}
                          </div>
                        ) : (
                          <div>None found</div>
                        )}
                      </div>
                      <div className="action-section">
                        <div className="action-property-title">Output files</div>
                        {this.state.actionResult.outputFiles ? (
                          <div className="action-list">
                            {this.state.actionResult.outputFiles.map((file) => (
                              <div
                                className="file-name clickable"
                                onClick={this.handleOutputFileClicked.bind(this, file)}>
                                <span>
                                  <Download className="icon file-icon" />
                                </span>
                                <span className="prop-link">{file.path}</span>
                                {file.isExecutable && <span className="detail"> (executable)</span>}
                                <DigestComponent digest={file.digest} />
                              </div>
                            ))}
                          </div>
                        ) : (
                          <div>None found</div>
                        )}
                      </div>
                      <div className="action-section">
                        <div className="action-property-title">Output directories</div>
                        {this.state.actionResult.outputDirectories.length ? (
                          <div className="action-list">
                            {this.state.actionResult.outputDirectories.map((dir) => (
                              <div>
                                <span>{dir.path}</span>
                              </div>
                            ))}
                          </div>
                        ) : (
                          <div>None</div>
                        )}
                      </div>
                      <div className="action-section">
                        <div className="action-property-title">Stderr</div>
                        <div>
                          {this.state.stderr ? (
                            <TerminalComponent
                              value={this.state.stderr}
                              lightTheme={this.props.preferences.lightTerminalEnabled}
                            />
                          ) : (
                            <div>None</div>
                          )}
                        </div>
                      </div>
                      <div className="action-section">
                        <div className="action-property-title">Stdout</div>
                        <div>
                          {this.state.stdout ? (
                            <TerminalComponent
                              value={this.state.stdout}
                              lightTheme={this.props.preferences.lightTerminalEnabled}
                            />
                          ) : (
                            <div>None</div>
                          )}
                        </div>
                      </div>
                    </div>
                  ) : (
                    <div>No action result details found.</div>
                  )}
                </div>
              </div>
            </div>
          </div>
        )}
      </div>
    );
  }
}

function durationSeconds(t1: any, t2: any): number {
  return timestampToUnixSeconds(t2) - timestampToUnixSeconds(t1);
}

function timestampToUnixSeconds(timestamp: any): number {
  return timestamp.seconds + timestamp.nanos / 1e9;
}<|MERGE_RESOLUTION|>--- conflicted
+++ resolved
@@ -451,36 +451,10 @@
                       <div className="action-section">
                         <div className="action-property-title">Environment variables</div>
                         <div className="action-list">
-<<<<<<< HEAD
-                          <div className="metadata-title">Executor Host ID</div>
-                          <div className="metadata-detail">{this.state.actionResult.executionMetadata.worker} </div>
-                          <div className="metadata-title">Timeline</div>
-                          {this.renderTimelines()}
-                        </div>
-                      ) : (
-                        <div>None found</div>
-                      )}
-                    </div>
-                    <div className="action-section">
-                      <div className="action-property-title">Output files</div>
-                      {this.state.actionResult.outputFiles ? (
-                        <div className="action-list">
-                          {this.state.actionResult.outputFiles.map((file) => (
-                            <div
-                              className="file-name clickable"
-                              onClick={this.handleOutputFileClicked.bind(this, file)}>
-                              <span>
-                                <Download className="icon file-icon" />
-                              </span>
-                              <span className="prop-link">{file.path}</span>
-                              {file.isExecutable && <span className="detail"> (executable)</span>}
-                              <DigestComponent digest={file.digest} />
-=======
                           {this.state.command.environmentVariables.map((variable) => (
                             <div>
                               <span className="prop-name">{variable.name}</span>
                               <span className="prop-value">={variable.value}</span>
->>>>>>> d35bfca9
                             </div>
                           ))}
                         </div>
@@ -514,7 +488,7 @@
                         <div className="action-property-title">Execution metadata</div>
                         {this.state.actionResult.executionMetadata ? (
                           <div className="action-list">
-                            <div className="metadata-title">Worker</div>
+														<div className="metadata-title">Executor Host ID</div>
                             <div className="metadata-detail">{this.state.actionResult.executionMetadata.worker} </div>
                             <div className="metadata-title">Executor ID</div>
                             <div className="metadata-detail">
