<<<<<<< HEAD
=======
.action-info {
  font-weight: 300;
  margin-top: 8px;
  margin-left: 10px;
}

.action-property {
  text-decoration: underline;
  margin-top: 8px;
}

>>>>>>> 4e64ad1a
.action-section {
  display: flex;
}

.action-section div {
  flex-grow: 1;
}

<<<<<<< HEAD
.action-section div.action-property {
  width: 20%;
  flex-grow: 0;
  flex-shrink: 0;
  text-align: right;
  margin-right: 16px;
  font-weight: 700;
}

=======
>>>>>>> 4e64ad1a
.cache-sections {
  display: flex;
  flex-wrap: wrap;
  max-width: 1200px;
}

.cache-section {
  min-width: 350px;
  width: calc(50% - 32px);
  margin-bottom: 32px;
  margin-right: 32px;
}

.cache-title {
  margin-top: 32px;
  font-weight: 700;
  display: flex;
  font-size: 20px;
}

.cache-subtitle {
  margin-bottom: 24px;
  margin-top: 4px;
  color: #888;
}

.cache-chart {
  display: flex;
  font-size: 16px;
  align-items: center;
}

.cache-chart-container {
  height: 80px;
  width: 80px;
  margin-right: 32px;
}

.cache-stat {
  font-weight: 600;
  font-weight: 20px;
}

.cache-chart-label {
  display: flex;
  align-items: center;
}

.color-swatch {
  width: 16px;
  height: 16px;
  border-radius: 4px;
  margin-right: 8px;
  display: block;
  background-color: #eee;
}

.header {
  display: flex;
  justify-content: space-between;
}

.header .button {
  flex-grow: 0;
}

.button .download-gz-file {
  font-size: 14px;
}

.download-color-swatch {
  background-color: #03a9f4;
}

.upload-color-swatch {
  background-color: #607d8b;
}

.cache-hit-color-swatch {
  background-color: #4caf50;
}

.cache-miss-color-swatch {
  background-color: #f44336;
}

.no-cache-stats {
  margin-top: 32px;
  font-size: 16px;
}

.fetch-url {
  font-weight: 300;
  text-decoration: italic;
  margin-top: 8px;
}

.dense-invocation {
  display: flex;
  justify-content: space-between;
}

.invocation .breadcrumbs-and-buttons {
  display: flex;
  justify-content: space-between;
  flex-wrap: wrap-reverse;
  gap: 8px;
}

.invocation .breadcrumbs-and-buttons .breadcrumbs {
  width: 260px;
  flex-grow: 10;
}

.invocation-share-button img {
  margin-right: 12px;
  margin-left: -4px;
  width: 16px;
  height: 16px;
}

.invocation-share-dialog .row {
  display: flex;
  flex-direction: row;
}

.invocation-share-dialog .row > :not(:last-child) {
  margin-right: 8px;
}

.invocation-share-dialog .link-input {
  flex-grow: 1;
  text-overflow: ellipsis;
}

.invocation-share-dialog > :not(:last-child) {
  margin-bottom: 32px;
}

.invocation-share-dialog .visibility-explanation {
  margin-top: 8px;
  color: #333;
}

.invocation-share-dialog select {
  min-width: 50%;
}

.invocation-share-dialog .visibility-header {
  font-weight: 600;
  margin-bottom: 8px;
}

.invocation-share-dialog .changing-permissions-disabled-explanation {
  margin-top: 16px;
  padding: 16px;
  border-radius: 8px;
  background: #e1f5fe;
}

.invocation-share-dialog .error-message {
  margin-top: 16px;
  padding: 16px;
  border-radius: 8px;
  background: #ffebee;
}

.invocation-share-dialog-footer .loading-message {
  flex-shrink: 0;
}

.invocation-execution-table {
  margin-top: 16px;
}

.invocation-execution-row {
  display: flex;
  margin-top: 16px;
  border-top: 1px solid #eee;
  padding-top: 16px;
}

.invocation-execution-row-image {
  margin-right: 16px;
}

.invocation-execution-row-image .rotating {
  animation: rotate 2s linear infinite;
}

.invocation-execution-row-stats {
  color: #aaa;
  font-size: 0.8em;
  display: flex;
  flex-wrap: wrap;
  margin-top: 4px;
}

.invocation-execution-row-digest {
  font-size: 0.8em;
  font-weight: 600;
  margin-bottom: 4px;
  cursor: pointer;
}

.invocation-execution-row-stats div {
  margin-right: 8px;
}

.invocation-execution-empty-state {
  margin-top: 32px;
}

.invocation-top-right-buttons {
  display: flex;
  align-items: center;
  margin-left: 8px;
  flex-shrink: 0;
  justify-content: flex-end;
  flex-grow: 1;
}

.invocation-top-right-buttons > :not(:last-child) {
  margin-right: 8px;
}

.invocation-compare-button-container {
  flex-shrink: 0;
  position: relative;
  z-index: 1;
}

.comparison-buffer-illustration {
  display: flex;
  align-items: center;
  margin-left: -4px;
  margin-right: 8px;

  --illustration-color: #ddd;
}

.base-button:hover .comparison-buffer-illustration,
.comparison-buffer-illustration.buffered {
  --illustration-color: #263238;
}

.comparison-buffer-icon {
  width: 8px;
  height: 8px;
  border-radius: 50%;
  box-sizing: border-box;
  transition: 100ms;
}

.comparison-buffer-icon-a {
  background: var(--illustration-color);
  margin-right: 4px;
}

.comparison-buffer-icon-b {
  background: transparent;
  border: 1px solid var(--illustration-color);
}

.invocation-menu-container {
  position: relative;
}

.invocation-menu-container .base-button.invocation-menu-button {
  width: 40px;
  height: 40px;
  border: none;
  padding: 0;
  justify-content: center;
}

.invocation-delete-dialog .error-description {
  margin-top: 16px;
  background: #ffebee;
  padding: 16px;
  border-radius: 8px;
}

.invocation-sort-title {
  margin-right: 8px;
}

.invocation-sort-controls {
  display: flex;
  align-items: center;
}

.invocation-content-header {
  display: flex;
  justify-content: space-between;
  flex-wrap: wrap;
  grid-gap: 8px;
}<|MERGE_RESOLUTION|>--- conflicted
+++ resolved
@@ -1,27 +1,27 @@
-<<<<<<< HEAD
-=======
-.action-info {
-  font-weight: 300;
-  margin-top: 8px;
-  margin-left: 10px;
-}
-
-.action-property {
-  text-decoration: underline;
-  margin-top: 8px;
-}
-
->>>>>>> 4e64ad1a
+.action-list {
+  display: block;
+  color: #222;
+}
+
+.action-list .env-name {
+  color: #222;
+  font-weight: bold;
+}
+
+.action-list .env-value {
+  color: #444;
+}
+
 .action-section {
   display: flex;
+  margin-bottom: 16px;
 }
 
 .action-section div {
   flex-grow: 1;
 }
 
-<<<<<<< HEAD
-.action-section div.action-property {
+.action-section div.action-property-title {
   width: 20%;
   flex-grow: 0;
   flex-shrink: 0;
@@ -30,8 +30,6 @@
   font-weight: 700;
 }
 
-=======
->>>>>>> 4e64ad1a
 .cache-sections {
   display: flex;
   flex-wrap: wrap;
