.compare-invocations .header {
  display: flex;
  align-items: center;
}

.compare-invocations .header > :not(:last-child) {
  margin-right: 16px;
}

.compare-invocations .error-container {
  background: #ffebee;
  padding: 16px;
  border-radius: 8px;
  margin: 16px 0;

  display: flex;
  align-items: center;
}

.compare-invocations .error-container > :not(:last-child) {
  margin-right: 8px;
}

.compare-invocations .error-container img {
  width: 24px;
  height: 24px;
}

.compare-invocations .invocation-tags {
  display: flex;
  align-items: center;
}

.compare-invocations .invocation-tags :not(:last-child) {
  margin-right: 8px;
}

.compare-invocations .compare-arrow {
  width: 24px;
  height: 24px;
}

.compare-invocations .invocation-id-tag {
  padding: 0;
}

.compare-invocations .invocation-id-tag a {
  display: flex;
  padding: 8px 16px;
}

.compare-invocations .invocation-id-tag-prefix {
  opacity: 0.7;
}

.compare-invocations .invocation-id-tag .invocation-id-tag-id {
  max-width: 80px;
  text-overflow: ellipsis;
  white-space: nowrap;
  overflow-x: hidden;
}

.compare-invocations .preprocessing-options {
  display: flex;
  align-items: center;
  padding-top: 8px;
  padding-bottom: 8px;
  border-bottom: 1px solid #eee;
}

.compare-invocations .preprocessing-options img {
  opacity: 0.7;
  width: 24px;
  height: 24px;
}

.compare-invocations .preprocessing-options > :not(:last-child) {
  margin-right: 8px;
}

.compare-invocations .preprocessing-options .checkbox-button label {
  padding: 4px 8px;
  font-size: 14px;
}

.compare-invocations .show-changes-only-button {
  margin-left: auto;
}

.compare-invocations .diff-line {
  display: flex;
}

.compare-invocations .diff-line-content {
  font-family: monospace;
}

.compare-invocations .diff-line .plus-minus-cell {
  width: 16px;
  flex-shrink: 0;
  display: flex;
  align-items: center;
  justify-content: center;
  font-weight: 600;
  margin-right: 8px;
}

.compare-invocations .collapsed {
  font-size: 14px;
  font-weight: 500;
  width: 100%;
  background: #f8f8f8;
  color: rgba(0, 0, 0, 0.7);
  padding: 4px 8px;
  margin: 8px 0;
  border-radius: 4px;
}

.compare-invocations .collapsed:hover {
  color: rgba(0, 0, 0, 1);
}

.compare-invocations .collapsed .maximize-icon {
  width: 16px;
  height: 16px;
  transform: rotate(-45deg) scale(0.8);
  transition: 100ms ease-out;
  opacity: 0.7;
}

.compare-invocations .collapsed:hover .maximize-icon {
  transform: rotate(-45deg);
  opacity: 1;
}

.compare-invocations .diff-line pre {
  padding: 0;
  margin: 0;
}

.compare-invocations .diff-line.removed {
  color: #f44336;
}

.compare-invocations .diff-line.added {
<<<<<<< HEAD
  color: #009688;
}

.compare-invocations .diff-line .hidden-data {
  opacity: 0.5;
=======
  color: #43a047;
>>>>>>> d9880fbe
}<|MERGE_RESOLUTION|>--- conflicted
+++ resolved
@@ -143,13 +143,9 @@
 }
 
 .compare-invocations .diff-line.added {
-<<<<<<< HEAD
-  color: #009688;
+  color: #43a047;
 }
 
 .compare-invocations .diff-line .hidden-data {
   opacity: 0.5;
-=======
-  color: #43a047;
->>>>>>> d9880fbe
 }