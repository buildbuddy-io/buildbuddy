--- conflicted
+++ resolved
@@ -85,11 +85,7 @@
         this.fetchInvocation(invocationBId),
       ]);
     } catch (e) {
-<<<<<<< HEAD
       this.setState({ status: "ERROR", error: BuildBuddyError.parse(e).description });
-=======
-      error = e;
->>>>>>> 78668cf9
     }
     if (invocationAId !== this.props.invocationAId || invocationBId !== this.props.invocationBId) {
       return;
