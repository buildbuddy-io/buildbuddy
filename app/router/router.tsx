import { User } from "../auth/user";
import capabilities from "../capabilities/capabilities";
import shortcuts, { KeyCombo } from "../shortcuts/shortcuts";
import format from "../format/format";
import rpc_service from "../service/rpc_service";

// Query params for the global filter.
// These should be preserved when navigating between pages in the app.

export const ROLE_PARAM_NAME = "role";
export const STATUS_PARAM_NAME = "status";
export const START_DATE_PARAM_NAME = "start";
export const END_DATE_PARAM_NAME = "end";
export const LAST_N_DAYS_PARAM_NAME = "days";

export const USER_PARAM_NAME = "user";
export const REPO_PARAM_NAME = "repo";
export const BRANCH_PARAM_NAME = "branch";
export const COMMIT_PARAM_NAME = "commit";
export const HOST_PARAM_NAME = "host";
export const COMMAND_PARAM_NAME = "command";
export const PATTERN_PARAM_NAME = "pattern";
export const MINIMUM_DURATION_PARAM_NAME = "min-dur";
export const MAXIMUM_DURATION_PARAM_NAME = "max-dur";

// Sort params for the global filter.

export const SORT_BY_PARAM_NAME = "sort-by";
export const SORT_ORDER_PARAM_NAME = "sort-order";

const GLOBAL_FILTER_PARAM_NAMES = [
  ROLE_PARAM_NAME,
  STATUS_PARAM_NAME,
  START_DATE_PARAM_NAME,
  END_DATE_PARAM_NAME,
  LAST_N_DAYS_PARAM_NAME,

  USER_PARAM_NAME,
  REPO_PARAM_NAME,
  BRANCH_PARAM_NAME,
  COMMIT_PARAM_NAME,
  HOST_PARAM_NAME,
  COMMAND_PARAM_NAME,
  PATTERN_PARAM_NAME,
  MINIMUM_DURATION_PARAM_NAME,
  MAXIMUM_DURATION_PARAM_NAME,
];

const GLOBAL_SORT_PARAM_NAMES = [SORT_BY_PARAM_NAME, SORT_ORDER_PARAM_NAME];

const PERSISTENT_URL_PARAMS = [...GLOBAL_FILTER_PARAM_NAMES, ...GLOBAL_SORT_PARAM_NAMES];

class Router {
  register(pathChangeHandler: VoidFunction) {
    history.pushState = ((f) =>
      function pushState() {
        var ret = f.apply(this, arguments);
        pathChangeHandler();
        return ret;
      })(history.pushState);

    history.replaceState = ((f) =>
      function replaceState() {
        var ret = f.apply(this, arguments);
        pathChangeHandler();
        return ret;
      })(history.replaceState);

    window.addEventListener("popstate", () => {
      pathChangeHandler();
    });

    // The router is only created once, so no need to keep the handles and
    // deregister these shortcuts.
    shortcuts.registerSequence([KeyCombo.g, KeyCombo.a], () => {
      this.navigateHome();
    });
    shortcuts.registerSequence([KeyCombo.g, KeyCombo.r], () => {
      this.navigateToTrends();
    });
    shortcuts.registerSequence([KeyCombo.g, KeyCombo.t], () => {
      this.navigateToTap();
    });
    shortcuts.registerSequence([KeyCombo.g, KeyCombo.x], () => {
      this.navigateToExecutors();
    });
    shortcuts.registerSequence([KeyCombo.g, KeyCombo.q], () => {
      this.navigateToSetup();
    });
    shortcuts.registerSequence([KeyCombo.g, KeyCombo.g], () => {
      this.navigateToSettings();
    });
  }

  /**
   * Updates the URL relative to the origin. The new URL is formed relative to
   * the current href.
   *
   * - Creates a new browser history entry.
   * - Preserves global filter params.
   */
  navigateTo(url: string) {
    const oldUrl = new URL(window.location.href);
    const newUrl = new URL(url, window.location.href);

    const matchedPath = getMatchedPath(newUrl.pathname);
    const unavailableMsg = getUnavailableMessage(matchedPath);
    if (unavailableMsg && !capabilities.canNavigateToPath(matchedPath)) {
      alert(unavailableMsg);
      return;
    }

    // Preserve persistent URL params.
    for (const key of PERSISTENT_URL_PARAMS) {
      if (!newUrl.searchParams.get(key) && oldUrl.searchParams.get(key)) {
        newUrl.searchParams.set(key, oldUrl.searchParams.get(key));
      }
    }

    if (oldUrl.href === newUrl.href) {
      rpc_service.events.next("refresh");
      return;
    }

    // Initiate a full page load for server-side redirects.
    if (newUrl.pathname.startsWith("/auth/")) {
      window.location.href = newUrl.href;
      return;
    }

    window.history.pushState({}, "", newUrl.href);
  }

  /**
   * Sets the given query param.
   *
   * - Creates a new browser history entry.
   * - Preserves global filter params.
   * - Preserves the current `path`, but not the `hash`.
   */
  navigateToQueryParam(key: string, value: string) {
    const url = new URL(window.location.href);
    url.searchParams.set(key, value);
    window.history.pushState({}, "", url.href);
  }

  /**
   * Replaces the current URL query.
   *
   * - Does not create a new browser history entry.
   * - Preserves global filter params.
   */
  setQuery(query: Record<string, string>) {
    window.history.replaceState({}, "", getModifiedUrl({ query }));
  }
  /**
   * Replaces a single query param, preserving all other params.
   */
  setQueryParam(key: string, value: any) {
    const url = new URL(window.location.href);
    url.searchParams.set(key, String(value));
    window.history.replaceState({}, "", url.href);
  }

  navigateHome(hash?: string) {
    this.navigateTo("/" + (hash || ""));
  }

  navigateToSetup() {
    this.navigateTo(Path.setupPath);
  }

  navigateToWorkflows() {
    this.navigateTo(Path.workflowsPath);
  }

  navigateToCode() {
    this.navigateTo(Path.codePath);
  }

  navigateToSettings() {
    this.navigateTo(Path.settingsPath);
  }

  navigateToTrends() {
    this.navigateTo(Path.trendsPath);
  }

  navigateToUsage() {
    this.navigateTo(Path.usagePath);
  }

  navigateToExecutors() {
    this.navigateTo(Path.executorsPath);
  }

  navigateToTap() {
    this.navigateTo(Path.tapPath);
  }

  navigateToInvocation(invocationId: string) {
    this.navigateTo(Path.invocationPath + invocationId);
  }

  navigateToUserHistory(user: string) {
    this.navigateTo(Path.userHistoryPath + user);
  }

  navigateToHostHistory(host: string) {
    this.navigateTo(Path.hostHistoryPath + host);
  }

  getWorkflowHistoryUrl(repo: string) {
    return `${Path.repoHistoryPath}${getRepoUrlPathParam(repo)}?role=CI_RUNNER`;
  }

  navigateToWorkflowHistory(repo: string) {
    this.navigateTo(this.getWorkflowHistoryUrl(repo));
  }

  navigateToRepoHistory(repo: string) {
    this.navigateTo(`${Path.repoHistoryPath}${getRepoUrlPathParam(repo)}`);
  }

  navigateToBranchHistory(branch: string) {
    this.navigateTo(Path.branchHistoryPath + branch);
  }

  navigateToCommitHistory(commit: string) {
    this.navigateTo(Path.commitHistoryPath + commit);
  }

  navigateToCreateOrg() {
    if (!capabilities.createOrg) {
      window.open("https://buildbuddy.typeform.com/to/PFjD5A", "_blank");
      return;
    }
    this.navigateTo(Path.createOrgPath);
  }

  updateParams(params: Record<string, string>) {
    const newUrl = getModifiedUrl({ query: params });
    window.history.pushState({ path: newUrl }, "", newUrl);
  }

  replaceParams(params: Record<string, string>) {
    const newUrl = getModifiedUrl({ query: params });
    this.replaceURL(newUrl);
  }

  replaceURL(newUrl: string) {
    window.history.replaceState({ path: newUrl }, "", newUrl);
  }

  getLastPathComponent(path: string, pathPrefix: string) {
    if (!path.startsWith(pathPrefix)) {
      return null;
    }
    return decodeURIComponent(path.replace(pathPrefix, ""));
  }

  getInvocationId(path: string) {
    return this.getLastPathComponent(path, Path.invocationPath);
  }

  getInvocationIdsForCompare(path: string) {
    const idsComponent = this.getLastPathComponent(path, Path.comparePath);
    if (!idsComponent) {
      return null;
    }
    const [a, b] = idsComponent.split("...");
    if (!a || !b) {
      return null;
    }
    return { a, b };
  }

  getHistoryUser(path: string) {
    return this.getLastPathComponent(path, Path.userHistoryPath);
  }

  getHistoryHost(path: string) {
    return this.getLastPathComponent(path, Path.hostHistoryPath);
  }

  getHistoryRepo(path: string) {
    let repoComponent = this.getLastPathComponent(path, Path.repoHistoryPath);
    if (repoComponent?.includes("/")) {
      return `https://github.com/${repoComponent}`;
    }
    return repoComponent ? atob(repoComponent) : "";
  }

  getHistoryBranch(path: string) {
    return this.getLastPathComponent(path, Path.branchHistoryPath);
  }

  getHistoryCommit(path: string) {
    return this.getLastPathComponent(path, Path.commitHistoryPath);
  }

  isFiltering() {
    const url = new URL(window.location.href);
    for (const param of GLOBAL_FILTER_PARAM_NAMES) {
      if (url.searchParams.has(param)) return true;
    }
    return false;
  }

  clearFilters() {
    const url = new URL(window.location.href);
    for (const param of GLOBAL_FILTER_PARAM_NAMES) {
      url.searchParams.delete(param);
    }
    this.replaceParams(Object.fromEntries(url.searchParams.entries()));
  }

  canAccessExecutorsPage(user?: User) {
    return capabilities.executors && Boolean(user?.canCall("getExecutionNodes"));
  }

  canAccessUsagePage(user?: User) {
    return capabilities.usage && Boolean(user?.canCall("getUsage"));
  }

  canAccessWorkflowsPage(user?: User) {
    return capabilities.workflows && Boolean(user?.canCall("getWorkflows"));
  }

  canAccessOrgDetailsPage(user?: User) {
    return Boolean(user?.canCall("updateGroup"));
  }

  canAccessOrgMembersPage(user?: User) {
    return Boolean(user?.canCall("updateGroupUsers"));
  }

  canCreateOrg(user?: User) {
    return Boolean(user?.canCall("createGroup"));
  }

  canAccessOrgGitHubLinkPage(user?: User) {
    // GitHub linking does not call updateGroup, but the required permissions
    // are equivalent.
    return Boolean(user?.canCall("updateGroup"));
  }

  canAccessOrgSecretsPage(user?: User) {
    return Boolean(user?.canCall("listSecrets"));
  }

<<<<<<< HEAD
  getHash() {
    return window.location.hash.split("@")[0];
  }

  getLineNumber() {
    let hashParts = location.hash.split("@");
    if (hashParts.length > 1) {
      return parseInt(hashParts[1]);
    }
    return undefined;
=======
  canAccessEncryptionPage(user?: User) {
    return Boolean(user?.canCall("getEncryptionConfig"));
>>>>>>> 3afe83a3
  }

  /**
   * Routes the user to a new page if they don't have the ability to access the
   * current page.
   */
  rerouteIfNecessary(user?: User) {
    const fallbackPath = this.getFallbackPath(user);
    if (fallbackPath === null) return;

    const newUrl = getModifiedUrl({ path: fallbackPath });
    window.history.replaceState({}, "", newUrl);
  }

  private getFallbackPath(user?: User): string | null {
    // Require the user to create an org if they are logged in but not part of
    // an org.
    if (user && !user.groups?.length) {
      return Path.createOrgPath;
    }

    const path = window.location.pathname;

    if (path === Path.executorsPath && !this.canAccessExecutorsPage(user)) {
      return Path.home;
    }
    if (path === Path.workflowsPath && !this.canAccessWorkflowsPage(user)) {
      return Path.home;
    }
    if (path === Path.usagePath && !this.canAccessUsagePage(user)) {
      return Path.home;
    }

    if (path === Path.settingsOrgDetailsPath && !this.canAccessOrgDetailsPage(user)) {
      return Path.settingsPath;
    }
    if (path === Path.settingsOrgMembersPath && !this.canAccessOrgMembersPage(user)) {
      return Path.settingsPath;
    }
    if (path === Path.settingsOrgGitHubLinkPath && !this.canAccessOrgGitHubLinkPage(user)) {
      return Path.settingsPath;
    }

    return null;
  }
}

// If a repo matches https://github.com/{owner}/{repo} or https://github.com/{owner}/{repo}.git
// then we'll show it directly in the URL like `{owner}/{repo}`. Otherwise we encode it
// using `window.btoa`.
const GITHUB_URL_PREFIX = "^https://github.com";
const PATH_SEGMENT_PATTERN = "[^/]+";
const OPTIONAL_DOTGIT_SUFFIX = "(\\.git)?$";
const GITHUB_REPO_URL_PATTERN = new RegExp(
  `${GITHUB_URL_PREFIX}/${PATH_SEGMENT_PATTERN}/${PATH_SEGMENT_PATTERN}${OPTIONAL_DOTGIT_SUFFIX}`
);

function getRepoUrlPathParam(repo: string): string {
  if (repo.match(GITHUB_REPO_URL_PATTERN)) {
    return format.formatGitUrl(repo);
  }
  return window.btoa(repo);
}

function getQueryString(params: Record<string, string>) {
  return new URLSearchParams(
    Object.fromEntries(Object.entries(params).filter(([_, value]) => Boolean(value)))
  ).toString();
}

function getModifiedUrl({ query, path }: { query?: Record<string, string>; path?: string }) {
  const queryString = query ? getQueryString(query) : window.location.search;
  return (
    window.location.protocol +
    "//" +
    window.location.host +
    (path === undefined ? window.location.pathname : path) +
    (queryString ? "?" : "") +
    queryString +
    window.location.hash
  );
}

export class Path {
  static home = "/";
  static comparePath = "/compare/";
  static invocationPath = "/invocation/";
  static userHistoryPath = "/history/user/";
  static hostHistoryPath = "/history/host/";
  static repoHistoryPath = "/history/repo/";
  static branchHistoryPath = "/history/branch/";
  static commitHistoryPath = "/history/commit/";
  static setupPath = "/docs/setup/";
  static settingsPath = "/settings/";
  static settingsOrgDetailsPath = "/settings/org/details";
  static settingsOrgMembersPath = "/settings/org/members";
  static settingsOrgGitHubLinkPath = "/settings/org/github";
  static createOrgPath = "/org/create";
  static editOrgPath = "/org/edit";
  static trendsPath = "/trends/";
  static usagePath = "/usage/";
  static executorsPath = "/executors/";
  static tapPath = "/tests/";
  static workflowsPath = "/workflows/";
  static codePath = "/code/";
}

/** Returns the longest path value in `Path` matching the given URL path. */
function getMatchedPath(urlPath: string): string | null {
  if (!urlPath.endsWith("/")) {
    urlPath += "/";
  }
  let curMatch: string | null = null;
  for (const path of Object.values(Path)) {
    let prefix = path;
    if (!prefix.endsWith("/")) {
      prefix += "/";
    }
    if (urlPath.startsWith(prefix) && (curMatch === null || curMatch.length < path)) {
      curMatch = path;
    }
  }
  return curMatch;
}

function getUnavailableMessage(matchedPath: string) {
  switch (matchedPath) {
    case Path.workflowsPath:
    case Path.codePath:
    case Path.settingsPath:
    case Path.trendsPath:
    case Path.executorsPath:
    case Path.tapPath:
    case Path.userHistoryPath:
    case Path.hostHistoryPath:
    case Path.repoHistoryPath:
    case Path.branchHistoryPath:
    case Path.commitHistoryPath:
    case Path.invocationPath:
      return `This feature is not available in ${capabilities.name}.\n\nClick 'Upgrade to Enterprise' in the menu to enable user build history, organization build history, SSO, and more!`;
    default:
      return "";
  }
}

export default new Router();<|MERGE_RESOLUTION|>--- conflicted
+++ resolved
@@ -349,7 +349,6 @@
     return Boolean(user?.canCall("listSecrets"));
   }
 
-<<<<<<< HEAD
   getHash() {
     return window.location.hash.split("@")[0];
   }
@@ -360,10 +359,10 @@
       return parseInt(hashParts[1]);
     }
     return undefined;
-=======
+  }
+
   canAccessEncryptionPage(user?: User) {
     return Boolean(user?.canCall("getEncryptionConfig"));
->>>>>>> 3afe83a3
   }
 
   /**
