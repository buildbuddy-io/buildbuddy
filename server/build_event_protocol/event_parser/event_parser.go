package event_parser

import (
	"strings"
	"time"

	"github.com/buildbuddy-io/buildbuddy/proto/build_event_stream"
	"github.com/buildbuddy-io/buildbuddy/proto/command_line"
	"github.com/buildbuddy-io/buildbuddy/server/terminal"
	"github.com/buildbuddy-io/buildbuddy/server/util/timeutil"

	inpb "github.com/buildbuddy-io/buildbuddy/proto/invocation"
)

const (
	envVarOptionName = "client_env"
	envVarSeparator  = "="
)

func parseEnv(commandLine *command_line.CommandLine) map[string]string {
	envVarMap := make(map[string]string)
	if commandLine == nil {
		return envVarMap
	}
	for _, section := range commandLine.Sections {
		p, ok := section.SectionType.(*command_line.CommandLineSection_OptionList)
		if !ok {
			continue
		}
		for _, option := range p.OptionList.Option {
			if option.OptionName != envVarOptionName {
				continue
			}
			parts := strings.Split(option.OptionValue, envVarSeparator)
			if len(parts) == 2 {
				envVarMap[parts[0]] = parts[1]
			}
		}
	}
	return envVarMap
}

type StreamingEventParser struct {
	screenWriter           *terminal.ScreenWriter
	command                string
	buildMetadata          []map[string]string
	events                 []*inpb.InvocationEvent
	structuredCommandLines []*command_line.CommandLine
	workspaceStatuses      []*build_event_stream.WorkspaceStatus
	workflowConfigurations []*build_event_stream.WorkflowConfigured
	pattern                []string
	startTime              *time.Time
	endTime                *time.Time
	actionCount            int64
	success                bool
}

func NewStreamingEventParser(screenWriter *terminal.ScreenWriter) *StreamingEventParser {
	return &StreamingEventParser{
<<<<<<< HEAD
		startTimeMillis:        undefinedTimestamp,
		endTimeMillis:          undefinedTimestamp,
		screenWriter:           screenWriter,
=======
		startTime:              nil,
		endTime:                nil,
		screenWriter:           terminal.NewScreenWriter(),
>>>>>>> 7ba665fe
		structuredCommandLines: make([]*command_line.CommandLine, 0),
		workspaceStatuses:      make([]*build_event_stream.WorkspaceStatus, 0),
		workflowConfigurations: make([]*build_event_stream.WorkflowConfigured, 0),
		buildMetadata:          make([]map[string]string, 0),
		events:                 make([]*inpb.InvocationEvent, 0),
	}
}

func (sep *StreamingEventParser) ParseEvent(event *inpb.InvocationEvent) {
	sep.events = append(sep.events, event)
	switch p := event.BuildEvent.Payload.(type) {
	case *build_event_stream.BuildEvent_Progress:
		{
			if sep.screenWriter != nil {
				sep.screenWriter.Write([]byte(p.Progress.Stderr))
				sep.screenWriter.Write([]byte(p.Progress.Stdout))
			}
			// Now that we've updated our screenwriter, zero out
			// progress output in the event so they don't eat up
			// memory.
			p.Progress.Stderr = ""
			p.Progress.Stdout = ""
		}
	case *build_event_stream.BuildEvent_Aborted:
		{
		}
	case *build_event_stream.BuildEvent_Started:
		{
			startTime := timeutil.GetTimeWithFallback(p.Started.StartTime, p.Started.StartTimeMillis)
			sep.startTime = &startTime
			sep.command = p.Started.Command
			for _, child := range event.BuildEvent.Children {
				// Here we are then. Knee-deep.
				switch c := child.Id.(type) {
				case *build_event_stream.BuildEventId_Pattern:
					{
						sep.pattern = c.Pattern.Pattern
					}
				}
			}
		}
	case *build_event_stream.BuildEvent_UnstructuredCommandLine:
		{
		}
	case *build_event_stream.BuildEvent_StructuredCommandLine:
		{
			sep.structuredCommandLines = append(sep.structuredCommandLines, p.StructuredCommandLine)
		}
	case *build_event_stream.BuildEvent_OptionsParsed:
		{
		}
	case *build_event_stream.BuildEvent_WorkspaceStatus:
		{
			sep.workspaceStatuses = append(sep.workspaceStatuses, p.WorkspaceStatus)
		}
	case *build_event_stream.BuildEvent_Fetch:
		{
		}
	case *build_event_stream.BuildEvent_Configuration:
		{
		}
	case *build_event_stream.BuildEvent_Expanded:
		{
		}
	case *build_event_stream.BuildEvent_Configured:
		{
		}
	case *build_event_stream.BuildEvent_Action:
		{
		}
	case *build_event_stream.BuildEvent_NamedSetOfFiles:
		{
		}
	case *build_event_stream.BuildEvent_Completed:
		{
		}
	case *build_event_stream.BuildEvent_TestResult:
		{
		}
	case *build_event_stream.BuildEvent_TestSummary:
		{
		}
	case *build_event_stream.BuildEvent_Finished:
		{
			endTime := timeutil.GetTimeWithFallback(p.Finished.FinishTime, p.Finished.FinishTimeMillis)
			sep.endTime = &endTime
			sep.success = p.Finished.ExitCode.Code == 0
		}
	case *build_event_stream.BuildEvent_BuildToolLogs:
		{
		}
	case *build_event_stream.BuildEvent_BuildMetrics:
		{
			sep.actionCount = p.BuildMetrics.ActionSummary.ActionsExecuted
		}
	case *build_event_stream.BuildEvent_WorkspaceInfo:
		{
		}
	case *build_event_stream.BuildEvent_BuildMetadata:
		{
			metadata := p.BuildMetadata.Metadata
			if metadata == nil {
				return
			}
			sep.buildMetadata = append(sep.buildMetadata, metadata)
		}
	case *build_event_stream.BuildEvent_ConvenienceSymlinksIdentified:
		{
		}
	case *build_event_stream.BuildEvent_WorkflowConfigured:
		{
			wfc := p.WorkflowConfigured
			if wfc == nil {
				return
			}
			sep.workflowConfigurations = append(sep.workflowConfigurations, wfc)
		}
	}
}

func (sep *StreamingEventParser) FillInvocation(invocation *inpb.Invocation) {
	invocation.Command = sep.command
	invocation.Pattern = sep.pattern
	invocation.Event = sep.events
	invocation.Success = sep.success
	invocation.ActionCount = sep.actionCount

	// Fill invocation in a deterministic order:
	// - Environment variables
	// - Workspace status
	// - Build metadata

	for _, commandLine := range sep.structuredCommandLines {
		fillInvocationFromStructuredCommandLine(commandLine, invocation)
	}
	for _, workspaceStatus := range sep.workspaceStatuses {
		fillInvocationFromWorkspaceStatus(workspaceStatus, invocation)
	}
	for _, buildMetadatum := range sep.buildMetadata {
		fillInvocationFromBuildMetadata(buildMetadatum, invocation)
	}
	for _, workflowConfigured := range sep.workflowConfigurations {
		fillInvocationFromWorkflowConfigured(workflowConfigured, invocation)
	}

	buildDuration := time.Duration(int64(0))
	if sep.endTime != nil && sep.startTime != nil {
		buildDuration = sep.endTime.Sub(*sep.startTime)
	}
	invocation.DurationUsec = buildDuration.Microseconds()
	if sep.screenWriter != nil {
		// TODO(siggisim): Do this rendering once on write, rather than on every read.
		invocation.ConsoleBuffer = string(sep.screenWriter.RenderAsANSI())
	}
}

func fillInvocationFromStructuredCommandLine(commandLine *command_line.CommandLine, invocation *inpb.Invocation) {
	envVarMap := parseEnv(commandLine)
	if commandLine != nil {
		invocation.StructuredCommandLine = append(invocation.StructuredCommandLine, commandLine)
	}
	if user, ok := envVarMap["USER"]; ok && user != "" {
		invocation.User = user
	}
	if url, ok := envVarMap["TRAVIS_REPO_SLUG"]; ok && url != "" {
		invocation.RepoUrl = url
	}
	if url, ok := envVarMap["GIT_URL"]; ok && url != "" {
		invocation.RepoUrl = url
	}
	if url, ok := envVarMap["BUILDKITE_REPO"]; ok && url != "" {
		invocation.RepoUrl = url
	}
	if url, ok := envVarMap["REPO_URL"]; ok && url != "" {
		invocation.RepoUrl = url
	}
	if url, ok := envVarMap["CIRCLE_REPOSITORY_URL"]; ok && url != "" {
		invocation.RepoUrl = url
	}
	if url, ok := envVarMap["GITHUB_REPOSITORY"]; ok && url != "" {
		invocation.RepoUrl = url
	}
	if branch, ok := envVarMap["TRAVIS_BRANCH"]; ok && branch != "" {
		invocation.BranchName = branch
	}
	if branch, ok := envVarMap["GIT_BRANCH"]; ok && branch != "" {
		invocation.BranchName = branch
	}
	if branch, ok := envVarMap["BUILDKITE_BRANCH"]; ok && branch != "" {
		invocation.BranchName = branch
	}
	if branch, ok := envVarMap["CIRCLE_BRANCH"]; ok && branch != "" {
		invocation.BranchName = branch
	}
	if branch, ok := envVarMap["GITHUB_REF"]; ok && strings.HasPrefix(branch, "refs/heads/") {
		invocation.BranchName = strings.TrimPrefix(branch, "refs/heads/")
	}
	if branch, ok := envVarMap["GITHUB_HEAD_REF"]; ok && branch != "" {
		invocation.BranchName = branch
	}
	if sha, ok := envVarMap["TRAVIS_COMMIT"]; ok && sha != "" {
		invocation.CommitSha = sha
	}
	if sha, ok := envVarMap["GIT_COMMIT"]; ok && sha != "" {
		invocation.CommitSha = sha
	}
	if sha, ok := envVarMap["BUILDKITE_COMMIT"]; ok && sha != "" {
		invocation.CommitSha = sha
	}
	if sha, ok := envVarMap["CIRCLE_SHA1"]; ok && sha != "" {
		invocation.CommitSha = sha
	}
	if sha, ok := envVarMap["GITHUB_SHA"]; ok && sha != "" {
		invocation.CommitSha = sha
	}
	if sha, ok := envVarMap["COMMIT_SHA"]; ok && sha != "" {
		invocation.CommitSha = sha
	}
	if ci, ok := envVarMap["CI"]; ok && ci != "" {
		invocation.Role = "CI"
	}
	if ciRunner, ok := envVarMap["CI_RUNNER"]; ok && ciRunner != "" {
		invocation.Role = "CI_RUNNER"
	}

	// Gitlab CI Environment Variables
	// https://docs.gitlab.com/ee/ci/variables/predefined_variables.html
	if url, ok := envVarMap["CI_REPOSITORY_URL"]; ok && url != "" {
		invocation.RepoUrl = url
	}
	if branch, ok := envVarMap["CI_COMMIT_BRANCH"]; ok && branch != "" {
		invocation.BranchName = branch
	}
	if sha, ok := envVarMap["CI_COMMIT_SHA"]; ok && sha != "" {
		invocation.CommitSha = sha
	}
}

func fillInvocationFromWorkspaceStatus(workspaceStatus *build_event_stream.WorkspaceStatus, invocation *inpb.Invocation) {
	for _, item := range workspaceStatus.Item {
		if item.Value == "" {
			continue
		}
		switch item.Key {
		case "BUILD_USER":
			invocation.User = item.Value
		case "USER":
			invocation.User = item.Value
		case "BUILD_HOST":
			invocation.Host = item.Value
		case "HOST":
			invocation.Host = item.Value
		case "ROLE":
			invocation.Role = item.Value
		case "REPO_URL":
			invocation.RepoUrl = item.Value
		case "GIT_BRANCH":
			invocation.BranchName = item.Value
		case "COMMIT_SHA":
			invocation.CommitSha = item.Value
		}
	}
}

func fillInvocationFromBuildMetadata(metadata map[string]string, invocation *inpb.Invocation) {
	if sha, ok := metadata["COMMIT_SHA"]; ok && sha != "" {
		invocation.CommitSha = sha
	}
	if branch, ok := metadata["BRANCH_NAME"]; ok && branch != "" {
		invocation.BranchName = branch
	}
	if url, ok := metadata["REPO_URL"]; ok && url != "" {
		invocation.RepoUrl = url
	}
	if user, ok := metadata["USER"]; ok && user != "" {
		invocation.User = user
	}
	if host, ok := metadata["HOST"]; ok && host != "" {
		invocation.Host = host
	}
	if role, ok := metadata["ROLE"]; ok && role != "" {
		invocation.Role = role
	}
	if visibility, ok := metadata["VISIBILITY"]; ok && visibility == "PUBLIC" {
		invocation.ReadPermission = inpb.InvocationPermission_PUBLIC
	}
}

func fillInvocationFromWorkflowConfigured(workflowConfigured *build_event_stream.WorkflowConfigured, invocation *inpb.Invocation) {
	invocation.Command = "workflow run"
	invocation.Pattern = []string{workflowConfigured.ActionName}
}<|MERGE_RESOLUTION|>--- conflicted
+++ resolved
@@ -57,15 +57,9 @@
 
 func NewStreamingEventParser(screenWriter *terminal.ScreenWriter) *StreamingEventParser {
 	return &StreamingEventParser{
-<<<<<<< HEAD
-		startTimeMillis:        undefinedTimestamp,
-		endTimeMillis:          undefinedTimestamp,
-		screenWriter:           screenWriter,
-=======
 		startTime:              nil,
 		endTime:                nil,
-		screenWriter:           terminal.NewScreenWriter(),
->>>>>>> 7ba665fe
+		screenWriter:           screenWriter,
 		structuredCommandLines: make([]*command_line.CommandLine, 0),
 		workspaceStatuses:      make([]*build_event_stream.WorkspaceStatus, 0),
 		workflowConfigurations: make([]*build_event_stream.WorkflowConfigured, 0),
