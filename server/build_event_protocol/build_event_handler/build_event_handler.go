--- conflicted
+++ resolved
@@ -233,8 +233,7 @@
 				return err
 			}
 			if apiKey := auth.ParseAPIKeyFromString(options); apiKey != "" {
-<<<<<<< HEAD
-				ctx = auth.AuthContextFromAPIKey(ctx, apiKey)
+				e.ctx = auth.AuthContextFromAPIKey(e.ctx, apiKey)
 				authError := ctx.Value(interfaces.AuthContextUserErrorKey)
 				if authError != nil {
 					if err, ok := authError.(error); ok {
@@ -242,9 +241,6 @@
 					}
 					return status.UnknownError(fmt.Sprintf("%v", authError))
 				}
-=======
-				e.ctx = auth.AuthContextFromAPIKey(e.ctx, apiKey)
->>>>>>> 42741577
 			}
 		}
 
