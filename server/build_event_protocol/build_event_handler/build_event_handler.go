--- conflicted
+++ resolved
@@ -309,13 +309,10 @@
 		}
 	}()
 
-<<<<<<< HEAD
-=======
 	if !*writeExecutionsToOLAPDBEnabled {
 		return nil
 	}
 
->>>>>>> a1494548
 	for {
 		endIndex = startIndex + batchSize - 1
 		executions, err := r.env.GetExecutionCollector().ListRange(ctx, inv.InvocationID, int64(startIndex), int64(endIndex))
