--- conflicted
+++ resolved
@@ -42,12 +42,8 @@
 	}
 	dbh := h.env.GetDBHandle()
 	row := &struct{ InvocationWebhookURL string }{}
-<<<<<<< HEAD
-	err := dbh.DB(ctx).Raw(
-=======
 	err := dbh.RawWithOptions(
 		ctx, db.Opts().WithStaleReads(),
->>>>>>> 9f0a8aeb
 		"SELECT invocation_webhook_url FROM `Groups` WHERE group_id = ?",
 		groupID,
 	).Take(row).Error
