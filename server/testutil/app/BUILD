load("@io_bazel_rules_go//go:def.bzl", "go_library")

go_library(
    name = "app",
    testonly = 1,
    srcs = ["app.go"],
    importpath = "github.com/buildbuddy-io/buildbuddy/server/testutil/app",
    visibility = ["//visibility:public"],
    deps = [
        "//proto:buildbuddy_service_go_proto",
<<<<<<< HEAD
        "//server/testutil/testfs",
=======
        "//proto:publish_build_event_go_proto",
>>>>>>> 5b46a241
        "@io_bazel_rules_go//go/tools/bazel:go_default_library",
        "@org_golang_google_grpc//:go_default_library",
    ],
)<|MERGE_RESOLUTION|>--- conflicted
+++ resolved
@@ -8,11 +8,8 @@
     visibility = ["//visibility:public"],
     deps = [
         "//proto:buildbuddy_service_go_proto",
-<<<<<<< HEAD
         "//server/testutil/testfs",
-=======
         "//proto:publish_build_event_go_proto",
->>>>>>> 5b46a241
         "@io_bazel_rules_go//go/tools/bazel:go_default_library",
         "@org_golang_google_grpc//:go_default_library",
     ],
