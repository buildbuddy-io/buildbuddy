--- conflicted
+++ resolved
@@ -11,15 +11,12 @@
 	"testing"
 	"time"
 
+	"github.com/buildbuddy-io/buildbuddy/server/testutil/testfs"
 	"google.golang.org/grpc"
 
 	bazelgo "github.com/bazelbuild/rules_go/go/tools/bazel"
 	bbspb "github.com/buildbuddy-io/buildbuddy/proto/buildbuddy_service"
-<<<<<<< HEAD
-	"github.com/buildbuddy-io/buildbuddy/server/testutil/testfs"
-=======
 	pepb "github.com/buildbuddy-io/buildbuddy/proto/publish_build_event"
->>>>>>> 5b46a241
 )
 
 const (
@@ -86,14 +83,8 @@
 		app.exited = true
 		app.err = err
 	}()
-<<<<<<< HEAD
 	if err := app.waitForReady(); err != nil {
-		t.Fatal(app.fmtErrorWithLogs(err))
-=======
-	err = app.waitForReady()
-	if err != nil {
 		t.Fatal(err)
->>>>>>> 5b46a241
 	}
 	return app
 }
