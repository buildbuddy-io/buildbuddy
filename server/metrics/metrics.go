package metrics

import (
	"time"

	"github.com/prometheus/client_golang/prometheus"
	"github.com/prometheus/client_golang/prometheus/promauto"
)

// Note: the doc generator script (`generate_docs.py`) in this directory
// generates documentation from this file at build time.
//
// The doc generator treats comments starting with 3 slashes as markdown docs,
// as well as the 'Help' field for each metric.

const (
	// Label constants.
	// Commonly used labels can be added here, and their documentation will be
	// displayed in the metrics where they are used.

	// TODO(bduffany): Migrate StatusLabel usages to StatusHumanReadableLabel

	/// Status code as defined by [grpc/codes](https://godoc.org/google.golang.org/grpc/codes#Code).
	/// This is a numeric value; any non-zero code indicates an error.
	StatusLabel = "status"

	/// Status code as defined by [grpc/codes](https://godoc.org/google.golang.org/grpc/codes#Code)
	/// in human-readable format, such as "OK" or "NotFound".
	StatusHumanReadableLabel = "status"

	/// Invocation status: `success`, `failure`, `disconnected`, or `unknown`.
	InvocationStatusLabel = "invocation_status"

	/// Cache type: `action` for action cache, `cas` for content-addressable storage.
	CacheTypeLabel = "cache_type"

	/// Cache event type: `hit`, `miss`, or `upload`.
	CacheEventTypeLabel = "cache_event_type"

	/// Process exit code of an executed action.
	ExitCodeLabel = "exit_code"

	/// SQL query before substituting template parameters.
	SQLQueryTemplateLabel = "sql_query_template"

	/// `gcs` (Google Cloud Storage), `aws_s3`, or `disk`.
	BlobstoreTypeLabel = "blobstore_type"

	/// Status of the database connection: `in_use` or `idle`
	SQLConnectionStatusLabel = "connection_status"

	/// SQL DB replica role: `primary` for read+write replicas, or
	/// `read_replica` for read-only DB replicas.
	SQLDBRoleLabel = "sql_db_role"

	/// HTTP route before substituting path parameters
	/// (`/invocation/:id`, `/settings`, ...)
	HTTPRouteLabel = "route"

	/// HTTP method: `GET`, `POST`, ...
	HTTPMethodLabel = "method"

	/// HTTP response code: `200`, `302`, `401`, `404`, `500`, ...
	HTTPResponseCodeLabel = "code"

	/// Cache backend: `gcs` (Google Cloud Storage), `aws_s3`, or `redis`.
	CacheBackendLabel = "backend"

	/// Cache tier: `memory` or `cloud`. This label can be used to write Prometheus
	/// queries that don't break if the cache backend is swapped out for
	/// a different backend.
	CacheTierLabel = "tier"

	/// Command provided to the Bazel daemon: `run`, `test`, `build`, `coverage`, `mobile-install`, ...
	BazelCommand = "bazel_command"

	/// Exit code of a completed bazel command
	BazelExitCode = "bazel_exit_code"

	/// Executed action stage. Action execution is split into stages corresponding to
	/// the timestamps defined in
	/// [`ExecutedActionMetadata`](https://github.com/buildbuddy-io/buildbuddy/blob/fb2e3a74083d82797926654409dc3858089d260b/proto/remote_execution.proto#L797):
	/// `queued`, `input_fetch`, `execution`, and `output_upload`. An additional stage,
	/// `worker`, includes all stages during which a worker is handling the action,
	/// which is all stages except the `queued` stage.
	ExecutedActionStageLabel = "stage"

	/// Type of event sent to BuildBuddy's webhook handler: `push` or
	/// `pull_request`.
	WebhookEventName = "event"

	/// Status of the recycle runner request: `hit` if the executor assigned a
	/// recycled runner to the action; `miss` otherwise.
	RecycleRunnerRequestStatusLabel = "status"

	/// Reason for a runner not being added to the runner pool.
	RunnerPoolFailedRecycleReason = "reason"

	/// Effective workload isolation type used for an executed task, such as
	/// "docker", "podman", "firecracker", or "none".
	IsolationTypeLabel = "isolation"

	/// Group (organization) ID associated with the request.
	GroupID = "group_id"

	/// OS associated with the request.
	OS = "os"

	/// CPU architecture associated with the request.
	Arch = "arch"

	/// The name used to identify the type of an unexpected event.
	EventName = "name"

	/// The ID of the disk cache partition this event applied to.
	PartitionID = "partition_id"

	/// Status of the file cache request: `hit` if found in cache, `miss` otherwise.
	FileCacheRequestStatusLabel = "status"

	/// Status of the task size read request: `hit`, `miss`, or `error`.
	TaskSizeReadStatusLabel = "status"

	/// Status of the task size write request: `ok`, `missing_stats` or `error`.
	TaskSizeWriteStatusLabel = "status"

	/// The full name of the grpc method: `/<service>/<method>`
	GRPCFullMethodLabel = "grpc_full_method"

	/// The key used for quota accounting, either a group ID or an IP address.
	QuotaKey = "quota_key"

	/// Whether the request was allowed by quota manager.
	QuotaAllowed = "quota_allowed"

	// Describes the type of cache request
	CacheRequestType = "type"

<<<<<<< HEAD
	// The name of the table in Clickhouse
	ClickhouseTableName = "clickhouse_table_name"

	/// Status of Clickhouse Operation: `ok`, `error`.
=======
	/// The name of the table in Clickhouse
	ClickhouseTableName = "clickhouse_table_name"

	/// Status of the Clickhouse operation: `ok`, `error`.
>>>>>>> b7f97827
	ClickhouseStatusLabel = "status"
)

const (
	bbNamespace = "buildbuddy"

	day = 24 * time.Hour
)

var (
	// Bucket constants.

	coarseMicrosecondToHour = durationUsecBuckets(1*time.Microsecond, 1*time.Hour, 10)
)

var (
	/// ## Invocation build event metrics
	///
	/// All invocation metrics are recorded at the _end_ of each invocation.

	InvocationCount = promauto.NewCounterVec(prometheus.CounterOpts{
		Namespace: bbNamespace,
		Subsystem: "invocation",
		Name:      "count",
		Help:      "The total number of invocations whose logs were uploaded to BuildBuddy.",
	}, []string{
		InvocationStatusLabel,
		BazelExitCode,
		BazelCommand,
	})

	/// #### Examples
	///
	/// ```promql
	/// # Number of invocations per second by invocation status
	/// sum by (invocation_status) (rate(buildbuddy_invocation_count[5m]))
	///
	/// # Invocation success rate
	/// sum(rate(buildbuddy_invocation_count{invocation_status="success"}[5m]))
	///   /
	/// sum(rate(buildbuddy_invocation_count[5m]))
	/// ```

	InvocationDurationUs = promauto.NewHistogramVec(prometheus.HistogramOpts{
		Namespace: bbNamespace,
		Subsystem: "invocation",
		Name:      "duration_usec",
		Buckets:   durationUsecBuckets(1*time.Millisecond, 1*day, 10),
		Help:      "The total duration of each invocation, in **microseconds**.",
	}, []string{
		InvocationStatusLabel,
		BazelCommand,
	})

	/// #### Examples
	///
	/// ```promql
	/// # Median invocation duration in the past 5 minutes
	/// histogram_quantile(
	///   0.5,
	///   sum(rate(buildbuddy_invocation_duration_usec_bucket[5m])) by (le)
	/// )
	/// ```

	BuildEventCount = promauto.NewCounterVec(prometheus.CounterOpts{
		Namespace: bbNamespace,
		Subsystem: "invocation",
		Name:      "build_event_count",
		Help:      "Number of [build events](https://docs.bazel.build/versions/master/build-event-protocol.html) uploaded to BuildBuddy.",
	}, []string{
		StatusLabel,
	})

	/// #### Examples
	///
	/// ```promql
	/// # Build events uploaded per second
	/// sum(rate(buildbuddy_invocation_build_event_count[5m]))
	///
	/// # Approximate error rate of build event upload handler
	/// sum(rate(buildbuddy_invocation_build_event_count{status="0"}[5m]))
	///   /
	/// sum(rate(buildbuddy_invocation_build_event_count[5m]))
	/// ```

	StatsRecorderWorkers = promauto.NewGauge(prometheus.GaugeOpts{
		Namespace: bbNamespace,
		Subsystem: "invocation",
		Name:      "stats_recorder_workers",
		Help:      "Number of invocation stats recorder workers currently running.",
	})

	StatsRecorderDuration = promauto.NewHistogram(prometheus.HistogramOpts{
		Namespace: bbNamespace,
		Subsystem: "invocation",
		Name:      "stats_recorder_duration_usec",
		Buckets:   coarseMicrosecondToHour,
		Help:      "How long it took to finalize an invocation's stats, in **microseconds**. This includes the time required to wait for all BuildBuddy apps to flush their local metrics to Redis (if applicable) and then record the metrics to the DB.",
	})

	WebhookInvocationLookupWorkers = promauto.NewGauge(prometheus.GaugeOpts{
		Namespace: bbNamespace,
		Subsystem: "invocation",
		Name:      "webhook_invocation_lookup_workers",
		Help:      "Number of webhook invocation lookup workers currently running.",
	})

	WebhookInvocationLookupDuration = promauto.NewHistogram(prometheus.HistogramOpts{
		Namespace: bbNamespace,
		Subsystem: "invocation",
		Name:      "webhook_invocation_lookup_duration_usec",
		Buckets:   coarseMicrosecondToHour,
		Help:      "How long it took to lookup an invocation before posting to the webhook, in **microseconds**.",
	})

	WebhookNotifyWorkers = promauto.NewGauge(prometheus.GaugeOpts{
		Namespace: bbNamespace,
		Subsystem: "invocation",
		Name:      "webhook_notify_workers",
		Help:      "Number of webhook notify workers currently running.",
	})

	WebhookNotifyDuration = promauto.NewHistogram(prometheus.HistogramOpts{
		Namespace: bbNamespace,
		Subsystem: "invocation",
		Name:      "webhook_notify_duration_usec",
		Buckets:   coarseMicrosecondToHour,
		Help:      "How long it took to post an invocation proto to the webhook, in **microseconds**.",
	})

	/// ## Remote cache metrics
	///
	/// NOTE: Cache metrics are recorded at the end of each invocation,
	/// which means that these metrics provide _approximate_ real-time signals.

	CacheEvents = promauto.NewCounterVec(prometheus.CounterOpts{
		Namespace: bbNamespace,
		Subsystem: "remote_cache",
		Name:      "events",
		Help:      "Number of cache events handled.",
	}, []string{
		CacheTypeLabel,
		CacheEventTypeLabel,
	})

	CacheDownloadSizeBytes = promauto.NewHistogramVec(prometheus.HistogramOpts{
		Namespace: bbNamespace,
		Subsystem: "remote_cache",
		Name:      "download_size_bytes",
		Buckets:   prometheus.ExponentialBuckets(1, 10, 9),
		Help:      "Number of bytes downloaded from the remote cache in each download. Use the **`_sum`** suffix to get the total downloaded bytes and the **`_count`** suffix to get the number of downloaded files.",
	}, []string{
		CacheTypeLabel,
	})

	/// #### Examples
	///
	/// ```promql
	/// # Cache download rate (bytes per second)
	/// sum(rate(buildbuddy_cache_download_size_bytes_sum[5m]))
	/// ```

	CacheDownloadDurationUsec = promauto.NewHistogramVec(prometheus.HistogramOpts{
		Namespace: bbNamespace,
		Subsystem: "remote_cache",
		Name:      "download_duration_usec",
		Buckets:   durationUsecBuckets(1*time.Microsecond, 1*time.Hour, 5),
		Help:      "Download duration for each file downloaded from the remote cache, in **microseconds**.",
	}, []string{
		CacheTypeLabel,
	})

	/// #### Examples
	///
	/// ```promql
	/// # Median download duration for content-addressable store (CAS)
	/// histogram_quantile(
	///   0.5,
	///   sum(rate(buildbuddy_remote_cache_download_duration_usec{cache_type="cas"}[5m])) by (le)
	/// )
	/// ```

	CacheUploadSizeBytes = promauto.NewHistogramVec(prometheus.HistogramOpts{
		Namespace: bbNamespace,
		Subsystem: "remote_cache",
		Name:      "upload_size_bytes",
		Buckets:   prometheus.ExponentialBuckets(1, 10, 9),
		Help:      "Number of bytes uploaded to the remote cache in each upload. Use the **`_sum`** suffix to get the total uploaded bytes and the **`_count`** suffix to get the number of uploaded files.",
	}, []string{
		CacheTypeLabel,
	})

	/// #### Examples
	///
	/// ```promql
	/// # Cache upload rate (bytes per second)
	/// sum(rate(buildbuddy_cache_upload_size_bytes_sum[5m]))
	/// ```

	CacheUploadDurationUsec = promauto.NewHistogramVec(prometheus.HistogramOpts{
		Namespace: bbNamespace,
		Subsystem: "remote_cache",
		Name:      "upload_duration_usec",
		Buckets:   durationUsecBuckets(1*time.Microsecond, 1*time.Hour, 5),
		Help:      "Upload duration for each file uploaded to the remote cache, in **microseconds**.",
	}, []string{
		CacheTypeLabel,
	})

	/// #### Examples
	///
	/// ```promql
	/// # Median upload duration for content-addressable store (CAS)
	/// histogram_quantile(
	///   0.5,
	///   sum(rate(buildbuddy_remote_cache_upload_duration_usec{cache_type="cas"}[5m])) by (le)
	/// )
	/// ```

	DiskCacheLastEvictionAgeUsec = promauto.NewGaugeVec(prometheus.GaugeOpts{
		Namespace: bbNamespace,
		Subsystem: "remote_cache",
		Name:      "disk_cache_last_eviction_age_usec",
		Help:      "The age of the item most recently evicted from the cache, in **microseconds**.",
	}, []string{
		PartitionID,
	})

	DiskCacheDuplicateWrites = promauto.NewCounter(prometheus.CounterOpts{
		Namespace: bbNamespace,
		Subsystem: "remote_cache",
		Name:      "disk_cache_duplicate_writes",
		Help:      "Number of writes for digests that already exist.",
	})

	DiskCacheUsecSinceLastAccess = promauto.NewHistogram(prometheus.HistogramOpts{
		Namespace: bbNamespace,
		Subsystem: "remote_cache",
		Name:      "disk_cache_usec_since_last_access",
		Help:      "Time since last digest access, in **microseconds**.",
		Buckets:   durationUsecBuckets(1*time.Microsecond, 30*day, 10),
	})

	DiskCacheAddedFileSizeBytes = promauto.NewHistogram(prometheus.HistogramOpts{
		Namespace: bbNamespace,
		Subsystem: "remote_cache",
		Name:      "disk_cache_added_file_size_bytes",
		Help:      "Size of artifacts added to the file cache, in **bytes**.",
		Buckets:   prometheus.ExponentialBuckets(1, 2, 40),
	})

	DiskCacheFilesystemTotalBytes = promauto.NewGauge(prometheus.GaugeOpts{
		Namespace: bbNamespace,
		Subsystem: "remote_cache",
		Name:      "disk_cache_filesystem_total_bytes",
		Help:      "Total size of the underlying filesystem.",
	})

	DiskCacheFilesystemAvailBytes = promauto.NewGauge(prometheus.GaugeOpts{
		Namespace: bbNamespace,
		Subsystem: "remote_cache",
		Name:      "disk_cache_filesystem_avail_bytes",
		Help:      "Available bytes in the underlying filesystem.",
	})

	/// #### Examples
	///
	/// ```promql
	/// # Total number of duplicate writes.
	/// sum(buildbuddy_remote_cache_duplicate_writes)
	/// ```

	DiskCacheDuplicateWritesBytes = promauto.NewCounter(prometheus.CounterOpts{
		Namespace: bbNamespace,
		Subsystem: "remote_cache",
		Name:      "disk_cache_duplicate_writes_bytes",
		Help:      "Number of bytes written that already existed in the cache.",
	})

	/// #### Examples
	///
	/// ```promql
	/// # Total number of duplicate write bytes.
	/// sum(buildbuddy_remote_cache_duplicate_writes_bytes)
	/// ```

	MigrationNotFoundErrorCount = promauto.NewCounterVec(prometheus.CounterOpts{
		Namespace: bbNamespace,
		Subsystem: "remote_cache",
		Name:      "migration_not_found_error_count",
		Help:      "Number of not found errors from the destination cache during a cache migration.",
	}, []string{
		CacheRequestType,
	})

	/// ## Remote execution metrics

	RemoteExecutionCount = promauto.NewCounterVec(prometheus.CounterOpts{
		Namespace: bbNamespace,
		Subsystem: "remote_execution",
		Name:      "count",
		Help:      "Number of actions executed remotely. This only includes actions which reached the execution phase. If an action fails before execution (for example, if it fails authentication) then this metric is not incremented.",
	}, []string{
		ExitCodeLabel,
		StatusHumanReadableLabel,
		IsolationTypeLabel,
	})

	/// #### Examples
	///
	/// ```promql
	/// # Total number of actions executed per second
	/// sum(rate(buildbuddy_remote_execution_count[5m]))
	/// ```

	RemoteExecutionTasksStartedCount = promauto.NewCounter(prometheus.CounterOpts{
		Namespace: bbNamespace,
		Subsystem: "remote_execution",
		Name:      "tasks_started_count",
		Help:      "Number of tasks started remotely, but not necessarily completed. Includes retry attempts of the same task.",
	})

	RemoteExecutionExecutedActionMetadataDurationsUsec = promauto.NewHistogramVec(prometheus.HistogramOpts{
		Namespace: bbNamespace,
		Subsystem: "remote_execution",
		Name:      "executed_action_metadata_durations_usec",
		Buckets:   durationUsecBuckets(1*time.Microsecond, 1*day, 5),
		Help:      "Time spent in each stage of action execution, in **microseconds**. Queries should filter or group by the `stage` label, taking care not to aggregate different stages.",
	}, []string{
		ExecutedActionStageLabel,
		GroupID,
	})

	/// #### Examples
	///
	/// ```promql
	/// # Median duration of all command stages
	/// histogram_quantile(
	///	  0.5,
	///   sum(rate(buildbuddy_remote_execution_executed_action_metadata_durations_usec_bucket[5m])) by (le, stage)
	/// )
	///
	/// # p90 duration of just the command execution stage
	/// histogram_quantile(
	///	  0.9,
	///   sum(rate(buildbuddy_remote_execution_executed_action_metadata_durations_usec_bucket{stage="execution"}[5m])) by (le)
	/// )
	/// ```

	RemoteExecutionTaskSizeReadRequests = promauto.NewCounterVec(prometheus.CounterOpts{
		Namespace: bbNamespace,
		Subsystem: "remote_execution",
		Name:      "task_size_read_requests",
		Help:      "Number of read requests to the task sizer, which estimates action resource usage based on historical execution stats.",
	}, []string{
		TaskSizeReadStatusLabel,
		IsolationTypeLabel,
		OS,
		Arch,
		GroupID,
	})

	RemoteExecutionTaskSizeWriteRequests = promauto.NewCounterVec(prometheus.CounterOpts{
		Namespace: bbNamespace,
		Subsystem: "remote_execution",
		Name:      "task_size_write_requests",
		Help:      "Number of write requests to the task sizer, which estimates action resource usage based on historical execution stats.",
	}, []string{
		TaskSizeWriteStatusLabel,
		IsolationTypeLabel,
		OS,
		Arch,
		GroupID,
	})

	RemoteExecutionTaskSizePredictionDurationUsec = promauto.NewHistogramVec(prometheus.HistogramOpts{
		Namespace: bbNamespace,
		Subsystem: "remote_execution",
		Name:      "task_size_prediction_duration_usec",
		Help:      "Task size prediction model request duration in **microseconds**.",
		Buckets:   durationUsecBuckets(1*time.Microsecond, 1*time.Second, 2),
	}, []string{
		StatusHumanReadableLabel,
	})

	RemoteExecutionWaitingExecutionResult = promauto.NewGaugeVec(prometheus.GaugeOpts{
		Namespace: bbNamespace,
		Subsystem: "remote_execution",
		Name:      "waiting_execution_result",
		Help:      "Number of execution requests for which the client is actively waiting for results.",
	}, []string{
		GroupID,
	})

	/// #### Examples
	///
	/// ```promql
	/// # Total number of execution requests with client waiting for result.
	/// sum(buildbuddy_remote_execution_waiting_execution_result)
	/// ```

	RemoteExecutionRequests = promauto.NewCounterVec(prometheus.CounterOpts{
		Namespace: bbNamespace,
		Subsystem: "remote_execution",
		Name:      "requests",
		Help:      "Number of execution requests received.",
	}, []string{
		GroupID,
		OS,
		Arch,
	})

	/// #### Examples
	///
	/// ```promql
	/// # Rate of new execution requests by OS/Arch.
	/// sum(rate(buildbuddy_remote_execution_requests[1m])) by (os, arch)
	/// ```

	RemoteExecutionMergedActions = promauto.NewCounterVec(prometheus.CounterOpts{
		Namespace: bbNamespace,
		Subsystem: "remote_execution",
		Name:      "merged_actions",
		Help:      "Number of identical execution requests that have been merged.",
	}, []string{
		GroupID,
	})

	/// #### Examples
	///
	/// ```promql
	/// # Rate of merged actions by group.
	/// sum(rate(buildbuddy_remote_execution_merged_actions[1m])) by (group_id)
	/// ```

	RemoteExecutionQueueLength = promauto.NewGaugeVec(prometheus.GaugeOpts{
		Namespace: bbNamespace,
		Subsystem: "remote_execution",
		Name:      "queue_length",
		Help:      "Number of actions currently waiting in the executor queue.",
	}, []string{
		GroupID,
	})

	/// #### Examples
	///
	/// ```promql
	/// # Median queue length across all executors
	/// quantile(0.5, buildbuddy_remote_execution_queue_length)
	/// ```

	RemoteExecutionTasksExecuting = promauto.NewGaugeVec(prometheus.GaugeOpts{
		Namespace: bbNamespace,
		Subsystem: "remote_execution",
		Name:      "tasks_executing",
		Help:      "Number of tasks currently being executed by the executor.",
	}, []string{
		ExecutedActionStageLabel,
	})

	/// #### Examples
	///
	/// ```promql
	/// # Fraction of idle executors
	/// count_values(0, buildbuddy_remote_execution_tasks_executing)
	///   /
	/// count(buildbuddy_remote_execution_tasks_executing)
	/// ```

	RemoteExecutionAssignedRAMBytes = promauto.NewGauge(prometheus.GaugeOpts{
		Namespace: bbNamespace,
		Subsystem: "remote_execution",
		Name:      "assigned_ram_bytes",
		Help:      "Estimated RAM on the executor that is currently allocated for task execution, in **bytes**.",
	})

	RemoteExecutionAssignableRAMBytes = promauto.NewGauge(prometheus.GaugeOpts{
		Namespace: bbNamespace,
		Subsystem: "remote_execution",
		Name:      "assignable_ram_bytes",
		Help:      "Maximum total RAM that can be allocated for task execution, in **bytes**.",
	})

	RemoteExecutionAssignedMilliCPU = promauto.NewGauge(prometheus.GaugeOpts{
		Namespace: bbNamespace,
		Subsystem: "remote_execution",
		Name:      "assigned_milli_cpu",
		Help:      "Estimated CPU time on the executor that is currently allocated for task execution, in **milliCPU** (CPU-milliseconds per second).",
	})

	RemoteExecutionAssignableMilliCPU = promauto.NewGauge(prometheus.GaugeOpts{
		Namespace: bbNamespace,
		Subsystem: "remote_execution",
		Name:      "assignable_milli_cpu",
		Help:      "Maximum total CPU time on the executor that can be allocated for task execution, in **milliCPU** (CPU-milliseconds per second).",
	})

	RemoteExecutionMemoryUsageBytes = promauto.NewGauge(prometheus.GaugeOpts{
		Namespace: bbNamespace,
		Subsystem: "remote_execution",
		Name:      "memory_usage_bytes",
		Help:      "Current total task memory usage in **bytes**. This only accounts for tasks which are actively executing. To see memory usage of pooled runners, sum with runner pool memory usage.",
	})

	/// #### Examples
	///
	/// ```promql
	/// # Total approximate memory usage of active and pooled runners,
	/// # grouped by executor pod.
	/// sum by (pod_name) (
	///   buildbuddy_remote_execution_memory_usage_bytes
	///   + buildbuddy_remote_execution_runner_pool_memory_usage_bytes
	/// )
	/// ```

	RemoteExecutionPeakMemoryUsageBytes = promauto.NewGauge(prometheus.GaugeOpts{
		Namespace: bbNamespace,
		Subsystem: "remote_execution",
		Name:      "peak_memory_usage_bytes",
		Help:      "Current total peak memory usage in **bytes**. This is the sum of the peak memory usage for all tasks currently executing. It is not a very useful metric on its own, and is mainly intended for comparison with `assigned_ram_bytes`.",
	})

	RemoteExecutionUsedMilliCPU = promauto.NewCounter(prometheus.CounterOpts{
		Namespace: bbNamespace,
		Subsystem: "remote_execution",
		Name:      "used_milli_cpu",
		Help:      "Approximate cumulative CPU usage of executed tasks, in **CPU-milliseconds**.",
	})

	RemoteExecutionCPUUtilization = promauto.NewGauge(prometheus.GaugeOpts{
		Namespace: bbNamespace,
		Subsystem: "remote_execution",
		Name:      "cpu_utilization_milli_cpu",
		Help:      "Approximate current CPU utilization of tasks executing, in **milli-CPU** (CPU-milliseconds per second). This allows for much higher granularity than using a `rate()` on `used_milli_cpu` metric.",
	})

	FileDownloadCount = promauto.NewHistogram(prometheus.HistogramOpts{
		Namespace: bbNamespace,
		Subsystem: "remote_execution",
		Name:      "file_download_count",
		Buckets:   prometheus.ExponentialBuckets(1, 10, 9),
		Help:      "Number of files downloaded during remote execution.",
	})

	FileDownloadSizeBytes = promauto.NewHistogram(prometheus.HistogramOpts{
		Namespace: bbNamespace,
		Subsystem: "remote_execution",
		Name:      "file_download_size_bytes",
		Buckets:   prometheus.ExponentialBuckets(1, 10, 9),
		Help:      "Total number of bytes downloaded during remote execution.",
	})

	FileDownloadDurationUsec = promauto.NewHistogram(prometheus.HistogramOpts{
		Namespace: bbNamespace,
		Subsystem: "remote_execution",
		Name:      "file_download_duration_usec",
		Buckets:   prometheus.ExponentialBuckets(1, 10, 9),
		Help:      "Per-file download duration during remote execution, in **microseconds**.",
	})

	FileUploadCount = promauto.NewHistogram(prometheus.HistogramOpts{
		Namespace: bbNamespace,
		Subsystem: "remote_execution",
		Name:      "file_upload_count",
		Buckets:   prometheus.ExponentialBuckets(1, 10, 9),
		Help:      "Number of files uploaded during remote execution.",
	})

	FileUploadSizeBytes = promauto.NewHistogram(prometheus.HistogramOpts{
		Namespace: bbNamespace,
		Subsystem: "remote_execution",
		Name:      "file_upload_size_bytes",
		Buckets:   prometheus.ExponentialBuckets(1, 10, 9),
		Help:      "Total number of bytes uploaded during remote execution.",
	})

	FileUploadDurationUsec = promauto.NewHistogram(prometheus.HistogramOpts{
		Namespace: bbNamespace,
		Subsystem: "remote_execution",
		Name:      "file_upload_duration_usec",
		Buckets:   coarseMicrosecondToHour,
		Help:      "Per-file upload duration during remote execution, in **microseconds**.",
	})

	RecycleRunnerRequests = promauto.NewCounterVec(prometheus.CounterOpts{
		Namespace: bbNamespace,
		Subsystem: "remote_execution",
		Name:      "recycle_runner_requests",
		Help:      "Number of execution requests with runner recycling enabled (via the platform property `recycle-runner=true`).",
	}, []string{
		RecycleRunnerRequestStatusLabel,
	})

	RunnerPoolCount = promauto.NewGauge(prometheus.GaugeOpts{
		Namespace: bbNamespace,
		Subsystem: "remote_execution",
		Name:      "runner_pool_count",
		Help:      "Number of command runners that are currently pooled (and available for recycling).",
	})

	RunnerPoolEvictions = promauto.NewCounter(prometheus.CounterOpts{
		Namespace: bbNamespace,
		Subsystem: "remote_execution",
		Name:      "runner_pool_evictions",
		Help:      "Number of command runners removed from the pool to make room for other runners.",
	})

	RunnerPoolFailedRecycleAttempts = promauto.NewCounterVec(prometheus.CounterOpts{
		Namespace: bbNamespace,
		Subsystem: "remote_execution",
		Name:      "runner_pool_failed_recycle_attempts",
		Help:      "Number of failed attempts to add runners to the pool.",
	}, []string{
		RunnerPoolFailedRecycleReason,
	})

	RunnerPoolMemoryUsageBytes = promauto.NewGauge(prometheus.GaugeOpts{
		Namespace: bbNamespace,
		Subsystem: "remote_execution",
		Name:      "runner_pool_memory_usage_bytes",
		Help:      "Total memory usage of pooled command runners, in **bytes**. Currently only supported for Docker-based executors.",
	})

	RunnerPoolDiskUsageBytes = promauto.NewGauge(prometheus.GaugeOpts{
		Namespace: bbNamespace,
		Subsystem: "remote_execution",
		Name:      "runner_pool_disk_usage_bytes",
		Help:      "Total disk usage of pooled command runners, in **bytes**.",
	})

	FileCacheRequests = promauto.NewCounterVec(prometheus.CounterOpts{
		Namespace: bbNamespace,
		Subsystem: "remote_execution",
		Name:      "file_cache_requests",
		Help:      "Number of local executor file cache requests.",
	}, []string{
		FileCacheRequestStatusLabel,
	})

	FileCacheLastEvictionAgeUsec = promauto.NewGauge(prometheus.GaugeOpts{
		Namespace: bbNamespace,
		Subsystem: "remote_execution",
		Name:      "file_cache_last_eviction_age_usec",
		Help:      "Age of the last entry evicted from the executor's local file cache (relative to when it was added to the cache), in **microseconds**.",
	})

	FileCacheAddedFileSizeBytes = promauto.NewHistogram(prometheus.HistogramOpts{
		Namespace: bbNamespace,
		Subsystem: "remote_execution",
		Name:      "file_cache_added_file_size_bytes",
		Help:      "Size of artifacts added to the file cache, in **bytes**.",
		Buckets:   prometheus.ExponentialBuckets(1, 2, 40),
	})

	/// ## Blobstore metrics
	///
	/// "Blobstore" refers to the backing storage that BuildBuddy uses to
	/// store objects in the cache, as well as certain pieces of temporary
	/// data (such as invocation events while an invocation is in progress).

	BlobstoreReadCount = promauto.NewCounterVec(prometheus.CounterOpts{
		Namespace: bbNamespace,
		Subsystem: "blobstore",
		Name:      "read_count",
		Help:      "Number of files read from the blobstore.",
	}, []string{
		StatusLabel,
		BlobstoreTypeLabel,
	})

	BlobstoreReadSizeBytes = promauto.NewHistogramVec(prometheus.HistogramOpts{
		Namespace: bbNamespace,
		Subsystem: "blobstore",
		Name:      "read_size_bytes",
		Buckets:   prometheus.ExponentialBuckets(1, 10, 9),
		Help:      "Number of bytes read from the blobstore per file.",
	}, []string{
		BlobstoreTypeLabel,
	})

	/// ```promql
	/// # Bytes downloaded per second
	/// sum(rate(buildbuddy_blobstore_read_size_bytes[5m]))
	/// ```

	BlobstoreReadDurationUsec = promauto.NewHistogramVec(prometheus.HistogramOpts{
		Namespace: bbNamespace,
		Subsystem: "blobstore",
		Name:      "read_duration_usec",
		Buckets:   coarseMicrosecondToHour,
		Help:      "Duration per blobstore file read, in **microseconds**.",
	}, []string{
		BlobstoreTypeLabel,
	})

	BlobstoreWriteCount = promauto.NewCounterVec(prometheus.CounterOpts{
		Namespace: bbNamespace,
		Subsystem: "blobstore",
		Name:      "write_count",
		Help:      "Number of files written to the blobstore.",
	}, []string{
		StatusLabel,
		BlobstoreTypeLabel,
	})

	/// ```promql
	/// # Bytes uploaded per second
	/// sum(rate(buildbuddy_blobstore_write_size_bytes[5m]))
	/// ```

	BlobstoreWriteSizeBytes = promauto.NewHistogramVec(prometheus.HistogramOpts{
		Namespace: bbNamespace,
		Subsystem: "blobstore",
		Name:      "write_size_bytes",
		Buckets:   prometheus.ExponentialBuckets(1, 10, 9),
		Help:      "Number of bytes written to the blobstore per file.",
	}, []string{
		BlobstoreTypeLabel,
	})

	BlobstoreWriteDurationUsec = promauto.NewHistogramVec(prometheus.HistogramOpts{
		Namespace: bbNamespace,
		Subsystem: "blobstore",
		Name:      "write_duration_usec",
		Buckets:   coarseMicrosecondToHour,
		Help:      "Duration per blobstore file write, in **microseconds**.",
	}, []string{
		BlobstoreTypeLabel,
	})

	BlobstoreDeleteCount = promauto.NewCounterVec(prometheus.CounterOpts{
		Namespace: bbNamespace,
		Subsystem: "blobstore",
		Name:      "delete_count",
		Help:      "Number of files deleted from the blobstore.",
	}, []string{
		StatusLabel,
		BlobstoreTypeLabel,
	})

	BlobstoreDeleteDurationUsec = promauto.NewHistogramVec(prometheus.HistogramOpts{
		Namespace: bbNamespace,
		Subsystem: "blobstore",
		Name:      "delete_duration_usec",
		Buckets:   coarseMicrosecondToHour,
		Help:      "Delete duration per blobstore file deletion, in **microseconds**.",
	}, []string{
		BlobstoreTypeLabel,
	})

	/// # SQL metrics
	///
	/// The following metrics are for monitoring the SQL database configured
	/// for BuildBuddy.
	///
	/// If you'd like to see an up-to-date catalog of what BuildBuddy stores in
	/// its SQL database, see the table definitions [here](https://github.com/buildbuddy-io/buildbuddy/blob/master/server/tables/tables.go).
	///
	/// ## Query / error rate metrics

	SQLQueryCount = promauto.NewCounterVec(prometheus.CounterOpts{
		Namespace: bbNamespace,
		Subsystem: "sql",
		Name:      "query_count",
		Help:      "Number of SQL queries executed.",
	}, []string{
		SQLQueryTemplateLabel,
	})

	/// #### Examples
	///
	/// ```promql
	/// # SQL queries per second (by query template).
	/// sum by (sql_query_template) (rate(buildbuddy_sql_query_count[5m]))
	/// ```

	SQLQueryDurationUsec = promauto.NewHistogramVec(prometheus.HistogramOpts{
		Namespace: bbNamespace,
		Subsystem: "sql",
		Name:      "query_duration_usec",
		Buckets:   coarseMicrosecondToHour,
		Help:      "SQL query duration, in **microseconds**.",
	}, []string{
		SQLQueryTemplateLabel,
	})

	/// #### Examples
	///
	/// ```promql
	/// # Median SQL query duration
	/// histogram_quantile(
	///	  0.5,
	///   sum(rate(buildbuddy_sql_query_duration_usec_bucket[5m])) by (le)
	/// )
	/// ```

	SQLErrorCount = promauto.NewCounterVec(prometheus.CounterOpts{
		Namespace: bbNamespace,
		Subsystem: "sql",
		Name:      "error_count",
		Help:      "Number of SQL queries that resulted in an error.",
	}, []string{
		SQLQueryTemplateLabel,
	})

	/// #### Examples
	///
	/// ```promql
	/// # SQL error rate
	/// sum(rate(buildbuddy_sql_error_count[5m]))
	///   /
	/// sum(rate(buildbuddy_sql_query_count[5m]))
	/// ```

	/// ## `database/sql` metrics
	///
	/// The following metrics directly expose
	/// [DBStats](https://golang.org/pkg/database/sql/#DBStats) from the
	/// `database/sql` Go package.

	SQLMaxOpenConnections = promauto.NewGaugeVec(prometheus.GaugeOpts{
		Namespace: bbNamespace,
		Subsystem: "sql",
		Name:      "max_open_connections",
		Help:      "Maximum number of open connections to the database.",
	}, []string{
		SQLDBRoleLabel,
	})

	SQLOpenConnections = promauto.NewGaugeVec(prometheus.GaugeOpts{
		Namespace: bbNamespace,
		Subsystem: "sql",
		Name:      "open_connections",
		Help:      "The number of established connections to the database.",
	}, []string{
		SQLConnectionStatusLabel,
		SQLDBRoleLabel,
	})

	SQLWaitCount = promauto.NewCounterVec(prometheus.CounterOpts{
		Namespace: bbNamespace,
		Subsystem: "sql",
		Name:      "wait_count",
		Help:      "The total number of connections waited for.",
	}, []string{
		SQLDBRoleLabel,
	})

	SQLWaitDuration = promauto.NewCounterVec(prometheus.CounterOpts{
		Namespace: bbNamespace,
		Subsystem: "sql",
		Name:      "wait_duration_usec",
		Help:      "The total time blocked waiting for a new connection, in **microseconds**.",
	}, []string{
		SQLDBRoleLabel,
	})

	SQLMaxIdleClosed = promauto.NewCounterVec(prometheus.CounterOpts{
		Namespace: bbNamespace,
		Subsystem: "sql",
		Name:      "max_idle_closed",
		Help:      "The total number of connections closed due to SetMaxIdleConns.",
	}, []string{
		SQLDBRoleLabel,
	})

	SQLMaxIdleTimeClosed = promauto.NewCounterVec(prometheus.CounterOpts{
		Namespace: bbNamespace,
		Subsystem: "sql",
		Name:      "max_idle_time_closed",
		Help:      "The total number of connections closed due to SetConnMaxIdleTime.",
	}, []string{
		SQLDBRoleLabel,
	})

	SQLMaxLifetimeClosed = promauto.NewCounterVec(prometheus.CounterOpts{
		Namespace: bbNamespace,
		Subsystem: "sql",
		Name:      "max_lifetime_closed",
		Help:      "The total number of connections closed due to SetConnMaxLifetime.",
	}, []string{
		SQLDBRoleLabel,
	})

	/// ## HTTP metrics

	HTTPRequestCount = promauto.NewCounterVec(prometheus.CounterOpts{
		Namespace: bbNamespace,
		Subsystem: "http",
		Name:      "request_count",
		Help:      "HTTP request count.",
	}, []string{
		HTTPRouteLabel,
		HTTPMethodLabel,
	})

	/// #### Examples
	///
	/// ```promql
	/// # Requests per second, by status code
	/// sum by (code) (rate(buildbuddy_http_request_count[5m]))
	///
	/// # 5xx error ratio
	/// sum(rate(buildbuddy_http_request_count{code=~"5.."}[5m]))
	///   /
	/// sum(rate(buildbuddy_http_request_count[5m]))
	/// ```

	HTTPRequestHandlerDurationUsec = promauto.NewHistogramVec(prometheus.HistogramOpts{
		Namespace: bbNamespace,
		Subsystem: "http",
		Name:      "request_handler_duration_usec",
		Buckets:   coarseMicrosecondToHour,
		Help:      "Time taken to handle each HTTP request in **microseconds**.",
	}, []string{
		HTTPRouteLabel,
		HTTPMethodLabel,
		HTTPResponseCodeLabel,
	})

	/// #### Examples
	///
	/// ```promql
	/// # Median request duration for successfuly processed (2xx) requests.
	/// # Other status codes may be associated with early-exits and are
	/// # likely to add too much noise.
	/// histogram_quantile(
	///   0.5,
	///   sum by (le)	(rate(buildbuddy_http_request_handler_duration_usec{code=~"2.."}[5m]))
	/// )
	/// ```

	HTTPResponseSizeBytes = promauto.NewHistogramVec(prometheus.HistogramOpts{
		Namespace: bbNamespace,
		Subsystem: "http",
		Name:      "response_size_bytes",
		Buckets:   prometheus.ExponentialBuckets(1, 10, 9),
		Help:      "Response size of each HTTP response in **bytes**.",
	}, []string{
		HTTPRouteLabel,
		HTTPMethodLabel,
		HTTPResponseCodeLabel,
	})

	/// #### Examples
	///
	/// ```promql
	/// # Median HTTP response size
	/// histogram_quantile(
	///   0.5,
	///   sum by (le)	(rate(buildbuddy_http_response_size_bytes[5m]))
	/// )
	/// ```

	/// ## Internal metrics
	///
	/// These metrics are for monitoring lower-level subsystems of BuildBuddy.
	///
	/// ### Build event handler
	///
	/// The build event handler logs all build events uploaded to BuildBuddy
	/// as part of the Build Event Protocol.

	BuildEventHandlerDurationUs = promauto.NewHistogramVec(prometheus.HistogramOpts{
		Namespace: bbNamespace,
		Subsystem: "build_event_handler",
		Name:      "duration_usec",
		Buckets:   coarseMicrosecondToHour,
		Help:      "The time spent handling each build event in **microseconds**.",
	}, []string{
		StatusLabel,
	})

	/// ### Webhooks
	///
	/// Webhooks are HTTP endpoints exposed by BuildBuddy server which allow it to
	/// respond to repository events. These URLs are created as part of BuildBuddy
	/// workflows.

	WebhookHandlerWorkflowsStarted = promauto.NewCounterVec(prometheus.CounterOpts{
		Namespace: bbNamespace,
		Subsystem: "webhook_handler",
		Name:      "workflows_started",
		Help:      "The number of workflows triggered by the webhook handler.",
	}, []string{
		WebhookEventName,
	})

	/// ### Cache
	///
	/// "Cache" refers to the cache backend(s) that BuildBuddy uses to
	/// accelerate file IO operations, which are common in different
	/// subsystems such as the remote cache and the fetch server (for
	/// downloading invocation artifacts).
	///
	/// BuildBuddy can be configured to use multiple layers of caching
	/// (an in-memory layer, coupled with a cloud storage layer).
	///
	/// #### `get` metrics
	///
	/// `get` metrics track non-streamed cache reads (all data is fetched
	/// from the cache in a single request).

	CacheGetCount = promauto.NewCounterVec(prometheus.CounterOpts{
		Namespace: bbNamespace,
		Subsystem: "cache",
		Name:      "get_count",
		Help:      "Number of cache get requests.",
	}, []string{
		StatusLabel,
		CacheTierLabel,
		CacheBackendLabel,
	})

	CacheGetDurationUsec = promauto.NewHistogramVec(prometheus.HistogramOpts{
		Namespace: bbNamespace,
		Subsystem: "cache",
		Name:      "get_duration_usec",
		Buckets:   coarseMicrosecondToHour,
		Help:      "The time spent retrieving each entry from the cache, in **microseconds**. This is recorded only for successful gets.",
	}, []string{
		CacheTierLabel,
		CacheBackendLabel,
	})

	CacheGetSizeBytes = promauto.NewHistogramVec(prometheus.HistogramOpts{
		Namespace: bbNamespace,
		Subsystem: "cache",
		Name:      "get_size_bytes",
		Buckets:   prometheus.ExponentialBuckets(1, 10, 9),
		Help:      "Size of each entry retrieved from the cache, in **bytes**. This is recorded only for successful gets.",
	}, []string{
		CacheTierLabel,
		CacheBackendLabel,
	})

	/// #### `read` metrics
	///
	/// `read` metrics track streamed cache reads.

	CacheReadCount = promauto.NewCounterVec(prometheus.CounterOpts{
		Namespace: bbNamespace,
		Subsystem: "cache",
		Name:      "read_count",
		Help:      "Number of streamed cache reads started. This is incremented once for each started stream, **not** for each chunk in the stream.",
	}, []string{
		StatusLabel,
		CacheTierLabel,
		CacheBackendLabel,
	})

	CacheReadDurationUsec = promauto.NewHistogramVec(prometheus.HistogramOpts{
		Namespace: bbNamespace,
		Subsystem: "cache",
		Name:      "read_duration_usec",
		Buckets:   coarseMicrosecondToHour,
		Help:      "The total time spent for each read stream, in **microseconds**. This is recorded only for successful reads, and measures the entire read stream (not just individual chunks).",
	}, []string{
		CacheTierLabel,
		CacheBackendLabel,
	})

	CacheReadSizeBytes = promauto.NewHistogramVec(prometheus.HistogramOpts{
		Namespace: bbNamespace,
		Subsystem: "cache",
		Name:      "read_size_bytes",
		Buckets:   prometheus.ExponentialBuckets(1, 10, 9),
		Help:      "Total size of each entry retrieved from the cache via streaming, in **bytes**. This is recorded only on success, and measures the entire stream (not just individual chunks).",
	}, []string{
		CacheTierLabel,
		CacheBackendLabel,
	})

	/// #### `set` metrics
	///
	/// `set` metrics track non-streamed cache writes (all data is wrtiten
	/// in a single request).

	CacheSetCount = promauto.NewCounterVec(prometheus.CounterOpts{
		Namespace: bbNamespace,
		Subsystem: "cache",
		Name:      "set_count",
		Help:      "Number of cache set requests.",
	}, []string{
		StatusLabel,
		CacheTierLabel,
		CacheBackendLabel,
	})

	CacheSetDurationUsec = promauto.NewHistogramVec(prometheus.HistogramOpts{
		Namespace: bbNamespace,
		Subsystem: "cache",
		Name:      "set_duration_usec",
		Buckets:   coarseMicrosecondToHour,
		Help:      "The time spent writing each entry to the cache, in **microseconds**. This is recorded only for successful sets.",
	}, []string{
		CacheTierLabel,
		CacheBackendLabel,
	})

	CacheSetSizeBytes = promauto.NewHistogramVec(prometheus.HistogramOpts{
		Namespace: bbNamespace,
		Subsystem: "cache",
		Name:      "set_size_bytes",
		Buckets:   prometheus.ExponentialBuckets(1, 10, 9),
		Help:      "Size of the value stored in each set operation, in **bytes**. This is recorded only for successful sets.",
	}, []string{
		CacheTierLabel,
		CacheBackendLabel,
	})

	CacheSetRetryCount = promauto.NewHistogramVec(prometheus.HistogramOpts{
		Namespace: bbNamespace,
		Subsystem: "cache",
		Name:      "set_retries",
		Buckets:   prometheus.LinearBuckets(0, 1, 10),
		Help:      "Number of retries required to fulfill the set request (an observed value of 0 means the transfer succeeded on the first try).",
	}, []string{
		CacheTierLabel,
		CacheBackendLabel,
	})

	/// #### `write` metrics
	///
	/// `write` metrics track streamed cache writes.

	CacheWriteCount = promauto.NewCounterVec(prometheus.CounterOpts{
		Namespace: bbNamespace,
		Subsystem: "cache",
		Name:      "write_count",
		Help:      "Number of streamed cache writes started. This is incremented once for each started stream, **not** for each chunk in the stream.",
	}, []string{
		StatusLabel,
		CacheTierLabel,
		CacheBackendLabel,
	})

	CacheWriteDurationUsec = promauto.NewHistogramVec(prometheus.HistogramOpts{
		Namespace: bbNamespace,
		Subsystem: "cache",
		Name:      "write_duration_usec",
		Buckets:   coarseMicrosecondToHour,
		Help:      "The time spent for each streamed write to the cache, in **microseconds**. This is recorded only on success, and measures the entire stream (not just individual chunks).",
	}, []string{
		CacheTierLabel,
		CacheBackendLabel,
	})

	CacheWriteSizeBytes = promauto.NewHistogramVec(prometheus.HistogramOpts{
		Namespace: bbNamespace,
		Subsystem: "cache",
		Name:      "write_size_bytes",
		Buckets:   prometheus.ExponentialBuckets(1, 10, 9),
		Help:      "Size of each entry written to the cache via streaming, in **bytes**. This is recorded only on success, and measures the entire stream (not just individual chunks).",
	}, []string{
		CacheTierLabel,
		CacheBackendLabel,
	})

	CacheWriteRetryCount = promauto.NewHistogramVec(prometheus.HistogramOpts{
		Namespace: bbNamespace,
		Subsystem: "cache",
		Name:      "write_retries",
		Buckets:   prometheus.LinearBuckets(0, 1, 10),
		Help:      "Number of retries required to write each chunk in the stream (an observed value of 0 means the transfer succeeded on the first try).",
	}, []string{
		CacheTierLabel,
		CacheBackendLabel,
	})

	/// ### Other cache metrics

	CacheDeleteCount = promauto.NewCounterVec(prometheus.CounterOpts{
		Namespace: bbNamespace,
		Subsystem: "cache",
		Name:      "delete_count",
		Help:      "Number of deletes from the cache.",
	}, []string{
		StatusLabel,
		CacheTierLabel,
		CacheBackendLabel,
	})

	CacheDeleteDurationUsec = promauto.NewHistogramVec(prometheus.HistogramOpts{
		Namespace: bbNamespace,
		Subsystem: "cache",
		Name:      "delete_duration_usec",
		Buckets:   coarseMicrosecondToHour,
		Help:      "Duration of each cache deletion, in **microseconds**.",
	}, []string{
		CacheTierLabel,
		CacheBackendLabel,
	})

	CacheContainsCount = promauto.NewCounterVec(prometheus.CounterOpts{
		Namespace: bbNamespace,
		Subsystem: "cache",
		Name:      "contains_count",
		Help:      "Number of `contains(key)` requests made to the cache.",
	}, []string{
		StatusLabel,
		CacheTierLabel,
		CacheBackendLabel,
	})

	CacheContainsDurationUsec = promauto.NewHistogramVec(prometheus.HistogramOpts{
		Namespace: bbNamespace,
		Subsystem: "cache",
		Name:      "contains_duration_usec",
		Buckets:   coarseMicrosecondToHour,
		Help:      "Duration of each each `contains(key)` request, in **microseconds**.",
	}, []string{
		CacheTierLabel,
		CacheBackendLabel,
	})

	CacheContainsRetryCount = promauto.NewHistogramVec(prometheus.HistogramOpts{
		Namespace: bbNamespace,
		Subsystem: "cache",
		Name:      "contains_retry_count",
		Buckets:   prometheus.LinearBuckets(0, 1, 10),
		Help:      "Number of retries required to fulfill each `contains(key)` request to the cache (an observed value of 0 means the request succeeded on the first try).",
	}, []string{
		CacheTierLabel,
		CacheBackendLabel,
	})

	/// ### Misc metrics

	UnexpectedEvent = promauto.NewCounterVec(prometheus.CounterOpts{
		Namespace: bbNamespace,
		Name:      "unexpected_event",
		Help:      "Counter for unexpected events.",
	}, []string{
		EventName,
	})

	RPCsHandledTotalByQuotaKey = promauto.NewCounterVec(prometheus.CounterOpts{
		Namespace: bbNamespace,
		Subsystem: "quota",
		Name:      "rpcs_handled_total_by_quota_key",
		Help:      "Total number of RPCs completed on the server by quota_key, regardless of success or failure.",
	}, []string{
		GRPCFullMethodLabel,
		QuotaKey,
		QuotaAllowed,
	})

	RegistryBlobRangeLatencyUsec = promauto.NewHistogram(prometheus.HistogramOpts{
		Namespace: bbNamespace,
		Subsystem: "registry",
		Name:      "blob_range_latency_usec",
		Help:      "Latency of serving layer blob ranges.",
		Buckets:   coarseMicrosecondToHour,
	})

	ClickhouseInsertedCount = promauto.NewCounterVec(prometheus.CounterOpts{
		Namespace: bbNamespace,
		Subsystem: "clickhouse",
<<<<<<< HEAD
		Name:      "count",
=======
		Name:      "insert_count",
>>>>>>> b7f97827
		Help:      "Num of rows inserted into clickhouse",
	}, []string{
		ClickhouseTableName,
		ClickhouseStatusLabel,
	})
)

// exponentialBucketRange returns prometheus.ExponentialBuckets specified in
// terms of a min and max value, rather than needing to explicitly calculate the
// number of buckets.
func exponentialBucketRange(min, max, factor float64) []float64 {
	buckets := []float64{}
	current := min
	for current < max {
		buckets = append(buckets, current)
		current *= factor
	}
	return buckets
}

func durationUsecBuckets(min, max time.Duration, factor float64) []float64 {
	return exponentialBucketRange(float64(min.Microseconds()), float64(max.Microseconds()), factor)
}<|MERGE_RESOLUTION|>--- conflicted
+++ resolved
@@ -136,17 +136,10 @@
 	// Describes the type of cache request
 	CacheRequestType = "type"
 
-<<<<<<< HEAD
-	// The name of the table in Clickhouse
-	ClickhouseTableName = "clickhouse_table_name"
-
-	/// Status of Clickhouse Operation: `ok`, `error`.
-=======
 	/// The name of the table in Clickhouse
 	ClickhouseTableName = "clickhouse_table_name"
 
 	/// Status of the Clickhouse operation: `ok`, `error`.
->>>>>>> b7f97827
 	ClickhouseStatusLabel = "status"
 )
 
@@ -1406,11 +1399,7 @@
 	ClickhouseInsertedCount = promauto.NewCounterVec(prometheus.CounterOpts{
 		Namespace: bbNamespace,
 		Subsystem: "clickhouse",
-<<<<<<< HEAD
-		Name:      "count",
-=======
 		Name:      "insert_count",
->>>>>>> b7f97827
 		Help:      "Num of rows inserted into clickhouse",
 	}, []string{
 		ClickhouseTableName,
