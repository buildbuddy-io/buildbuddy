package real_environment

import (
	"context"
	"io/fs"
	"sync"
	"time"

	"github.com/buildbuddy-io/buildbuddy/server/interfaces"
	"github.com/go-redis/redis/v8"
	"google.golang.org/grpc"

	pepb "github.com/buildbuddy-io/buildbuddy/proto/publish_build_event"
	rapb "github.com/buildbuddy-io/buildbuddy/proto/remote_asset"
	repb "github.com/buildbuddy-io/buildbuddy/proto/remote_execution"
	scpb "github.com/buildbuddy-io/buildbuddy/proto/scheduler"
	socipb "github.com/buildbuddy-io/buildbuddy/proto/soci"
	bspb "google.golang.org/genproto/googleapis/bytestream"
)

type executionClientConfig struct {
	client           repb.ExecutionClient
	maxDuration      time.Duration
	disableStreaming bool
}

func (cc *executionClientConfig) GetExecutionClient() repb.ExecutionClient {
	return cc.client
}
func (cc *executionClientConfig) GetMaxDuration() time.Duration {
	return cc.maxDuration
}
func (cc *executionClientConfig) DisableStreaming() bool {
	return cc.disableStreaming
}

type RealEnv struct {
	schedulerService                 interfaces.SchedulerService
	taskRouter                       interfaces.TaskRouter
	taskSizer                        interfaces.TaskSizer
	healthChecker                    interfaces.HealthChecker
	serverContext                    context.Context
	workflowService                  interfaces.WorkflowService
	runnerService                    interfaces.RunnerService
	gitProviders                     interfaces.GitProviders
	gitHubApp                        interfaces.GitHubApp
	staticFilesystem                 fs.FS
	appFilesystem                    fs.FS
	blobstore                        interfaces.Blobstore
	invocationDB                     interfaces.InvocationDB
	authenticator                    interfaces.Authenticator
	repoDownloader                   interfaces.RepoDownloader
	executionService                 interfaces.ExecutionService
	executionSearchService           interfaces.ExecutionSearchService
	cache                            interfaces.Cache
	userDB                           interfaces.UserDB
	authDB                           interfaces.AuthDB
	buildEventHandler                interfaces.BuildEventHandler
	invocationSearchService          interfaces.InvocationSearchService
	invocationStatService            interfaces.InvocationStatService
	usageService                     interfaces.UsageService
	usageTracker                     interfaces.UsageTracker
	splashPrinter                    interfaces.SplashPrinter
	actionCacheClient                repb.ActionCacheClient
	byteStreamClient                 bspb.ByteStreamClient
	schedulerClient                  scpb.SchedulerClient
	capabilitiesClient               repb.CapabilitiesClient
	remoteExecutionClient            repb.ExecutionClient
	contentAddressableStorageClient  repb.ContentAddressableStorageClient
	metricsCollector                 interfaces.MetricsCollector
	keyValStore                      interfaces.KeyValStore
	APIService                       interfaces.ApiService
	fileCache                        interfaces.FileCache
	remoteExecutionService           interfaces.RemoteExecutionService
	executionClients                 map[string]*executionClientConfig
	cacheRedisClient                 redis.UniversalClient
	defaultRedisClient               redis.UniversalClient
	remoteExecutionRedisClient       redis.UniversalClient
	dbHandle                         interfaces.DBHandle
	remoteExecutionRedisPubSubClient redis.UniversalClient
	buildEventProxyClients           []pepb.PublishBuildEventClient
	webhooks                         []interfaces.Webhook
	xcodeLocator                     interfaces.XcodeLocator
	fileResolver                     fs.FS
	internalHTTPMux                  interfaces.HttpServeMux
	mux                              interfaces.HttpServeMux
	httpServerWaitGroup              *sync.WaitGroup
	listenAddr                       string
	buildbuddyServer                 interfaces.BuildBuddyServer
	sslService                       interfaces.SSLService
	quotaManager                     interfaces.QuotaManager
	buildEventServer                 pepb.PublishBuildEventServer
	casServer                        repb.ContentAddressableStorageServer
	byteStreamServer                 bspb.ByteStreamServer
	actionCacheServer                repb.ActionCacheServer
	pushServer                       rapb.PushServer
	fetchServer                      rapb.FetchServer
	capabilitiesServer               repb.CapabilitiesServer
	internalGRPCServer               *grpc.Server
	internalGRPCSServer              *grpc.Server
	grpcServer                       *grpc.Server
	grpcsServer                      *grpc.Server
	olapDBHandle                     interfaces.OLAPDBHandle
	kms                              interfaces.KMS
	secretService                    interfaces.SecretService
	executionCollector               interfaces.ExecutionCollector
	suggestionService                interfaces.SuggestionService
	crypterService                   interfaces.Crypter
	sociArtifactStoreServer          socipb.SociArtifactStoreServer
	sociArtifactStoreClient          socipb.SociArtifactStoreClient
<<<<<<< HEAD
	metricsGroupRegisteries          interfaces.MetricsGroupRegisteries
	promQuerier                      interfaces.PromQuerier
=======
	singleFlightDeduper              interfaces.SingleFlightDeduper
>>>>>>> ba9ae851
}

func NewRealEnv(h interfaces.HealthChecker) *RealEnv {
	return &RealEnv{
		healthChecker:       h,
		serverContext:       context.Background(),
		executionClients:    make(map[string]*executionClientConfig, 0),
		httpServerWaitGroup: &sync.WaitGroup{},
	}
}

// Required -- no SETTERs for these.
func (r *RealEnv) GetHealthChecker() interfaces.HealthChecker {
	return r.healthChecker
}

func (r *RealEnv) GetServerContext() context.Context {
	return r.serverContext
}

// Optional -- may not be set depending on environment configuration.
func (r *RealEnv) SetDBHandle(h interfaces.DBHandle) {
	r.dbHandle = h
}
func (r *RealEnv) GetDBHandle() interfaces.DBHandle {
	return r.dbHandle
}

func (r *RealEnv) SetStaticFilesystem(staticFS fs.FS) {
	r.staticFilesystem = staticFS
}
func (r *RealEnv) GetStaticFilesystem() fs.FS {
	return r.staticFilesystem
}

func (r *RealEnv) SetAppFilesystem(staticFS fs.FS) {
	r.appFilesystem = staticFS
}
func (r *RealEnv) GetAppFilesystem() fs.FS {
	return r.appFilesystem
}

func (r *RealEnv) GetBlobstore() interfaces.Blobstore {
	return r.blobstore
}
func (r *RealEnv) SetBlobstore(bs interfaces.Blobstore) {
	r.blobstore = bs
}

func (r *RealEnv) GetInvocationDB() interfaces.InvocationDB {
	return r.invocationDB
}
func (r *RealEnv) SetInvocationDB(idb interfaces.InvocationDB) {
	r.invocationDB = idb
}

func (r *RealEnv) GetWebhooks() []interfaces.Webhook {
	return r.webhooks
}
func (r *RealEnv) SetWebhooks(wh []interfaces.Webhook) {
	r.webhooks = wh
}

func (r *RealEnv) GetBuildEventHandler() interfaces.BuildEventHandler {
	return r.buildEventHandler
}
func (r *RealEnv) SetBuildEventHandler(b interfaces.BuildEventHandler) {
	r.buildEventHandler = b
}

func (r *RealEnv) GetInvocationSearchService() interfaces.InvocationSearchService {
	return r.invocationSearchService
}

func (r *RealEnv) SetInvocationSearchService(s interfaces.InvocationSearchService) {
	r.invocationSearchService = s
}

func (r *RealEnv) GetUsageService() interfaces.UsageService {
	return r.usageService
}
func (r *RealEnv) SetUsageService(s interfaces.UsageService) {
	r.usageService = s
}

func (r *RealEnv) GetUsageTracker() interfaces.UsageTracker {
	return r.usageTracker
}
func (r *RealEnv) SetUsageTracker(t interfaces.UsageTracker) {
	r.usageTracker = t
}

func (r *RealEnv) GetBuildEventProxyClients() []pepb.PublishBuildEventClient {
	return r.buildEventProxyClients
}
func (r *RealEnv) SetBuildEventProxyClients(clients []pepb.PublishBuildEventClient) {
	r.buildEventProxyClients = clients
}

func (r *RealEnv) GetCache() interfaces.Cache {
	return r.cache
}
func (r *RealEnv) SetCache(c interfaces.Cache) {
	r.cache = c
}

func (r *RealEnv) GetAuthenticator() interfaces.Authenticator {
	return r.authenticator
}
func (r *RealEnv) SetAuthenticator(a interfaces.Authenticator) {
	r.authenticator = a
}

func (r *RealEnv) GetUserDB() interfaces.UserDB {
	return r.userDB
}
func (r *RealEnv) SetUserDB(udb interfaces.UserDB) {
	r.userDB = udb
}

func (r *RealEnv) GetAuthDB() interfaces.AuthDB {
	return r.authDB
}
func (r *RealEnv) SetAuthDB(adb interfaces.AuthDB) {
	r.authDB = adb
}

func (r *RealEnv) GetInvocationStatService() interfaces.InvocationStatService {
	return r.invocationStatService
}
func (r *RealEnv) SetInvocationStatService(iss interfaces.InvocationStatService) {
	r.invocationStatService = iss
}

func (r *RealEnv) SetSplashPrinter(p interfaces.SplashPrinter) {
	r.splashPrinter = p
}
func (r *RealEnv) GetSplashPrinter() interfaces.SplashPrinter {
	return r.splashPrinter
}

func (r *RealEnv) SetActionCacheClient(a repb.ActionCacheClient) {
	r.actionCacheClient = a
}
func (r *RealEnv) GetActionCacheClient() repb.ActionCacheClient {
	return r.actionCacheClient
}

func (r *RealEnv) SetByteStreamClient(b bspb.ByteStreamClient) {
	r.byteStreamClient = b
}
func (r *RealEnv) GetByteStreamClient() bspb.ByteStreamClient {
	return r.byteStreamClient
}

func (r *RealEnv) SetSchedulerClient(s scpb.SchedulerClient) {
	r.schedulerClient = s
}
func (r *RealEnv) GetSchedulerClient() scpb.SchedulerClient {
	return r.schedulerClient
}
func (r *RealEnv) GetCapabilitiesClient() repb.CapabilitiesClient {
	return r.capabilitiesClient
}
func (r *RealEnv) SetCapabilitiesClient(cc repb.CapabilitiesClient) {
	r.capabilitiesClient = cc
}

func (r *RealEnv) SetRemoteExecutionClient(e repb.ExecutionClient) {
	r.remoteExecutionClient = e
}
func (r *RealEnv) GetRemoteExecutionClient() repb.ExecutionClient {
	return r.remoteExecutionClient
}

func (r *RealEnv) SetContentAddressableStorageClient(c repb.ContentAddressableStorageClient) {
	r.contentAddressableStorageClient = c
}
func (r *RealEnv) GetContentAddressableStorageClient() repb.ContentAddressableStorageClient {
	return r.contentAddressableStorageClient
}

func (r *RealEnv) SetAPIService(s interfaces.ApiService) {
	r.APIService = s
}
func (r *RealEnv) GetAPIService() interfaces.ApiService {
	return r.APIService
}
func (r *RealEnv) SetFileCache(s interfaces.FileCache) {
	r.fileCache = s
}
func (r *RealEnv) GetFileCache() interfaces.FileCache {
	return r.fileCache
}
func (r *RealEnv) SetRemoteExecutionService(e interfaces.RemoteExecutionService) {
	r.remoteExecutionService = e
}
func (r *RealEnv) GetRemoteExecutionService() interfaces.RemoteExecutionService {
	return r.remoteExecutionService
}
func (r *RealEnv) SetSchedulerService(s interfaces.SchedulerService) {
	r.schedulerService = s
}
func (r *RealEnv) GetSchedulerService() interfaces.SchedulerService {
	return r.schedulerService
}
func (r *RealEnv) SetTaskRouter(tr interfaces.TaskRouter) {
	r.taskRouter = tr
}
func (r *RealEnv) GetTaskRouter() interfaces.TaskRouter {
	return r.taskRouter
}
func (r *RealEnv) GetTaskSizer() interfaces.TaskSizer {
	return r.taskSizer
}
func (r *RealEnv) SetTaskSizer(val interfaces.TaskSizer) {
	r.taskSizer = val
}
func (r *RealEnv) SetMetricsCollector(c interfaces.MetricsCollector) {
	r.metricsCollector = c
}
func (r *RealEnv) GetMetricsCollector() interfaces.MetricsCollector {
	return r.metricsCollector
}
func (r *RealEnv) SetKeyValStore(c interfaces.KeyValStore) {
	r.keyValStore = c
}
func (r *RealEnv) GetKeyValStore() interfaces.KeyValStore {
	return r.keyValStore
}
func (r *RealEnv) SetExecutionService(e interfaces.ExecutionService) {
	r.executionService = e
}
func (r *RealEnv) GetExecutionService() interfaces.ExecutionService {
	return r.executionService
}
func (r *RealEnv) SetExecutionSearchService(e interfaces.ExecutionSearchService) {
	r.executionSearchService = e
}
func (r *RealEnv) GetExecutionSearchService() interfaces.ExecutionSearchService {
	return r.executionSearchService
}
func (r *RealEnv) GetRepoDownloader() interfaces.RepoDownloader {
	return r.repoDownloader
}
func (r *RealEnv) SetRepoDownloader(d interfaces.RepoDownloader) {
	r.repoDownloader = d
}
func (r *RealEnv) GetWorkflowService() interfaces.WorkflowService {
	return r.workflowService
}
func (r *RealEnv) SetWorkflowService(wf interfaces.WorkflowService) {
	r.workflowService = wf
}
func (r *RealEnv) GetRunnerService() interfaces.RunnerService {
	return r.runnerService
}
func (r *RealEnv) SetRunnerService(wf interfaces.RunnerService) {
	r.runnerService = wf
}
func (r *RealEnv) GetGitProviders() interfaces.GitProviders {
	return r.gitProviders
}
func (r *RealEnv) SetGitProviders(gp interfaces.GitProviders) {
	r.gitProviders = gp
}
func (r *RealEnv) SetGitHubApp(val interfaces.GitHubApp) {
	r.gitHubApp = val
}
func (r *RealEnv) GetGitHubApp() interfaces.GitHubApp {
	return r.gitHubApp
}
func (r *RealEnv) GetXcodeLocator() interfaces.XcodeLocator {
	return r.xcodeLocator
}
func (r *RealEnv) SetXcodeLocator(xl interfaces.XcodeLocator) {
	r.xcodeLocator = xl
}

func (r *RealEnv) SetDefaultRedisClient(redisClient redis.UniversalClient) {
	r.defaultRedisClient = redisClient
}

func (r *RealEnv) GetDefaultRedisClient() redis.UniversalClient {
	return r.defaultRedisClient
}

func (r *RealEnv) SetRemoteExecutionRedisClient(redisClient redis.UniversalClient) {
	r.remoteExecutionRedisClient = redisClient
}

func (r *RealEnv) GetRemoteExecutionRedisClient() redis.UniversalClient {
	return r.remoteExecutionRedisClient
}

func (r *RealEnv) SetRemoteExecutionRedisPubSubClient(client redis.UniversalClient) {
	r.remoteExecutionRedisPubSubClient = client
}

func (r *RealEnv) GetRemoteExecutionRedisPubSubClient() redis.UniversalClient {
	return r.remoteExecutionRedisPubSubClient
}

func (r *RealEnv) GetFileResolver() fs.FS {
	return r.fileResolver
}

func (r *RealEnv) SetFileResolver(fr fs.FS) {
	r.fileResolver = fr
}

func (r *RealEnv) GetMux() interfaces.HttpServeMux {
	return r.mux
}

func (r *RealEnv) SetMux(mux interfaces.HttpServeMux) {
	r.mux = mux
}

func (r *RealEnv) GetHTTPServerWaitGroup() *sync.WaitGroup {
	return r.httpServerWaitGroup
}

func (r *RealEnv) GetInternalHTTPMux() interfaces.HttpServeMux {
	return r.internalHTTPMux
}

func (r *RealEnv) SetInternalHTTPMux(mux interfaces.HttpServeMux) {
	r.internalHTTPMux = mux
}

func (r *RealEnv) GetListenAddr() string {
	return r.listenAddr
}

func (r *RealEnv) SetListenAddr(listenAddr string) {
	r.listenAddr = listenAddr
}

func (r *RealEnv) GetBuildBuddyServer() interfaces.BuildBuddyServer {
	return r.buildbuddyServer
}

func (r *RealEnv) SetBuildBuddyServer(buildbuddyServer interfaces.BuildBuddyServer) {
	r.buildbuddyServer = buildbuddyServer
}

func (r *RealEnv) GetSSLService() interfaces.SSLService {
	return r.sslService
}

func (r *RealEnv) SetSSLService(sslService interfaces.SSLService) {
	r.sslService = sslService
}

func (r *RealEnv) GetQuotaManager() interfaces.QuotaManager {
	return r.quotaManager
}

func (r *RealEnv) SetQuotaManager(quotaManager interfaces.QuotaManager) {
	r.quotaManager = quotaManager
}

func (r *RealEnv) GetBuildEventServer() pepb.PublishBuildEventServer {
	return r.buildEventServer
}

func (r *RealEnv) SetBuildEventServer(buildEventServer pepb.PublishBuildEventServer) {
	r.buildEventServer = buildEventServer
}

func (r *RealEnv) GetCASServer() repb.ContentAddressableStorageServer {
	return r.casServer
}

func (r *RealEnv) SetCASServer(casServer repb.ContentAddressableStorageServer) {
	r.casServer = casServer
}

func (r *RealEnv) GetByteStreamServer() bspb.ByteStreamServer {
	return r.byteStreamServer
}

func (r *RealEnv) SetByteStreamServer(byteStreamServer bspb.ByteStreamServer) {
	r.byteStreamServer = byteStreamServer
}

func (r *RealEnv) GetActionCacheServer() repb.ActionCacheServer {
	return r.actionCacheServer
}

func (r *RealEnv) SetActionCacheServer(actionCacheServer repb.ActionCacheServer) {
	r.actionCacheServer = actionCacheServer
}

func (r *RealEnv) GetPushServer() rapb.PushServer {
	return r.pushServer
}

func (r *RealEnv) SetPushServer(pushServer rapb.PushServer) {
	r.pushServer = pushServer
}

func (r *RealEnv) GetFetchServer() rapb.FetchServer {
	return r.fetchServer
}

func (r *RealEnv) SetFetchServer(fetchServer rapb.FetchServer) {
	r.fetchServer = fetchServer
}

func (r *RealEnv) GetCapabilitiesServer() repb.CapabilitiesServer {
	return r.capabilitiesServer
}

func (r *RealEnv) SetCapabilitiesServer(capabilitiesServer repb.CapabilitiesServer) {
	r.capabilitiesServer = capabilitiesServer
}

func (r *RealEnv) GetInternalGRPCServer() *grpc.Server {
	return r.internalGRPCServer
}

func (r *RealEnv) SetInternalGRPCServer(server *grpc.Server) {
	r.internalGRPCServer = server
}

func (r *RealEnv) GetInternalGRPCSServer() *grpc.Server {
	return r.internalGRPCSServer
}

func (r *RealEnv) SetInternalGRPCSServer(server *grpc.Server) {
	r.internalGRPCSServer = server
}

func (r *RealEnv) GetGRPCServer() *grpc.Server {
	return r.grpcServer
}

func (r *RealEnv) SetGRPCServer(grpcServer *grpc.Server) {
	r.grpcServer = grpcServer
}

func (r *RealEnv) GetGRPCSServer() *grpc.Server {
	return r.grpcsServer
}

func (r *RealEnv) SetGRPCSServer(grpcsServer *grpc.Server) {
	r.grpcsServer = grpcsServer
}

func (r *RealEnv) GetOLAPDBHandle() interfaces.OLAPDBHandle {
	return r.olapDBHandle
}

func (r *RealEnv) SetOLAPDBHandle(dbh interfaces.OLAPDBHandle) {
	r.olapDBHandle = dbh
}

func (r *RealEnv) GetKMS() interfaces.KMS {
	return r.kms
}

func (r *RealEnv) SetKMS(k interfaces.KMS) {
	r.kms = k
}

func (r *RealEnv) GetSecretService() interfaces.SecretService {
	return r.secretService
}
func (r *RealEnv) SetSecretService(s interfaces.SecretService) {
	r.secretService = s
}

func (r *RealEnv) GetExecutionCollector() interfaces.ExecutionCollector {
	return r.executionCollector
}

func (r *RealEnv) SetExecutionCollector(c interfaces.ExecutionCollector) {
	r.executionCollector = c
}

func (r *RealEnv) GetSuggestionService() interfaces.SuggestionService {
	return r.suggestionService
}
func (r *RealEnv) SetSuggestionService(s interfaces.SuggestionService) {
	r.suggestionService = s
}

func (r *RealEnv) GetCrypter() interfaces.Crypter {
	return r.crypterService
}
func (r *RealEnv) SetCrypter(c interfaces.Crypter) {
	r.crypterService = c
}

func (r *RealEnv) GetSociArtifactStoreServer() socipb.SociArtifactStoreServer {
	return r.sociArtifactStoreServer
}
func (r *RealEnv) SetSociArtifactStoreServer(s socipb.SociArtifactStoreServer) {
	r.sociArtifactStoreServer = s
}

<<<<<<< HEAD
func (r *RealEnv) GetMetricsGroupRegistries() interfaces.MetricsGroupRegisteries {
	return r.metricsGroupRegisteries
}
func (r *RealEnv) SetMetricsGroupRegistries(gr interfaces.MetricsGroupRegisteries) {
	r.metricsGroupRegisteries = gr
}

func (r *RealEnv) GetPromQuerier() interfaces.PromQuerier {
	return r.promQuerier
}
func (r *RealEnv) SetPromQuerier(q interfaces.PromQuerier) {
	r.promQuerier = q
=======
func (r *RealEnv) GetSingleFlightDeduper() interfaces.SingleFlightDeduper {
	return r.singleFlightDeduper
}
func (r *RealEnv) SetSingleFlightDeduper(d interfaces.SingleFlightDeduper) {
	r.singleFlightDeduper = d
>>>>>>> ba9ae851
}<|MERGE_RESOLUTION|>--- conflicted
+++ resolved
@@ -108,12 +108,9 @@
 	crypterService                   interfaces.Crypter
 	sociArtifactStoreServer          socipb.SociArtifactStoreServer
 	sociArtifactStoreClient          socipb.SociArtifactStoreClient
-<<<<<<< HEAD
+	singleFlightDeduper              interfaces.SingleFlightDeduper
 	metricsGroupRegisteries          interfaces.MetricsGroupRegisteries
 	promQuerier                      interfaces.PromQuerier
-=======
-	singleFlightDeduper              interfaces.SingleFlightDeduper
->>>>>>> ba9ae851
 }
 
 func NewRealEnv(h interfaces.HealthChecker) *RealEnv {
@@ -617,10 +614,18 @@
 	r.sociArtifactStoreServer = s
 }
 
-<<<<<<< HEAD
+func (r *RealEnv) GetSingleFlightDeduper() interfaces.SingleFlightDeduper {
+	return r.singleFlightDeduper
+}
+
+func (r *RealEnv) SetSingleFlightDeduper(d interfaces.SingleFlightDeduper) {
+	r.singleFlightDeduper = d
+}
+
 func (r *RealEnv) GetMetricsGroupRegistries() interfaces.MetricsGroupRegisteries {
 	return r.metricsGroupRegisteries
 }
+
 func (r *RealEnv) SetMetricsGroupRegistries(gr interfaces.MetricsGroupRegisteries) {
 	r.metricsGroupRegisteries = gr
 }
@@ -630,11 +635,4 @@
 }
 func (r *RealEnv) SetPromQuerier(q interfaces.PromQuerier) {
 	r.promQuerier = q
-=======
-func (r *RealEnv) GetSingleFlightDeduper() interfaces.SingleFlightDeduper {
-	return r.singleFlightDeduper
-}
-func (r *RealEnv) SetSingleFlightDeduper(d interfaces.SingleFlightDeduper) {
-	r.singleFlightDeduper = d
->>>>>>> ba9ae851
 }