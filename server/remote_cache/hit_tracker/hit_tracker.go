--- conflicted
+++ resolved
@@ -271,11 +271,7 @@
 	if actionCache {
 		c.ActionCacheHits = 1
 	} else {
-<<<<<<< HEAD
-		c.CasCacheHits = 1
-=======
 		c.CASCacheHits = 1
->>>>>>> 9d72cbde
 	}
 	return h.usage.Increment(h.ctx, c)
 }
