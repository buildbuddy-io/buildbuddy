package interfaces

import (
	"context"
	"io"
	"net/http"
	"net/url"
	"time"

	"github.com/buildbuddy-io/buildbuddy/server/tables"
	"github.com/buildbuddy-io/buildbuddy/server/util/alert"
	"github.com/buildbuddy-io/buildbuddy/server/util/role"
	"gorm.io/gorm"

	aclpb "github.com/buildbuddy-io/buildbuddy/proto/acl"
	apipb "github.com/buildbuddy-io/buildbuddy/proto/api/v1"
	akpb "github.com/buildbuddy-io/buildbuddy/proto/api_key"
	espb "github.com/buildbuddy-io/buildbuddy/proto/execution_stats"
	grpb "github.com/buildbuddy-io/buildbuddy/proto/group"
	hlpb "github.com/buildbuddy-io/buildbuddy/proto/health"
	inpb "github.com/buildbuddy-io/buildbuddy/proto/invocation"
	pepb "github.com/buildbuddy-io/buildbuddy/proto/publish_build_event"
	repb "github.com/buildbuddy-io/buildbuddy/proto/remote_execution"
	rnpb "github.com/buildbuddy-io/buildbuddy/proto/runner"
	scpb "github.com/buildbuddy-io/buildbuddy/proto/scheduler"
	telpb "github.com/buildbuddy-io/buildbuddy/proto/telemetry"
	usagepb "github.com/buildbuddy-io/buildbuddy/proto/usage"
	wfpb "github.com/buildbuddy-io/buildbuddy/proto/workflow"
)

//An interface representing a mux for handling/serving http requests.
type HttpServeMux interface {
	Handle(pattern string, handler http.Handler)
	ServeHTTP(w http.ResponseWriter, r *http.Request)
}

// An interface representing the user info gleaned from an authorization header.
type UserToken interface {
	GetIssuer() string
	GetSubscriber() string

	// Returns a fq string usable as an ID for this issuer + subscriber.
	GetSubID() string
}

// An interface representing the user info gleaned from http basic auth, which is
// often set for GRPC requests.
type BasicAuthToken interface {
	GetUser() string
	GetPassword() string
}

// GroupMembership represents a user's membership within a group as well as
// their role within that group.
type GroupMembership struct {
	GroupID string    `json:"group_id"`
	Role    role.Role `json:"role"`
}

type UserInfo interface {
	GetUserID() string
	GetGroupID() string
	// IsImpersonating returns whether the group ID is being impersonated by the
	// user. This means that the user is not actually a member of the group, but
	// is temporarily acting as a group member. Only server admins have this
	// capability.
	IsImpersonating() bool
	// GetAllowedGroups returns the IDs of the groups of which the user is a
	// member.
	// DEPRECATED: Use GetGroupMemberships instead.
	GetAllowedGroups() []string
	// GetGroupMemberships returns the user's group memberships.
	GetGroupMemberships() []*GroupMembership
	// IsAdmin returns whether this user is a global administrator, meaning
	// they can access data across groups. This is not to be confused with the
	// concept of group admin, which grants full access only within a single
	// group.
	IsAdmin() bool
	HasCapability(akpb.ApiKey_Capability) bool
	GetUseGroupOwnedExecutors() bool
}

// Authenticator constants
const (
	AuthContextUserErrorKey = "auth.error"

	// AuthAnonymousUser is the identifier for unauthenticated users in installations that allow anonymous users.
	AuthAnonymousUser = "ANON"
)

type Authenticator interface {
	// Redirect to configured authentication provider.
	Login(w http.ResponseWriter, r *http.Request)
	// Clear any logout state.
	Logout(w http.ResponseWriter, r *http.Request)
	// Handle a callback from authentication provider.
	Auth(w http.ResponseWriter, r *http.Request)

	// AuthenticatedHTTPContext authenticates the user using the credentials present in the HTTP request and creates a
	// child context that contains the results.
	//
	// This function is called automatically for every HTTP request via a filter and the new context is passed to
	// application code.
	//
	// Application code can retrieve the stored information by calling AuthenticatedUser.
	AuthenticatedHTTPContext(w http.ResponseWriter, r *http.Request) context.Context

	// AuthenticatedGRPCContext authenticates the user using the credentials present in the gRPC metadata and creates a
	// child context that contains the result.
	//
	// This function is called automatically for every gRPC request via a filter and the new context is passed to
	// application code.
	//
	// Application code that retrieve the stored information by calling AuthenticatedUser.
	AuthenticatedGRPCContext(ctx context.Context) context.Context

	// AuthenticateGRPCRequest authenticates the user using the credentials present in the gRPC metadata and returns the
	// result.
	//
	// You should only use this function if you need fresh information (for example to re-validate credentials during a
	// long running operation). For all other cases it is better to use the information cached in the context
	// retrieved via AuthenticatedUser.
	AuthenticateGRPCRequest(ctx context.Context) (UserInfo, error)

	// FillUser may be used to construct an initial tables.User object. It
	// is filled based on information from the authenticator's JWT.
	FillUser(ctx context.Context, user *tables.User) error

	// AuthenticatedUser returns the UserInfo stored in the context.
	//
	// See AuthenticatedHTTPContext/AuthenticatedGRPCContext for a description of how the context is created.
	AuthenticatedUser(ctx context.Context) (UserInfo, error)

	// Parses and returns a BuildBuddy API key from the given string.
	ParseAPIKeyFromString(string) (string, error)

	// Returns a context containing the given API key.
	AuthContextFromAPIKey(ctx context.Context, apiKey string) context.Context

	// TrustedJWTFromAuthContext returns a JWT from the authenticated context,
	// or empty string if the context is not authenticated.
	TrustedJWTFromAuthContext(ctx context.Context) string

	// AuthContextFromTrustedJWT returns an authenticated context using a JWT
	// which has been previously authenticated.
	AuthContextFromTrustedJWT(ctx context.Context, jwt string) context.Context
}

type BuildEventChannel interface {
	FinalizeInvocation(iid string) error
	HandleEvent(event *pepb.PublishBuildToolEventStreamRequest) error
	Close()
}

type BuildEventHandler interface {
	OpenChannel(ctx context.Context, iid string) BuildEventChannel
}

// A Blobstore must allow for reading, writing, and deleting blobs.
type Blobstore interface {
	BlobExists(ctx context.Context, blobName string) (bool, error)
	ReadBlob(ctx context.Context, blobName string) ([]byte, error)
	WriteBlob(ctx context.Context, blobName string, data []byte) (int, error)

	// DeleteBlob does not return an error if the blob does not exist; some
	// blobstores do not distinguish on return between deleting an existing blob
	// and calling delete on a non-existent blob, so this is the only way to
	// provide a consistent interface.
	DeleteBlob(ctx context.Context, blobName string) error
}

type CacheType int

const (
	UnknownCacheType CacheType = iota
	ActionCacheType
	CASCacheType
)

func (t CacheType) Prefix() string {
	switch t {
	case ActionCacheType:
		return "ac"
	case CASCacheType:
		return ""
	default:
		alert.UnexpectedEvent("unknown_cache_type", "type: %v", t)
		return "unknown"
	}
}

// Similar to a blobstore, a cache allows for reading and writing data, but
// additionally it is responsible for deleting data that is past TTL to keep to
// a manageable size.
// Similar to the Cache above, a digest cache allows for more intelligent
// storing of blob data based on its size.
type Cache interface {
	// WithIsolation returns a cache accessor that guarantees that data for a given cacheType and
	// remoteInstanceCombination is isolated from any other cacheType and remoteInstanceName combination.
	WithIsolation(ctx context.Context, cacheType CacheType, remoteInstanceName string) (Cache, error)

	// Normal cache-like operations.
	Contains(ctx context.Context, d *repb.Digest) (bool, error)
	FindMissing(ctx context.Context, digests []*repb.Digest) ([]*repb.Digest, error)
	Get(ctx context.Context, d *repb.Digest) ([]byte, error)
	GetMulti(ctx context.Context, digests []*repb.Digest) (map[*repb.Digest][]byte, error)
	Set(ctx context.Context, d *repb.Digest, data []byte) error
	SetMulti(ctx context.Context, kvs map[*repb.Digest][]byte) error
	Delete(ctx context.Context, d *repb.Digest) error

	// Low level interface used for seeking and stream-writing.
	Reader(ctx context.Context, d *repb.Digest, offset int64) (io.ReadCloser, error)
	Writer(ctx context.Context, d *repb.Digest) (io.WriteCloser, error)
}

type TxRunner func(tx *gorm.DB) error

type DBOptions interface {
	WithStaleReads() DBOptions
	WithQueryName(queryName string) DBOptions
	ReadOnly() bool
	AllowStaleReads() bool
	QueryName() string
}

type DBHandle interface {
<<<<<<< HEAD
=======
	// TODO(zoey): Remove these methods from the interface using new DB method
	ScanRows(rows *sql.Rows, dest interface{}) error

>>>>>>> 9d4c9eac
	DB() *gorm.DB
	RawWithOptions(ctx context.Context, opts DBOptions, sql string, values ...interface{}) *gorm.DB
	TransactionWithOptions(ctx context.Context, opts DBOptions, txn TxRunner) error
	Transaction(ctx context.Context, txn TxRunner) error
	ReadRow(out interface{}, where ...interface{}) error
	UTCMonthFromUsecTimestamp(fieldName string) string
	DateFromUsecTimestamp(fieldName string, timezoneOffsetMinutes int32) string
	InsertIgnoreModifier() string
	SelectForUpdateModifier() string
	SetNowFunc(now func() time.Time)
	IsDuplicateKeyError(err error) bool
}

type InvocationDB interface {
	// Invocations API
	CreateInvocation(ctx context.Context, in *tables.Invocation) (bool, error)
	UpdateInvocation(ctx context.Context, in *tables.Invocation) (bool, error)
	UpdateInvocationACL(ctx context.Context, authenticatedUser *UserInfo, invocationID string, acl *aclpb.ACL) error
	LookupInvocation(ctx context.Context, invocationID string) (*tables.Invocation, error)
	LookupGroupFromInvocation(ctx context.Context, invocationID string) (*tables.Group, error)
	LookupGroupIDFromInvocation(ctx context.Context, invocationID string) (string, error)
	LookupExpiredInvocations(ctx context.Context, cutoffTime time.Time, limit int) ([]*tables.Invocation, error)
	DeleteInvocation(ctx context.Context, invocationID string) error
	DeleteInvocationWithPermsCheck(ctx context.Context, authenticatedUser *UserInfo, invocationID string) error
	FillCounts(ctx context.Context, log *telpb.TelemetryStat) error
	SetNowFunc(now func() time.Time)
}

type APIKeyGroup interface {
	GetCapabilities() int32
	GetGroupID() string
	GetUseGroupOwnedExecutors() bool
}

type AuthDB interface {
	InsertOrUpdateUserToken(ctx context.Context, subID string, token *tables.Token) error
	ReadToken(ctx context.Context, subID string) (*tables.Token, error)
	GetAPIKeyGroupFromAPIKey(ctx context.Context, apiKey string) (APIKeyGroup, error)
	GetAPIKeyGroupFromBasicAuth(ctx context.Context, login, pass string) (APIKeyGroup, error)
	ClearToken(ctx context.Context, subID string) error
	LookupUserFromSubID(ctx context.Context, subID string) (*tables.User, error)
}

type UserDB interface {
	// User API
	InsertUser(ctx context.Context, u *tables.User) error
	// GetUser will return the registered user's information or
	// an error if no registered user was found. It requires that a
	// valid authenticator is present in the environment and will return
	// a UserToken given the provided context.
	GetUser(ctx context.Context) (*tables.User, error)
	// GetImpersonatedUser will return the authenticated user's information
	// with a single group membership corresponding to the group they are trying
	// to impersonate. It requires that the authenticated user has impersonation
	// permissions and is requesting to impersonate a group.
	GetImpersonatedUser(ctx context.Context) (*tables.User, error)
	DeleteUser(ctx context.Context, userID string) error
	FillCounts(ctx context.Context, stat *telpb.TelemetryStat) error

	// Creates the DEFAULT group, for on-prem usage where there is only
	// one group and all users are implicitly a part of it.
	CreateDefaultGroup(ctx context.Context) error

	// Groups API
	InsertOrUpdateGroup(ctx context.Context, g *tables.Group) (string, error)
	GetGroupByID(ctx context.Context, groupID string) (*tables.Group, error)
	GetGroupByURLIdentifier(ctx context.Context, urlIdentifier string) (*tables.Group, error)
	GetAuthGroup(ctx context.Context) (*tables.Group, error)
	DeleteGroup(ctx context.Context, groupID string) error
	AddUserToGroup(ctx context.Context, userID string, groupID string) error
	RequestToJoinGroup(ctx context.Context, userID string, groupID string) error
	GetGroupUsers(ctx context.Context, groupID string, statuses []grpb.GroupMembershipStatus) ([]*grpb.GetGroupUsersResponse_GroupUser, error)
	UpdateGroupUsers(ctx context.Context, groupID string, updates []*grpb.UpdateGroupUsersRequest_Update) error

	// API Keys API
	GetAPIKey(ctx context.Context, apiKeyID string) (*tables.APIKey, error)
	GetAPIKeys(ctx context.Context, groupID string) ([]*tables.APIKey, error)
	CreateAPIKey(ctx context.Context, groupID string, label string, capabilities []akpb.ApiKey_Capability) (*tables.APIKey, error)
	UpdateAPIKey(ctx context.Context, key *tables.APIKey) error
	DeleteAPIKey(ctx context.Context, apiKeyID string) error
}

// A webhook can be called when a build is completed.
type Webhook interface {
	NotifyComplete(ctx context.Context, invocation *inpb.Invocation) error
}

// Allows aggregating invocation statistics.
type InvocationStatService interface {
	GetInvocationStat(ctx context.Context, req *inpb.GetInvocationStatRequest) (*inpb.GetInvocationStatResponse, error)
	GetTrend(ctx context.Context, req *inpb.GetTrendRequest) (*inpb.GetTrendResponse, error)
}

// Allows searching invocations.
type InvocationSearchService interface {
	IndexInvocation(ctx context.Context, invocation *inpb.Invocation) error
	QueryInvocations(ctx context.Context, req *inpb.SearchInvocationRequest) (*inpb.SearchInvocationResponse, error)
}

type UsageService interface {
	GetUsage(ctx context.Context, req *usagepb.GetUsageRequest) (*usagepb.GetUsageResponse, error)
}

type UsageTracker interface {
	// Increment adds the given usage counts to the current collection period
	// for the authenticated group ID. It is safe for concurrent access.
	Increment(ctx context.Context, counts *tables.UsageCounts) error
}

type ApiService interface {
	apipb.ApiServiceServer
	http.Handler
}

type WorkflowService interface {
	CreateWorkflow(ctx context.Context, req *wfpb.CreateWorkflowRequest) (*wfpb.CreateWorkflowResponse, error)
	DeleteWorkflow(ctx context.Context, req *wfpb.DeleteWorkflowRequest) (*wfpb.DeleteWorkflowResponse, error)
	GetWorkflows(ctx context.Context, req *wfpb.GetWorkflowsRequest) (*wfpb.GetWorkflowsResponse, error)
	ExecuteWorkflow(ctx context.Context, req *wfpb.ExecuteWorkflowRequest) (*wfpb.ExecuteWorkflowResponse, error)
	GetRepos(ctx context.Context, req *wfpb.GetReposRequest) (*wfpb.GetReposResponse, error)
	ServeHTTP(w http.ResponseWriter, r *http.Request)
}

type RunnerService interface {
	Run(ctx context.Context, req *rnpb.RunRequest) (*rnpb.RunResponse, error)
}

type GitProviders []GitProvider

type GitProvider interface {
	// MatchRepoURL returns whether a given repo URL should be handled by this
	// provider. If multiple providers match, the first one in the GitProviders
	// list is chosen to handle the repo URL.
	MatchRepoURL(u *url.URL) bool

	// MatchWebhookRequest returns whether a given webhook request was sent by
	// this git provider. If multiple providers match, the first one in the
	// GitProviders list is chosen to handle the webhook.
	MatchWebhookRequest(req *http.Request) bool

	// ParseWebhookData parses webhook data from the given HTTP request sent to
	// a webhook endpoint. It should only be called if MatchWebhookRequest returns
	// true.
	ParseWebhookData(req *http.Request) (*WebhookData, error)

	// RegisterWebhook registers the given webhook URL to listen for push and
	// pull request (also called "merge request") events.
	RegisterWebhook(ctx context.Context, accessToken, repoURL, webhookURL string) (string, error)

	// UnregisterWebhook unregisters the webhook with the given ID from the repo.
	UnregisterWebhook(ctx context.Context, accessToken, repoURL, webhookID string) error

	// GetFileContents fetches a single file's contents from the repo. It returns
	// status.NotFoundError if the file does not exist.
	GetFileContents(ctx context.Context, accessToken, repoURL, filePath, ref string) ([]byte, error)

	// TODO(bduffany): CreateStatus, ListRepos
}

// WebhookData represents the data extracted from a Webhook event.
type WebhookData struct {
	// EventName is the canonical event name that this data was created from.
	EventName string

	// PushedRepoURL is the canonical URL of the repo containing the pushed branch.
	// For pull request events from forked repos, this is the URL of the forked repo.
	// For other events, this is the same as the TargetRepoURL.
	// Ex: "https://github.com/some-untrusted-user/acme-fork"
	PushedRepoURL string

	// PushedBranch is the name of the branch in the pushed repo that triggered
	// the event when pushed.
	// Ex: "my-cool-feature"
	PushedBranch string

	// SHA is the commit SHA of the branch that was pushed.
	SHA string

	// TargetRepoURL is the canonical URL of the repo containing the TargetBranch.
	// This should always match the canonicalized URL of the repo linked to the
	// workflow.
	// Ex: "https://github.com/acme-inc/acme"
	TargetRepoURL string

	// TargetBranch is the branch associated with the event that determines whether
	// actions should be triggered. For push events this is the branch that was
	// pushed to. For pull_request events this is the base branch into which the PR
	// branch is being merged.
	// Ex: "main"
	TargetBranch string

	// IsTrusted returns whether the committed code came from a trusted actor.
	// For example, this will be true for members of the organization that owns
	// the repo, and false for forked repositories sending pull requests to the
	// repo.
	IsTrusted bool
}

type SplashPrinter interface {
	PrintSplashScreen(port, grpcPort int)
}

type RemoteExecutionService interface {
	Dispatch(ctx context.Context, req *repb.ExecuteRequest) (string, error)
	Execute(req *repb.ExecuteRequest, stream repb.Execution_ExecuteServer) error
	WaitExecution(req *repb.WaitExecutionRequest, stream repb.Execution_WaitExecutionServer) error
	PublishOperation(stream repb.Execution_PublishOperationServer) error
	MarkExecutionFailed(ctx context.Context, taskID string, reason error) error
}

type FileCache interface {
	FastLinkFile(f *repb.FileNode, outputPath string) bool
	AddFile(f *repb.FileNode, existingFilePath string)
	WaitForDirectoryScanToComplete()
}

type SchedulerService interface {
	RegisterAndStreamWork(stream scpb.Scheduler_RegisterAndStreamWorkServer) error
	LeaseTask(stream scpb.Scheduler_LeaseTaskServer) error
	ScheduleTask(ctx context.Context, req *scpb.ScheduleTaskRequest) (*scpb.ScheduleTaskResponse, error)
	EnqueueTaskReservation(ctx context.Context, req *scpb.EnqueueTaskReservationRequest) (*scpb.EnqueueTaskReservationResponse, error)
	ReEnqueueTask(ctx context.Context, req *scpb.ReEnqueueTaskRequest) (*scpb.ReEnqueueTaskResponse, error)
	GetExecutionNodes(ctx context.Context, req *scpb.GetExecutionNodesRequest) (*scpb.GetExecutionNodesResponse, error)
	GetGroupIDAndDefaultPoolForUser(ctx context.Context, os string, useSelfHosted bool) (string, string, error)
}

type ExecutionService interface {
	GetExecution(ctx context.Context, req *espb.GetExecutionRequest) (*espb.GetExecutionResponse, error)
}

type ExecutionNode interface {
	// GetExecutorID returns the ID for this execution node that uniquely identifies
	// it within a node pool.
	GetExecutorID() string
}

// TaskRouter decides which execution nodes should execute a task.
//
// Routing is namespaced by group ID (extracted from context) and remote instance
// name. Tasks with different namespaces are not guaranteed to be routed the same.
//
// It is the caller's responsibility to check whether any execution nodes
// passed via parameters are accessible by the authenticated group in the context.
type TaskRouter interface {
	// RankNodes returns a slice of the given nodes sorted in decreasing order of
	// their suitability for executing the given command. Nodes with equal
	// suitability are returned in random order (for load balancing purposes).
	//
	// If an error occurs, the input nodes should be returned in random order.
	RankNodes(ctx context.Context, cmd *repb.Command, remoteInstanceName string, nodes []ExecutionNode) []ExecutionNode

	// MarkComplete notifies the router that the command has been completed by the
	// given executor instance. Subsequent calls to RankNodes may assign a higher
	// rank to nodes with the given instance ID, given similar commands.
	MarkComplete(ctx context.Context, cmd *repb.Command, remoteInstanceName, executorInstanceID string)
}

// CommandResult captures the output and details of an executed command.
type CommandResult struct {
	// Error is populated only if the command was unable to be started, or if it was
	// started but never completed.
	//
	// In particular, if the command runs and returns a non-zero exit code (such as 1),
	// this is considered a successful execution, and this error will NOT be populated.
	//
	// In some cases, the command may have failed to start due to an issue unrelated
	// to the command itself. For example, the runner may execute the command in a
	// sandboxed environment but fail to create the sandbox. In these cases, the
	// Error field here should be populated with a gRPC error code indicating why the
	// command failed to start, and the ExitCode field should contain the exit code
	// from the sandboxing process, rather than the command itself.
	//
	// If the call to `exec.Cmd#Run` returned -1, meaning that the command was killed or
	// never exited, this field should be populated with a gRPC error code indicating the
	// reason, such as DEADLINE_EXCEEDED (if the command times out), UNAVAILABLE (if
	// there is a transient error that can be retried), or RESOURCE_EXHAUSTED (if the
	// command ran out of memory while executing).
	Error error
	// CommandDebugString indicates the command that was run, for debugging purposes only.
	CommandDebugString string
	// Stdout from the command. This may contain data even if there was an Error.
	Stdout []byte
	// Stderr from the command. This may contain data even if there was an Error.
	Stderr []byte

	// ExitCode is one of the following:
	// * The exit code returned by the executed command
	// * -1 if the process was killed or did not exit
	// * -2 (NoExitCode) if the exit code could not be determined because it returned
	//   an error other than exec.ExitError. This case typically means it failed to start.
	ExitCode int
}

type Subscriber interface {
	Close() error
	Chan() <-chan string
}

// A PubSub allows for sending messages between distributed (cross process,
// cross machine) processes. This may be implemented by a cloud-pubsub service,
// or something like redis.
type PubSub interface {
	Publish(ctx context.Context, channelName string, message string) error
	Subscribe(ctx context.Context, channelName string) Subscriber
}

// A MetricsCollector allows for storing ephemeral values globally.
//
// No guarantees are made about durability of MetricsCollectors -- they may be
// evicted from the backing store that maintains them (usually memcache or
// redis), so they should *not* be used for data that requires durability.
type MetricsCollector interface {
	IncrementCount(ctx context.Context, key, field string, n int64) error
	ReadCounts(ctx context.Context, key string) (map[string]int64, error)
	Delete(ctx context.Context, key string) error
}

// A KeyValStore allows for storing ephemeral values globally.
//
// No guarantees are made about durability of KeyValStores -- they may be
// evicted from the backing store that maintains them (usually memcache or
// redis), so they should *not* be used in critical path code.
type KeyValStore interface {
	Set(ctx context.Context, key string, val []byte) error
	Get(ctx context.Context, key string) ([]byte, error)
}

// A RepoDownloader allows testing a git-repo to see if it's downloadable.
type RepoDownloader interface {
	TestRepoAccess(ctx context.Context, repoURL, username, accessToken string) error
}

type Checker interface {
	// Returns nil on success, error on failure. Returning an error will
	// indicate to the health checker that this service is unhealthy and
	// that the server is not ready to serve.
	Check(ctx context.Context) error
}
type CheckerFunc func(ctx context.Context) error

func (f CheckerFunc) Check(ctx context.Context) error {
	return f(ctx)
}

type HealthChecker interface {
	// AddHealthCheck adds a healthcheck -- the server's readiness is dependent on all
	// registered heathchecks passing.
	AddHealthCheck(name string, hc Checker)

	// RegisterShutdownFunction registers a function that will be called
	// when the server shuts down. This can be used for finalizing any
	// short work and freeing up resources. A CheckerFunc may block
	// shutdown for up to ~30 seconds or so, at which point the server
	// will terminate un-gracefully.
	RegisterShutdownFunction(hc CheckerFunc)

	// WaitForGracefulShutdown should be called as the last thing in a
	// main function -- it will block forever until a server receives a
	// shutdown signal.
	WaitForGracefulShutdown()

	// LivenessHandler returns "OK" as soon as the server is alive.
	LivenessHandler() http.Handler

	// ReadinessHandler returns "OK" when the server is ready to serve.
	// If a HealthCheck returns failure for some reason, the server will
	// stop returning OK and will instead return Service Unavailable error.
	ReadinessHandler() http.Handler

	// Shutdown initiates a shutdown of the server.
	// This is intended to be used by tests as normally shutdown is automatically initiated upon receipt of a SIGTERM
	// signal.
	Shutdown()

	// Implements the proto healthcheck interface.
	Check(ctx context.Context, req *hlpb.HealthCheckRequest) (*hlpb.HealthCheckResponse, error)
	Watch(req *hlpb.HealthCheckRequest, stream hlpb.Health_WatchServer) error
}

// Locates all Xcode versions installed on the host system.
type XcodeLocator interface {
	// Finds the Xcode that matches the given Xcode version.
	// Returns the developer directory for that Xcode and the SDK root for the given SDK.
	PathsForVersionAndSDK(xcodeVersion string, sdk string) (string, string, error)
}

// LRU implements a Least Recently Used cache.
type LRU interface {
	// Inserts a value into the LRU. A boolean is returned that indicates
	// if the value was successfully added.
	Add(key, value interface{}) bool

	// Inserts a value into the back of the LRU. A boolean is returned that
	// indicates if the value was successfully added.
	PushBack(key, value interface{}) bool

	// Gets a value from the LRU, returns a boolean indicating if the value
	// was present.
	Get(key interface{}) (interface{}, bool)

	// Returns a boolean indicating if the value is present in the LRU.
	Contains(key interface{}) bool

	// Removes a value from the LRU, releasing resources associated with
	// that value. Returns a boolean indicating if the value was sucessfully
	// removed.
	Remove(key interface{}) bool

	// Purge Remove()s all items in the LRU.
	Purge()

	// Returns the total "size" of the LRU.
	Size() int64

	// Remove()s the oldest value in the LRU. (See Remove() above).
	RemoveOldest() (interface{}, bool)

	// Returns metrics about the status of the LRU.
	Metrics() string
}

// DistributedLock provides a way to serialize access to a resource, where the
// accessors may be running on different nodes.
//
// Implementations should expire the lock after an appropriate length of time to
// ensure that the lock will eventually be released even if this node goes down.
type DistributedLock interface {
	// Lock attempts to acquire the lock.
	//
	// Implementations may return ResourceExhaustedError if and only if the
	// lock is already held.
	Lock(ctx context.Context) error

	// Unlock releases the lock.
	Unlock(ctx context.Context) error
}<|MERGE_RESOLUTION|>--- conflicted
+++ resolved
@@ -224,12 +224,6 @@
 }
 
 type DBHandle interface {
-<<<<<<< HEAD
-=======
-	// TODO(zoey): Remove these methods from the interface using new DB method
-	ScanRows(rows *sql.Rows, dest interface{}) error
-
->>>>>>> 9d4c9eac
 	DB() *gorm.DB
 	RawWithOptions(ctx context.Context, opts DBOptions, sql string, values ...interface{}) *gorm.DB
 	TransactionWithOptions(ctx context.Context, opts DBOptions, txn TxRunner) error
