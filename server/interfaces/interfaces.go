--- conflicted
+++ resolved
@@ -1134,12 +1134,11 @@
 	Do(ctx context.Context, key string, work func() ([]byte, error)) ([]byte, error)
 }
 
-<<<<<<< HEAD
 type PromQuerier interface {
 	FetchMetrics(ctx context.Context, groupID string) (model.Vector, error)
-=======
+}
+
 // ConfigSecretProvider provides secrets interpolation into configs.
 type ConfigSecretProvider interface {
 	GetSecret(ctx context.Context, name string) ([]byte, error)
->>>>>>> bc1f2833
 }