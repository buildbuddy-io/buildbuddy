package interfaces

import (
	"context"
	"crypto/tls"
	"io"
	"net/http"
	"net/url"
	"time"

	"github.com/buildbuddy-io/buildbuddy/server/tables"
	"github.com/buildbuddy-io/buildbuddy/server/util/alert"
	"github.com/buildbuddy-io/buildbuddy/server/util/role"
	"google.golang.org/grpc/credentials"
	"gorm.io/gorm"

	aclpb "github.com/buildbuddy-io/buildbuddy/proto/acl"
	apipb "github.com/buildbuddy-io/buildbuddy/proto/api/v1"
	akpb "github.com/buildbuddy-io/buildbuddy/proto/api_key"
	bbspb "github.com/buildbuddy-io/buildbuddy/proto/buildbuddy_service"
	espb "github.com/buildbuddy-io/buildbuddy/proto/execution_stats"
	grpb "github.com/buildbuddy-io/buildbuddy/proto/group"
	hlpb "github.com/buildbuddy-io/buildbuddy/proto/health"
	inpb "github.com/buildbuddy-io/buildbuddy/proto/invocation"
	pepb "github.com/buildbuddy-io/buildbuddy/proto/publish_build_event"
	repb "github.com/buildbuddy-io/buildbuddy/proto/remote_execution"
	rnpb "github.com/buildbuddy-io/buildbuddy/proto/runner"
	scpb "github.com/buildbuddy-io/buildbuddy/proto/scheduler"
	telpb "github.com/buildbuddy-io/buildbuddy/proto/telemetry"
	usagepb "github.com/buildbuddy-io/buildbuddy/proto/usage"
	wfpb "github.com/buildbuddy-io/buildbuddy/proto/workflow"
)

//An interface representing a mux for handling/serving http requests.
type HttpServeMux interface {
	Handle(pattern string, handler http.Handler)
	ServeHTTP(w http.ResponseWriter, r *http.Request)
}

// An interface representing the user info gleaned from an authorization header.
type UserToken interface {
	GetIssuer() string
	GetSubscriber() string

	// Returns a fq string usable as an ID for this issuer + subscriber.
	GetSubID() string
}

// An interface representing the user info gleaned from http basic auth, which is
// often set for GRPC requests.
type BasicAuthToken interface {
	GetUser() string
	GetPassword() string
}

// GroupMembership represents a user's membership within a group as well as
// their role within that group.
type GroupMembership struct {
	GroupID string    `json:"group_id"`
	Role    role.Role `json:"role"`
}

type UserInfo interface {
	GetUserID() string
	GetGroupID() string
	// IsImpersonating returns whether the group ID is being impersonated by the
	// user. This means that the user is not actually a member of the group, but
	// is temporarily acting as a group member. Only server admins have this
	// capability.
	IsImpersonating() bool
	// GetAllowedGroups returns the IDs of the groups of which the user is a
	// member.
	// DEPRECATED: Use GetGroupMemberships instead.
	GetAllowedGroups() []string
	// GetGroupMemberships returns the user's group memberships.
	GetGroupMemberships() []*GroupMembership
	// IsAdmin returns whether this user is a global administrator, meaning
	// they can access data across groups. This is not to be confused with the
	// concept of group admin, which grants full access only within a single
	// group.
	IsAdmin() bool
	HasCapability(akpb.ApiKey_Capability) bool
	GetUseGroupOwnedExecutors() bool
}

// Authenticator constants
const (
	AuthContextUserErrorKey = "auth.error"

	// AuthAnonymousUser is the identifier for unauthenticated users in installations that allow anonymous users.
	AuthAnonymousUser = "ANON"
)

type Authenticator interface {
	// The ID of the admin group
	AdminGroupID() string
	// Whether or not anonymous usage is enabled
	AnonymousUsageEnabled() bool
	// Return a slice containing the providers
	PublicIssuers() []string
	// Whether SSO is enabled for this authenticator
	SSOEnabled() bool
	// Redirect to configured authentication provider.
	Login(w http.ResponseWriter, r *http.Request)
	// Clear any logout state.
	Logout(w http.ResponseWriter, r *http.Request)
	// Handle a callback from authentication provider.
	Auth(w http.ResponseWriter, r *http.Request)

	// AuthenticatedHTTPContext authenticates the user using the credentials present in the HTTP request and creates a
	// child context that contains the results.
	//
	// This function is called automatically for every HTTP request via a filter and the new context is passed to
	// application code.
	//
	// Application code can retrieve the stored information by calling AuthenticatedUser.
	AuthenticatedHTTPContext(w http.ResponseWriter, r *http.Request) context.Context

	// AuthenticatedGRPCContext authenticates the user using the credentials present in the gRPC metadata and creates a
	// child context that contains the result.
	//
	// This function is called automatically for every gRPC request via a filter and the new context is passed to
	// application code.
	//
	// Application code that retrieve the stored information by calling AuthenticatedUser.
	AuthenticatedGRPCContext(ctx context.Context) context.Context

	// AuthenticateGRPCRequest authenticates the user using the credentials present in the gRPC metadata and returns the
	// result.
	//
	// You should only use this function if you need fresh information (for example to re-validate credentials during a
	// long running operation). For all other cases it is better to use the information cached in the context
	// retrieved via AuthenticatedUser.
	AuthenticateGRPCRequest(ctx context.Context) (UserInfo, error)

	// FillUser may be used to construct an initial tables.User object. It
	// is filled based on information from the authenticator's JWT.
	FillUser(ctx context.Context, user *tables.User) error

	// AuthenticatedUser returns the UserInfo stored in the context.
	//
	// See AuthenticatedHTTPContext/AuthenticatedGRPCContext for a description of how the context is created.
	AuthenticatedUser(ctx context.Context) (UserInfo, error)

	// Parses and returns a BuildBuddy API key from the given string.
	ParseAPIKeyFromString(string) (string, error)

	// Returns a context containing the given API key.
	AuthContextFromAPIKey(ctx context.Context, apiKey string) context.Context

	// TrustedJWTFromAuthContext returns a JWT from the authenticated context,
	// or empty string if the context is not authenticated.
	TrustedJWTFromAuthContext(ctx context.Context) string

	// AuthContextFromTrustedJWT returns an authenticated context using a JWT
	// which has been previously authenticated.
	AuthContextFromTrustedJWT(ctx context.Context, jwt string) context.Context
}

type BuildBuddyServer interface {
	bbspb.BuildBuddyServiceServer
	ServeHTTP(w http.ResponseWriter, r *http.Request)
}

type SSLService interface {
	IsEnabled() bool
	IsCertGenerationEnabled() bool
	ConfigureTLS(mux http.Handler) (*tls.Config, http.Handler)
	GetGRPCSTLSCreds() (credentials.TransportCredentials, error)
	GenerateCerts(apiKey string) (string, string, error)
}

type BuildEventChannel interface {
	FinalizeInvocation(iid string) error
	HandleEvent(event *pepb.PublishBuildToolEventStreamRequest) error
	Close()
}

type BuildEventHandler interface {
	OpenChannel(ctx context.Context, iid string) BuildEventChannel
}

// A Blobstore must allow for reading, writing, and deleting blobs.
type Blobstore interface {
	BlobExists(ctx context.Context, blobName string) (bool, error)
	ReadBlob(ctx context.Context, blobName string) ([]byte, error)
	WriteBlob(ctx context.Context, blobName string, data []byte) (int, error)

	// DeleteBlob does not return an error if the blob does not exist; some
	// blobstores do not distinguish on return between deleting an existing blob
	// and calling delete on a non-existent blob, so this is the only way to
	// provide a consistent interface.
	DeleteBlob(ctx context.Context, blobName string) error
}

type CacheType int

const (
	UnknownCacheType CacheType = iota
	ActionCacheType
	CASCacheType
)

func (t CacheType) Prefix() string {
	switch t {
	case ActionCacheType:
		return "ac"
	case CASCacheType:
		return ""
	default:
		alert.UnexpectedEvent("unknown_cache_type", "type: %v", t)
		return "unknown"
	}
}

// Similar to a blobstore, a cache allows for reading and writing data, but
// additionally it is responsible for deleting data that is past TTL to keep to
// a manageable size.
// Similar to the Cache above, a digest cache allows for more intelligent
// storing of blob data based on its size.
type Cache interface {
	// WithIsolation returns a cache accessor that guarantees that data for a given cacheType and
	// remoteInstanceCombination is isolated from any other cacheType and remoteInstanceName combination.
	WithIsolation(ctx context.Context, cacheType CacheType, remoteInstanceName string) (Cache, error)

	// Normal cache-like operations.
	Contains(ctx context.Context, d *repb.Digest) (bool, error)
	FindMissing(ctx context.Context, digests []*repb.Digest) ([]*repb.Digest, error)
	Get(ctx context.Context, d *repb.Digest) ([]byte, error)
	GetMulti(ctx context.Context, digests []*repb.Digest) (map[*repb.Digest][]byte, error)
	Set(ctx context.Context, d *repb.Digest, data []byte) error
	SetMulti(ctx context.Context, kvs map[*repb.Digest][]byte) error
	Delete(ctx context.Context, d *repb.Digest) error

	// Low level interface used for seeking and stream-writing.
	Reader(ctx context.Context, d *repb.Digest, offset, limit int64) (io.ReadCloser, error)
	Writer(ctx context.Context, d *repb.Digest) (io.WriteCloser, error)
}

type TxRunner func(tx *gorm.DB) error

type DBOptions interface {
	WithStaleReads() DBOptions
	WithQueryName(queryName string) DBOptions
	ReadOnly() bool
	AllowStaleReads() bool
	QueryName() string
}

type DBHandle interface {
	DB(ctx context.Context) *gorm.DB
	RawWithOptions(ctx context.Context, opts DBOptions, sql string, values ...interface{}) *gorm.DB
	TransactionWithOptions(ctx context.Context, opts DBOptions, txn TxRunner) error
	Transaction(ctx context.Context, txn TxRunner) error
	ReadRow(ctx context.Context, out interface{}, where ...interface{}) error
	UTCMonthFromUsecTimestamp(fieldName string) string
	DateFromUsecTimestamp(fieldName string, timezoneOffsetMinutes int32) string
	InsertIgnoreModifier() string
	SelectForUpdateModifier() string
	SetNowFunc(now func() time.Time)
	IsDuplicateKeyError(err error) bool
	IsDeadlockError(err error) bool
}

type InvocationDB interface {
	// Invocations API
	CreateInvocation(ctx context.Context, in *tables.Invocation) (bool, error)
	UpdateInvocation(ctx context.Context, in *tables.Invocation) (bool, error)
	UpdateInvocationACL(ctx context.Context, authenticatedUser *UserInfo, invocationID string, acl *aclpb.ACL) error
	LookupInvocation(ctx context.Context, invocationID string) (*tables.Invocation, error)
	LookupGroupFromInvocation(ctx context.Context, invocationID string) (*tables.Group, error)
	LookupGroupIDFromInvocation(ctx context.Context, invocationID string) (string, error)
	LookupExpiredInvocations(ctx context.Context, cutoffTime time.Time, limit int) ([]*tables.Invocation, error)
	DeleteInvocation(ctx context.Context, invocationID string) error
	DeleteInvocationWithPermsCheck(ctx context.Context, authenticatedUser *UserInfo, invocationID string) error
	FillCounts(ctx context.Context, log *telpb.TelemetryStat) error
	SetNowFunc(now func() time.Time)
}

type APIKeyGroup interface {
	GetCapabilities() int32
	GetGroupID() string
	GetUseGroupOwnedExecutors() bool
}

type AuthDB interface {
	InsertOrUpdateUserSession(ctx context.Context, sessionID string, session *tables.Session) error
	ReadSession(ctx context.Context, sessionID string) (*tables.Session, error)
	ClearSession(ctx context.Context, sessionID string) error
	GetAPIKeyGroupFromAPIKey(ctx context.Context, apiKey string) (APIKeyGroup, error)
	GetAPIKeyGroupFromBasicAuth(ctx context.Context, login, pass string) (APIKeyGroup, error)
	LookupUserFromSubID(ctx context.Context, subID string) (*tables.User, error)
}

type UserDB interface {
	// User API
	InsertUser(ctx context.Context, u *tables.User) error
	// GetUser will return the registered user's information or
	// an error if no registered user was found. It requires that a
	// valid authenticator is present in the environment and will return
	// a UserToken given the provided context.
	GetUser(ctx context.Context) (*tables.User, error)
	// GetImpersonatedUser will return the authenticated user's information
	// with a single group membership corresponding to the group they are trying
	// to impersonate. It requires that the authenticated user has impersonation
	// permissions and is requesting to impersonate a group.
	GetImpersonatedUser(ctx context.Context) (*tables.User, error)
	DeleteUser(ctx context.Context, userID string) error
	FillCounts(ctx context.Context, stat *telpb.TelemetryStat) error

	// Creates the DEFAULT group, for on-prem usage where there is only
	// one group and all users are implicitly a part of it.
	CreateDefaultGroup(ctx context.Context) error

	// Groups API
	InsertOrUpdateGroup(ctx context.Context, g *tables.Group) (string, error)
	GetGroupByID(ctx context.Context, groupID string) (*tables.Group, error)
	GetGroupByURLIdentifier(ctx context.Context, urlIdentifier string) (*tables.Group, error)
	GetAuthGroup(ctx context.Context) (*tables.Group, error)
	DeleteGroup(ctx context.Context, groupID string) error
	AddUserToGroup(ctx context.Context, userID string, groupID string) error
	RequestToJoinGroup(ctx context.Context, userID string, groupID string) error
	GetGroupUsers(ctx context.Context, groupID string, statuses []grpb.GroupMembershipStatus) ([]*grpb.GetGroupUsersResponse_GroupUser, error)
	UpdateGroupUsers(ctx context.Context, groupID string, updates []*grpb.UpdateGroupUsersRequest_Update) error
	DeleteGroupGitHubToken(ctx context.Context, groupID string) error

	// API Keys API
	GetAPIKey(ctx context.Context, apiKeyID string) (*tables.APIKey, error)
	GetAPIKeys(ctx context.Context, groupID string, checkVisibility bool) ([]*tables.APIKey, error)
	CreateAPIKey(ctx context.Context, groupID string, label string, capabilities []akpb.ApiKey_Capability, visibleToDevelopers bool) (*tables.APIKey, error)
	UpdateAPIKey(ctx context.Context, key *tables.APIKey) error
	DeleteAPIKey(ctx context.Context, apiKeyID string) error
}

// A webhook can be called when a build is completed.
type Webhook interface {
	NotifyComplete(ctx context.Context, invocation *inpb.Invocation) error
}

// Allows aggregating invocation statistics.
type InvocationStatService interface {
	GetInvocationStat(ctx context.Context, req *inpb.GetInvocationStatRequest) (*inpb.GetInvocationStatResponse, error)
	GetTrend(ctx context.Context, req *inpb.GetTrendRequest) (*inpb.GetTrendResponse, error)
}

// Allows searching invocations.
type InvocationSearchService interface {
	IndexInvocation(ctx context.Context, invocation *inpb.Invocation) error
	QueryInvocations(ctx context.Context, req *inpb.SearchInvocationRequest) (*inpb.SearchInvocationResponse, error)
}

type UsageService interface {
	GetUsage(ctx context.Context, req *usagepb.GetUsageRequest) (*usagepb.GetUsageResponse, error)
}

type UsageTracker interface {
	// Increment adds the given usage counts to the current collection period
	// for the authenticated group ID. It is safe for concurrent access.
	Increment(ctx context.Context, counts *tables.UsageCounts) error
	StartDBFlush()
	StopDBFlush()
}

type ApiService interface {
	apipb.ApiServiceServer
	http.Handler
}

type WorkflowService interface {
	CreateWorkflow(ctx context.Context, req *wfpb.CreateWorkflowRequest) (*wfpb.CreateWorkflowResponse, error)
	DeleteWorkflow(ctx context.Context, req *wfpb.DeleteWorkflowRequest) (*wfpb.DeleteWorkflowResponse, error)
	GetWorkflows(ctx context.Context, req *wfpb.GetWorkflowsRequest) (*wfpb.GetWorkflowsResponse, error)
	ExecuteWorkflow(ctx context.Context, req *wfpb.ExecuteWorkflowRequest) (*wfpb.ExecuteWorkflowResponse, error)
	GetRepos(ctx context.Context, req *wfpb.GetReposRequest) (*wfpb.GetReposResponse, error)
	ServeHTTP(w http.ResponseWriter, r *http.Request)

	// GetLinkedWorkflows returns any workflows linked with the given repo access
	// token.
	GetLinkedWorkflows(ctx context.Context, accessToken string) ([]string, error)

	// WorkflowsPoolName returns the name of the executor pool to use for workflow actions.
	WorkflowsPoolName() string
}

type RunnerService interface {
	Run(ctx context.Context, req *rnpb.RunRequest) (*rnpb.RunResponse, error)
}

type GitProviders []GitProvider

type GitProvider interface {
	// MatchRepoURL returns whether a given repo URL should be handled by this
	// provider. If multiple providers match, the first one in the GitProviders
	// list is chosen to handle the repo URL.
	MatchRepoURL(u *url.URL) bool

	// MatchWebhookRequest returns whether a given webhook request was sent by
	// this git provider. If multiple providers match, the first one in the
	// GitProviders list is chosen to handle the webhook.
	MatchWebhookRequest(req *http.Request) bool

	// ParseWebhookData parses webhook data from the given HTTP request sent to
	// a webhook endpoint. It should only be called if MatchWebhookRequest returns
	// true.
	ParseWebhookData(req *http.Request) (*WebhookData, error)

	// RegisterWebhook registers the given webhook URL to listen for push and
	// pull request (also called "merge request") events.
	RegisterWebhook(ctx context.Context, accessToken, repoURL, webhookURL string) (string, error)

	// UnregisterWebhook unregisters the webhook with the given ID from the repo.
	UnregisterWebhook(ctx context.Context, accessToken, repoURL, webhookID string) error

	// GetFileContents fetches a single file's contents from the repo. It returns
	// status.NotFoundError if the file does not exist.
	GetFileContents(ctx context.Context, accessToken, repoURL, filePath, ref string) ([]byte, error)

	// IsTrusted returns whether the given user is a trusted collaborator on the
	// repository.
	IsTrusted(ctx context.Context, accessToken, repoURL, user string) (bool, error)

	// TODO(bduffany): CreateStatus, ListRepos
}

// WebhookData represents the data extracted from a Webhook event.
type WebhookData struct {
	// EventName is the canonical event name that this data was created from.
	EventName string

	// PushedRepoURL is the canonical URL of the repo containing the pushed branch.
	// For pull request events from forked repos, this is the URL of the forked repo.
	// For other events, this is the same as the TargetRepoURL.
	// Ex: "https://github.com/some-untrusted-user/acme-fork"
	PushedRepoURL string

	// PushedBranch is the name of the branch in the pushed repo that triggered
	// the event when pushed.
	// Ex: "my-cool-feature"
	PushedBranch string

	// SHA is the commit SHA of the branch that was pushed.
	SHA string

	// TargetRepoURL is the canonical URL of the repo containing the TargetBranch.
	// This should always match the canonicalized URL of the repo linked to the
	// workflow.
	// Ex: "https://github.com/acme-inc/acme"
	TargetRepoURL string

	// TargetBranch is the branch associated with the event that determines whether
	// actions should be triggered. For push events this is the branch that was
	// pushed to. For pull_request events this is the base branch into which the PR
	// branch is being merged.
	// Ex: "main"
	TargetBranch string

	// IsTargetRepoPublic reflects whether the target repo is publicly visible via
	// the git provider.
	IsTargetRepoPublic bool

	// PullRequestAuthor is the user name of the author of the pull request,
	// if applicable.
	// Ex: "externaldev123"
	PullRequestAuthor string

	// PullRequestApprover is the user name of a user that approved the pull
	// request, if applicable.
	// Ex: "acmedev123"
	PullRequestApprover string
}

type SplashPrinter interface {
	PrintSplashScreen(port, grpcPort int)
}

type RemoteExecutionService interface {
	Dispatch(ctx context.Context, req *repb.ExecuteRequest) (string, error)
	Execute(req *repb.ExecuteRequest, stream repb.Execution_ExecuteServer) error
	WaitExecution(req *repb.WaitExecutionRequest, stream repb.Execution_WaitExecutionServer) error
	PublishOperation(stream repb.Execution_PublishOperationServer) error
	MarkExecutionFailed(ctx context.Context, taskID string, reason error) error
	Cancel(ctx context.Context, invocationID string) error
	RedisAvailabilityMonitoringEnabled() bool
}

type FileCache interface {
	FastLinkFile(f *repb.FileNode, outputPath string) bool
	AddFile(f *repb.FileNode, existingFilePath string)
	WaitForDirectoryScanToComplete()
}

type SchedulerService interface {
	RegisterAndStreamWork(stream scpb.Scheduler_RegisterAndStreamWorkServer) error
	LeaseTask(stream scpb.Scheduler_LeaseTaskServer) error
	ScheduleTask(ctx context.Context, req *scpb.ScheduleTaskRequest) (*scpb.ScheduleTaskResponse, error)
	CancelTask(ctx context.Context, taskID string) (bool, error)
	ExistsTask(ctx context.Context, taskID string) (bool, error)
	EnqueueTaskReservation(ctx context.Context, req *scpb.EnqueueTaskReservationRequest) (*scpb.EnqueueTaskReservationResponse, error)
	ReEnqueueTask(ctx context.Context, req *scpb.ReEnqueueTaskRequest) (*scpb.ReEnqueueTaskResponse, error)
	GetExecutionNodes(ctx context.Context, req *scpb.GetExecutionNodesRequest) (*scpb.GetExecutionNodesResponse, error)
	GetGroupIDAndDefaultPoolForUser(ctx context.Context, os string, useSelfHosted bool) (string, string, error)
}

type ExecutionService interface {
	GetExecution(ctx context.Context, req *espb.GetExecutionRequest) (*espb.GetExecutionResponse, error)
}

type ExecutionNode interface {
	// GetExecutorID returns the ID for this execution node that uniquely identifies
	// it within a node pool.
	GetExecutorID() string
}

// TaskRouter decides which execution nodes should execute a task.
//
// Routing is namespaced by group ID (extracted from context) and remote instance
// name. Tasks with different namespaces are not guaranteed to be routed the same.
//
// It is the caller's responsibility to check whether any execution nodes
// passed via parameters are accessible by the authenticated group in the context.
type TaskRouter interface {
	// RankNodes returns a slice of the given nodes sorted in decreasing order of
	// their suitability for executing the given command. Nodes with equal
	// suitability are returned in random order (for load balancing purposes).
	//
	// If an error occurs, the input nodes should be returned in random order.
	RankNodes(ctx context.Context, cmd *repb.Command, remoteInstanceName string, nodes []ExecutionNode) []ExecutionNode

	// MarkComplete notifies the router that the command has been completed by the
	// given executor instance. Subsequent calls to RankNodes may assign a higher
	// rank to nodes with the given instance ID, given similar commands.
	MarkComplete(ctx context.Context, cmd *repb.Command, remoteInstanceName, executorInstanceID string)
}

// TaskSizer estimates task resource usage for scheduling purposes.
type TaskSizer interface {
	// Estimate returns the resource usage for a task.
	Estimate(ctx context.Context, task *repb.ExecutionTask) *scpb.TaskSize

	// Update updates future resource usage estimates based on a command's
	// recorded execution stats.
<<<<<<< HEAD
	Update(ctx context.Context, cmd *repb.Command, summary *espb.ExecutionSummary) error
=======
	Update(ctx context.Context, cmd *repb.Command, md *repb.ExecutedActionMetadata) error
>>>>>>> f7faa0fa
}

// ScheduledTask represents an execution task along with its scheduling metadata
// computed by the execution service.
type ScheduledTask struct {
	ExecutionTask      *repb.ExecutionTask
	SchedulingMetadata *scpb.SchedulingMetadata
}

// Runner represents an isolated execution environment.
//
// Runners are assigned a single task when they are retrieved from a Pool,
// and may only be used to execute that task. When using runner recycling,
// runners can be added back to the pool, then later retrieved from the pool
// to execute a new task.
type Runner interface {
	// PrepareForTask prepares the filesystem for the task assigned to the runner,
	// downloading the task's container image if applicable and cleaning up the
	// workspace state from the previously assigned task if applicable.
	PrepareForTask(ctx context.Context) error

	// DownloadInputs downloads any input files associated with the task assigned
	// to the runner.
	//
	// It populates the download stat fields in the given IOStats.
	DownloadInputs(ctx context.Context, ioStats *repb.IOStats) error

	// Run runs the task that is currently assigned to the runner.
	Run(ctx context.Context) *CommandResult

	// UploadOutputs uploads any output files associated with the task assigned to
	// the runner, as well as the result of the run.
	//
	// It populates the upload stat fields in the given IOStats.
	UploadOutputs(ctx context.Context, ioStats *repb.IOStats, ar *repb.ActionResult, cr *CommandResult) error
}

// Pool is responsible for assigning tasks to runners.
//
// Pool keeps track of paused runners and active runners, allowing incoming
// tasks to be assigned to paused runners (if runner recycling is enabled), as
// well as evicting paused runners to free up resources for new runners.
type RunnerPool interface {
	// Warmup prepares any resources needed for commonly used execution
	// environments, such as downloading container images.
	Warmup(ctx context.Context)

	// Get returns a runner bound to the the given task. The caller must call
	// TryRecycle on the returned runner when done using it.
	//
	// If the task has runner recycling enabled then it attempts to find a runner
	// from the pool that can execute the task. If runner recycling is disabled or
	// if there are no eligible paused runners, it creates and returns a new
	// runner.
	//
	// The returned runner is ready to execute tasks, and the caller is
	// responsible for walking the runner through the task lifecycle.
	Get(ctx context.Context, task *repb.ExecutionTask) (Runner, error)

	// TryRecycle attempts to add the runner to the pool for use by subsequent
	// tasks.
	//
	// If recycling is not enabled or if an error occurred while attempting to
	// recycle, the runner is not added to the pool and any resources associated
	// with the runner are freed up. Callers should never use the provided runner
	// after calling TryRecycle, since it may possibly be removed.
	//
	// If the runner did not finish cleanly (as determined by the caller of
	// runner.Run()) then it will not be recycled and instead forcibly removed,
	// even if runner recycling is enabled.
	TryRecycle(ctx context.Context, r Runner, finishedCleanly bool)

	// Shutdown removes all runners from the pool.
	Shutdown(ctx context.Context) error

	// Wait waits for all background cleanup jobs to complete. This is intended to
	// be called during shutdown, after all tasks have finished executing (to ensure
	// that no new cleanup jobs will be needed after this returns).
	Wait()

	// Returns the build root directory for this pool.
	GetBuildRoot() string
}

// CommandResult captures the output and details of an executed command.
type CommandResult struct {
	// Error is populated only if the command was unable to be started, or if it was
	// started but never completed.
	//
	// In particular, if the command runs and returns a non-zero exit code (such as 1),
	// this is considered a successful execution, and this error will NOT be populated.
	//
	// In some cases, the command may have failed to start due to an issue unrelated
	// to the command itself. For example, the runner may execute the command in a
	// sandboxed environment but fail to create the sandbox. In these cases, the
	// Error field here should be populated with a gRPC error code indicating why the
	// command failed to start, and the ExitCode field should contain the exit code
	// from the sandboxing process, rather than the command itself.
	//
	// If the call to `exec.Cmd#Run` returned -1, meaning that the command was killed or
	// never exited, this field should be populated with a gRPC error code indicating the
	// reason, such as DEADLINE_EXCEEDED (if the command times out), UNAVAILABLE (if
	// there is a transient error that can be retried), or RESOURCE_EXHAUSTED (if the
	// command ran out of memory while executing).
	Error error
	// CommandDebugString indicates the command that was run, for debugging purposes only.
	CommandDebugString string
	// Stdout from the command. This may contain data even if there was an Error.
	Stdout []byte
	// Stderr from the command. This may contain data even if there was an Error.
	Stderr []byte

	// ExitCode is one of the following:
	// * The exit code returned by the executed command
	// * -1 if the process was killed or did not exit
	// * -2 (NoExitCode) if the exit code could not be determined because it returned
	//   an error other than exec.ExitError. This case typically means it failed to start.
	ExitCode int

	// UsageStats holds the command's measured resource usage. It may be nil if
	// resource measurement is not implemented by the command's isolation type.
<<<<<<< HEAD
	UsageStats *espb.UsageStats
=======
	UsageStats *repb.UsageStats
>>>>>>> f7faa0fa
}

type Subscriber interface {
	Close() error
	Chan() <-chan string
}

// A PubSub allows for sending messages between distributed (cross process,
// cross machine) processes. This may be implemented by a cloud-pubsub service,
// or something like redis.
type PubSub interface {
	Publish(ctx context.Context, channelName string, message string) error
	Subscribe(ctx context.Context, channelName string) Subscriber
}

// A MetricsCollector allows for storing ephemeral values globally.
//
// No guarantees are made about durability of MetricsCollectors -- they may be
// evicted from the backing store that maintains them (usually memcache or
// redis), so they should *not* be used for data that requires durability.
type MetricsCollector interface {
	IncrementCountsWithExpiry(ctx context.Context, key string, counts map[string]int64, expiry time.Duration) error
	IncrementCounts(ctx context.Context, key string, counts map[string]int64) error
	IncrementCountWithExpiry(ctx context.Context, key, field string, n int64, expiry time.Duration) error
	IncrementCount(ctx context.Context, key, field string, n int64) error
	SetAddWithExpiry(ctx context.Context, key string, expiry time.Duration, members ...string) error
	SetAdd(ctx context.Context, key string, members ...string) error
	SetGetMembers(ctx context.Context, key string) ([]string, error)
	Set(ctx context.Context, key, value string, expiration time.Duration) error
	GetAll(ctx context.Context, key ...string) ([]string, error)
	ListAppend(ctx context.Context, key string, values ...string) error
	ListRange(ctx context.Context, key string, start, stop int64) ([]string, error)
	ReadCounts(ctx context.Context, key string) (map[string]int64, error)
	Delete(ctx context.Context, key string) error
	Expire(ctx context.Context, key string, duration time.Duration) error
	Flush(ctx context.Context) error
}

// A KeyValStore allows for storing ephemeral values globally.
//
// No guarantees are made about durability of KeyValStores -- they may be
// evicted from the backing store that maintains them (usually memcache or
// redis), so they should *not* be used in critical path code.
type KeyValStore interface {
	Set(ctx context.Context, key string, val []byte) error
	Get(ctx context.Context, key string) ([]byte, error)
}

// A RepoDownloader allows testing a git-repo to see if it's downloadable.
type RepoDownloader interface {
	TestRepoAccess(ctx context.Context, repoURL, username, accessToken string) error
}

type Checker interface {
	// Returns nil on success, error on failure. Returning an error will
	// indicate to the health checker that this service is unhealthy and
	// that the server is not ready to serve.
	Check(ctx context.Context) error
}
type CheckerFunc func(ctx context.Context) error

func (f CheckerFunc) Check(ctx context.Context) error {
	return f(ctx)
}

type HealthChecker interface {
	// AddHealthCheck adds a healthcheck -- the server's readiness is dependent on all
	// registered heathchecks passing.
	AddHealthCheck(name string, hc Checker)

	// RegisterShutdownFunction registers a function that will be called
	// when the server shuts down. This can be used for finalizing any
	// short work and freeing up resources. A CheckerFunc may block
	// shutdown for up to ~30 seconds or so, at which point the server
	// will terminate un-gracefully.
	RegisterShutdownFunction(hc CheckerFunc)

	// WaitForGracefulShutdown should be called as the last thing in a
	// main function -- it will block forever until a server receives a
	// shutdown signal.
	WaitForGracefulShutdown()

	// LivenessHandler returns "OK" as soon as the server is alive.
	LivenessHandler() http.Handler

	// ReadinessHandler returns "OK" when the server is ready to serve.
	// If a HealthCheck returns failure for some reason, the server will
	// stop returning OK and will instead return Service Unavailable error.
	ReadinessHandler() http.Handler

	// Shutdown initiates a shutdown of the server.
	// This is intended to be used by tests as normally shutdown is automatically initiated upon receipt of a SIGTERM
	// signal.
	Shutdown()

	// Implements the proto healthcheck interface.
	Check(ctx context.Context, req *hlpb.HealthCheckRequest) (*hlpb.HealthCheckResponse, error)
	Watch(req *hlpb.HealthCheckRequest, stream hlpb.Health_WatchServer) error
}

// Locates all Xcode versions installed on the host system.
type XcodeLocator interface {
	// Finds the Xcode that matches the given Xcode version.
	// Returns the developer directory for that Xcode and the SDK root for the given SDK.
	PathsForVersionAndSDK(xcodeVersion string, sdk string) (string, string, error)
}

// LRU implements a Least Recently Used cache.
type LRU interface {
	// Inserts a value into the LRU. A boolean is returned that indicates
	// if the value was successfully added.
	Add(key, value interface{}) bool

	// Inserts a value into the back of the LRU. A boolean is returned that
	// indicates if the value was successfully added.
	PushBack(key, value interface{}) bool

	// Gets a value from the LRU, returns a boolean indicating if the value
	// was present.
	Get(key interface{}) (interface{}, bool)

	// Returns a boolean indicating if the value is present in the LRU.
	Contains(key interface{}) bool

	// Removes a value from the LRU, releasing resources associated with
	// that value. Returns a boolean indicating if the value was sucessfully
	// removed.
	Remove(key interface{}) bool

	// Purge Remove()s all items in the LRU.
	Purge()

	// Returns the total "size" of the LRU.
	Size() int64

	// Remove()s the oldest value in the LRU. (See Remove() above).
	RemoveOldest() (interface{}, bool)

	// Returns metrics about the status of the LRU.
	Metrics() string
}

// DistributedLock provides a way to serialize access to a resource, where the
// accessors may be running on different nodes.
//
// Implementations should expire the lock after an appropriate length of time to
// ensure that the lock will eventually be released even if this node goes down.
type DistributedLock interface {
	// Lock attempts to acquire the lock.
	//
	// Implementations may return ResourceExhaustedError if and only if the
	// lock is already held.
	Lock(ctx context.Context) error

	// Unlock releases the lock.
	Unlock(ctx context.Context) error
}

// QuotaManager manages quota.
type QuotaManager interface {
	// Allow checks whether a user (identified from the ctx) has exceeded a rate
	// limit inside the namespace.
	// If the rate limit has not been exceeded, the underlying storage is updated
	// by the supplied quantity.
	Allow(ctx context.Context, namespace string, quantity int64) (bool, error)
}<|MERGE_RESOLUTION|>--- conflicted
+++ resolved
@@ -539,11 +539,7 @@
 
 	// Update updates future resource usage estimates based on a command's
 	// recorded execution stats.
-<<<<<<< HEAD
-	Update(ctx context.Context, cmd *repb.Command, summary *espb.ExecutionSummary) error
-=======
 	Update(ctx context.Context, cmd *repb.Command, md *repb.ExecutedActionMetadata) error
->>>>>>> f7faa0fa
 }
 
 // ScheduledTask represents an execution task along with its scheduling metadata
@@ -665,11 +661,7 @@
 
 	// UsageStats holds the command's measured resource usage. It may be nil if
 	// resource measurement is not implemented by the command's isolation type.
-<<<<<<< HEAD
-	UsageStats *espb.UsageStats
-=======
 	UsageStats *repb.UsageStats
->>>>>>> f7faa0fa
 }
 
 type Subscriber interface {
