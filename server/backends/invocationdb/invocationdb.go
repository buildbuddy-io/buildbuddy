--- conflicted
+++ resolved
@@ -2,7 +2,6 @@
 
 import (
 	"context"
-	"fmt"
 	"time"
 
 	"github.com/buildbuddy-io/buildbuddy/server/environment"
@@ -65,11 +64,7 @@
 }
 
 func (d *InvocationDB) UpdateInvocationACL(ctx context.Context, invocationID string, acl *aclpb.ACL) error {
-<<<<<<< HEAD
-	p, err := perms.ToPerms(acl)
-=======
 	p, err := perms.FromACL(acl)
->>>>>>> 51352f5a
 	if err != nil {
 		return err
 	}
@@ -78,15 +73,8 @@
 		if err := tx.Raw("SELECT user_id, group_id, perms FROM Invocations WHERE invocation_id = ?", invocationID).Scan(&in).Error; err != nil {
 			return err
 		}
-<<<<<<< HEAD
-		fmt.Println("Invocation: ")
-		fmt.Println(in)
-		var group tables.Group
-		if err := tx.Raw("SELECT sharing_enabled FROM Groups WHERE group_id = ?", in.GroupID).Scan(&group).Error; err != nil {
-=======
 		var group tables.Group
 		if err := tx.Raw("SELECT sharing_enabled FROM Groups WHERE group_id = ?").Scan(&group).Error; err != nil {
->>>>>>> 51352f5a
 			return err
 		}
 		if !group.SharingEnabled {
