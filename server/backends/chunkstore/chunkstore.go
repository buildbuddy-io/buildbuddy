--- conflicted
+++ resolved
@@ -474,7 +474,6 @@
 	return size, nil
 }
 
-<<<<<<< HEAD
 func (l *writeLoop) run(ctx context.Context) {
 	flushTime := time.Now().Add(year)
 	open := true
@@ -507,26 +506,6 @@
 				lastWriteSize = len(req.Chunk)
 				if req.Close {
 					open = false
-=======
-func (l *writeLoop) readFromWriteChannel() *WriteRequest {
-	l.timeout = false
-	select {
-	case req, open := <-l.writeChannel:
-		l.open = open
-		if l.open {
-			// only handle the request if the channel is open; if it's closed the
-			// request will be nil.
-			if req.Chunk == nil {
-				// nil chunk is a flush request
-				l.flushTime = time.Unix(0, 0)
-			} else {
-				// this is either a write request or (in the case of an empty chunk) a
-				// no-op to retrieve the current LastChunkId in case of a flush.
-				if req.VolatileTail != nil {
-					// the correct way to empty the tail is to pass []byte{}; the tail may
-					// never be nil, so nil indicates that the tail ought not change.
-					l.volatileTail = req.VolatileTail
->>>>>>> 286f100d
 				}
 			}
 		case <-time.After(time.Until(flushTime)):
@@ -549,7 +528,6 @@
 			lastWriteSize = len(volatileTail)
 			volatileTail = []byte{}
 		}
-<<<<<<< HEAD
 		var err error
 		for err == nil && len(chunk) >= l.writeBlockSize {
 			// Write blocks until we have fewer than writeBlockSize bytes remaining
@@ -568,6 +546,8 @@
 		// or there is data cached to write, we must write the chunk to disk.
 		// Otherwise, if it is time to flush the file and there is data to write,
 		// we must write the chunk to disk.
+		// The iterative writes above guarantee, absent an error, that chunk will be
+		// writeBlockSize or shorter.
 		if err == nil {
 			if !open && (chunkIndex == 0 || len(chunk) > 0) || time.Now().After(flushTime) && len(chunk) > 0 {
 				var n int
@@ -578,21 +558,6 @@
 					chunkIndex++
 				}
 			}
-=======
-		for l.writeError == nil && len(l.chunk) >= l.writeBlockSize {
-			// Write blocks until we have fewer than writeBlockSize bytes remaining
-			// or we encounter a write error.
-			l.write()
-		}
-		// We do not attempt to write if we have already encountered a write error
-		// in this iteration of the loop, and instead we simply move on.
-		// If the file is empty and we are closing it, we must write an empty chunk.
-		// Otherwise, if we have data cached to write and we are either flushing or
-		// closing the file, we need to write a chunk. The iterative writes above
-		// guarantee, absent an error, that chunk will be writeBlockSize or shorter.
-		if l.writeError == nil && ((!l.open && l.chunkIndex == 0) || (len(l.chunk) > 0 && (time.Now().After(l.flushTime) || !l.open))) {
-			l.write()
->>>>>>> 286f100d
 		}
 		if len(chunk) == 0 {
 			// There is no data to write; we don't need to wake to flush data.
