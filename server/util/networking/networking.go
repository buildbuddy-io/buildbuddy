package networking

import (
	"bufio"
	"context"
	"flag"
	"fmt"
	"net"
	"os"
	"os/exec"
	"strings"

	"github.com/buildbuddy-io/buildbuddy/server/util/log"
	"github.com/buildbuddy-io/buildbuddy/server/util/random"
	"github.com/buildbuddy-io/buildbuddy/server/util/status"
	"golang.org/x/sys/unix"
)

var (
	routePrefix = flag.String("route_prefix", "default", "The prefix in the ip route to locate a device: either 'default' or the ip range of the subnet e.g. 172.24.0.0/18")
)

const (
	routingTableFilename = "/etc/iproute2/rt_tables"
	// The routingTableID for the new routing table we add.
	routingTableID = 1
	// The routingTableName for the new routing table we add.
	routingTableName = "rt1"
)

// runCommand runs the provided command, prepending sudo if the calling user is
// not already root. Output and errors are returned.
func sudoCommand(ctx context.Context, args ...string) ([]byte, error) {
	// If we're not running as root, use sudo.
	if unix.Getuid() != 0 {
		args = append([]string{"sudo"}, args...)
	}
	cmd := exec.CommandContext(ctx, args[0], args[1:]...)
	out, err := cmd.CombinedOutput()
	if err != nil {
		return nil, status.InternalErrorf("Error running %q %s: %s", cmd.String(), string(out), err)
	}
	log.Debugf("Succesfully ran: %q", cmd.String())
	return out, nil
}

// runCommand runs the provided command, prepending sudo if the calling user is
// not already root, and returns any error encountered.
func runCommand(ctx context.Context, args ...string) error {
	_, err := sudoCommand(ctx, args...)
	return err
}

// namespace prepends the provided command with 'ip netns exec "netNamespace"'
// so that the provided command is run inside the network namespace.
func namespace(netNamespace string, args ...string) []string {
	return append([]string{"ip", "netns", "exec", netNamespace}, args...)
}

// CreateNetNamespace is equivalent to:
//   $ sudo ip netns add "netNamespace"
func CreateNetNamespace(ctx context.Context, netNamespace string) error {
	return runCommand(ctx, "ip", "netns", "add", netNamespace)
}

// CreateTapInNamespace is equivalent to:
//  $ sudo ip netns exec "netNamespace" ip tuntap add name "tapName" mode tap
func CreateTapInNamespace(ctx context.Context, netNamespace, tapName string) error {
	return runCommand(ctx, namespace(netNamespace, "ip", "tuntap", "add", "name", tapName, "mode", "tap")...)
}

// ConfigureTapInNamespace is equivalent to:
//  $ sudo ip netns exec "netNamespace" ip addr add "address" dev "tapName"
func ConfigureTapInNamespace(ctx context.Context, netNamespace, tapName, tapAddr string) error {
	return runCommand(ctx, namespace(netNamespace, "ip", "addr", "add", tapAddr, "dev", tapName)...)
}

// BringUpTapInNamespace is equivalent to:
//  $ sudo ip netns exec "netNamespace" ip link set "tapName" up
func BringUpTapInNamespace(ctx context.Context, netNamespace, tapName string) error {
	return runCommand(ctx, namespace(netNamespace, "ip", "link", "set", tapName, "up")...)
}

// randomVethName picks a random veth name like "veth0cD42A"
func randomVethName(prefix string) (string, error) {
	suffix, err := random.RandomString(5)
	if err != nil {
		return "", err
	}
	return prefix + suffix, nil
}

// createRandomVethPair attempts to create a veth pair with random names, the veth1 end of which will
// be in the root namespace.
func createRandomVethPair(ctx context.Context, netNamespace string) (string, string, error) {
	// compute unique veth names
	var veth0, veth1 string
	var err error
	for i := 0; i < 100; i++ {
		veth0, err = randomVethName("veth0")
		if err != nil {
			break
		}
		veth1, err = randomVethName("veth1")
		if err != nil {
			break
		}
		err = runCommand(ctx, namespace(netNamespace, "ip", "link", "add", veth1, "type", "veth", "peer", "name", veth0)...)
		if err != nil {
			if strings.Contains(err.Error(), "File exists") {
				continue
			}
			return "", "", err
		}
		break
	}
	//# move the veth1 end of the pair into the root namespace
	//sudo ip netns exec fc0 ip link set veth1 netns 1
	if err == nil {
		err = runCommand(ctx, namespace(netNamespace, "ip", "link", "set", veth1, "netns", "1")...)
	}
	return veth0, veth1, err
}

func incrementIP(ip net.IP) {
	for j := len(ip) - 1; j >= 0; j-- {
		ip[j]++
		if ip[j] > 0 {
			break
		}
	}
}

func attachAddressToVeth(ctx context.Context, netNamespace, ipAddr, vethName string) error {
	if netNamespace != "" {
		return runCommand(ctx, namespace(netNamespace, "ip", "addr", "add", ipAddr, "dev", vethName)...)
	} else {
		return runCommand(ctx, "ip", "addr", "add", ipAddr, "dev", vethName)
	}
}

func removeForwardAcceptRule(ctx context.Context, vethName, defaultDevice string) error {
	return runCommand(ctx, "iptables", "--delete", "FORWARD", "-i", vethName, "-o", defaultDevice, "-j", "ACCEPT")
}

func RemoveNetNamespace(ctx context.Context, netNamespace string) error {
	// This will delete the veth pair too, and the address attached
	// to the host-size of the veth pair.
	return runCommand(ctx, "ip", "netns", "delete", netNamespace)
}

func DeleteRoute(ctx context.Context, vmIdx int) error {
	cloneIP := fmt.Sprintf("192.168.%d.%d", vmIdx/30, ((vmIdx%30)*8)+3)
	return runCommand(ctx, "ip", "route", "delete", cloneIP)
}

func DeleteRuleIfSecondaryNetworkEnabled(ctx context.Context, vmIdx int) error {
	if !IsSecondaryNetworkEnabled() {
		// IP rule is only added when the secondary network is enabled
		return nil
	}
	cloneIP := fmt.Sprintf("192.168.%d.%d", vmIdx/30, ((vmIdx%30)*8)+3)
	return runCommand(ctx, "ip", "rule", "del", "from", cloneIP)
}

// SetupVethPair creates a new veth pair with one end in the given network
// namespace and the other end in the root namespace. It returns a cleanup
// function that removes firewall rules associated with the pair.
//
// It is equivalent to:
//
//  # create a new veth pair
//  $ sudo ip netns exec fc0 ip link add veth1 type veth peer name veth0
//
//  # move the veth1 end of the pair into the root namespace
//  $ sudo ip netns exec fc0 ip link set veth1 netns 1
//
//  # add the ip addr 10.0.0.2/24 to the veth0 end of the pair
//  $ sudo ip netns exec fc0 ip addr add 10.0.0.2/24 dev veth0
//
//  # bring the veth0 end of the pair up
//  $ sudo ip netns exec fc0 ip link set dev veth0 up
//
//  # add the ip addr 10.0.0.1/24 to the veth1 end of the pair
//  $ sudo ip addr add 10.0.0.1/24 dev veth1
//
//  # add a firewall rule to allow forwarding traffic from the veth1 pair to the
//  # default device, in case forwarding is not allowed by default
//  $ sudo iptables -A FORWARD -i veth1 -o eth0 -j ACCEPT
//
//  # bring the veth1 end of the pair up
//  $ sudo ip link set dev veth1 up
//
//  # add a default route in the namespace to use 10.0.0.1 (aka the veth1 end of the pair)
//  $ sudo ip netns exec fc0 ip route add default via 10.0.0.1
//
//  # add an iptables mapping inside the namespace to rewrite 192.168.241.2 -> 192.168.0.3
//  $ sudo ip netns exec fc0 iptables -t nat -A POSTROUTING -o veth0 -s 192.168.241.2 -j SNAT --to 192.168.0.3
//
//  # add an iptables mapping inside the namespace to rewrite 192.168.0.3 -> 192.168.241.2
//  $ sudo ip netns exec fc0 iptables -t nat -A PREROUTING -i veth0 -d 192.168.0.3 -j DNAT --to 192.168.241.2
//
//  # add a route in the root namespace so that traffic to 192.168.0.3 hits 10.0.0.2, the veth0 end of the pair
//  $ sudo ip route add 192.168.0.3 via 10.0.0.2
func SetupVethPair(ctx context.Context, netNamespace, vmIP string, vmIdx int) (func(context.Context) error, error) {
	r, err := findRoute(ctx, *routePrefix)
	device := r.device
	if err != nil {
		return nil, err
	}

	// compute unique addresses for endpoints
	veth0, veth1, err := createRandomVethPair(ctx, netNamespace)
	if err != nil {
		return nil, err
	}

	// This addr will be used for the host-side of the veth pair, so it
	// needs to to be unique on the host.
	hostEndpointNet := fmt.Sprintf("10.%d.%d.1/24", vmIdx/30, (vmIdx%30)*8)
	hostEndpointAddr := strings.SplitN(hostEndpointNet, "/", 2)[0]

	// Same as above, but ends with .2 instead of .1. Can be anything
	// because it's in a namespace.
	cloneEndpointNet := fmt.Sprintf("10.%d.%d.2/24", vmIdx/30, (vmIdx%30)*8)
	cloneEndpointAddr := strings.SplitN(cloneEndpointNet, "/", 2)[0]

	// This IP will be used as the clone-address so must be unique on the
	// host.
	cloneIP := fmt.Sprintf("192.168.%d.%d", vmIdx/30, ((vmIdx%30)*8)+3)

	err = attachAddressToVeth(ctx, netNamespace, cloneEndpointNet, veth0)
	if err != nil {
		return nil, err
	}

	err = runCommand(ctx, namespace(netNamespace, "ip", "link", "set", "dev", veth0, "up")...)
	if err != nil {
		return nil, err
	}

	err = attachAddressToVeth(ctx, "" /*no namespace*/, hostEndpointNet, veth1)
	if err != nil {
		return nil, err
	}

	err = runCommand(ctx, "ip", "link", "set", "dev", veth1, "up")
	if err != nil {
		return nil, err
	}

	err = runCommand(ctx, namespace(netNamespace, "ip", "route", "add", "default", "via", hostEndpointAddr)...)
	if err != nil {
		return nil, err
	}

	err = runCommand(ctx, namespace(netNamespace, "iptables", "-t", "nat", "-A", "POSTROUTING", "-o", veth0, "-s", vmIP, "-j", "SNAT", "--to", cloneIP)...)
	if err != nil {
		return nil, err
	}

	err = runCommand(ctx, namespace(netNamespace, "iptables", "-t", "nat", "-A", "PREROUTING", "-i", veth0, "-d", cloneIP, "-j", "DNAT", "--to", vmIP)...)
	if err != nil {
		return nil, err
	}

	err = runCommand(ctx, "ip", "route", "add", cloneIP, "via", cloneEndpointAddr)
	if err != nil {
		return nil, err
	}

<<<<<<< HEAD
	if IsSecondaryNetworkEnabled() {
		err = runCommand(ctx, "ip", "rule", "add", "from", cloneIP, "lookup", routingTableFilename)
		if err != nil {
			return nil, err
		}

	}

=======
>>>>>>> f4c685b5
	err = runCommand(ctx, "iptables", "-A", "FORWARD", "-i", veth1, "-o", device, "-j", "ACCEPT")
	if err != nil {
		return nil, err
	}

	return func(ctx context.Context) error {
		return removeForwardAcceptRule(ctx, veth1, device)
	}, nil
}

// DefaultIP returns the IPv4 address for the primary network.
func DefaultIP(ctx context.Context) (net.IP, error) {
	r, err := findRoute(ctx, "default")
	if err != nil {
		return nil, err
	}
	device := r.device
	return ipFromDevice(ctx, device)
}

// ipFromDevice return IPv4 address for the device.
func ipFromDevice(ctx context.Context, device string) (net.IP, error) {
	netIface, err := interfaceFromDevice(ctx, device)
	if err != nil {
		return nil, err
	}
	addrs, err := netIface.Addrs()
	if err != nil {
		return nil, err
	}
	for _, a := range addrs {
		if v, ok := a.(*net.IPNet); ok {
			if ipv4Addr := v.IP.To4(); ipv4Addr != nil {
				return ipv4Addr, nil
			}
		}
	}
	return nil, fmt.Errorf("could not determine IP for device %q", device)
}

func interfaceFromDevice(ctx context.Context, device string) (*net.Interface, error) {
	ifaces, err := net.Interfaces()
	if err != nil {
		return nil, err
	}
	for _, iface := range ifaces {
		if iface.Name == device {
			return &iface, nil
		}
	}
	return nil, status.NotFoundErrorf("could not find interface %q", device)
}

type route struct {
	device  string
	gateway string
}

// findRoute find's the route with the prefix.
// Equivalent to "ip route | grep <prefix> | awk '{print $5}'"
func findRoute(ctx context.Context, prefix string) (route, error) {
	out, err := sudoCommand(ctx, "ip", "route")
	if err != nil {
		return route{}, err
	}
	for _, line := range strings.Split(string(out), "\n") {
		if strings.HasPrefix(line, prefix) {
			if parts := strings.Split(line, " "); len(parts) > 5 {
				return route{
					device:  parts[4],
					gateway: parts[2],
				}, nil
			}
		}
	}
	return route{}, status.FailedPreconditionErrorf("Unable to determine device with prefix: %s", prefix)
}

// FindDefaultRouteIP finds the default IP used for routing traffic, typically
// corresponding to a local router or access point.
//
// Equivalent to "ip route | grep default | awk '{print $3}'.
func FindDefaultRouteIP(ctx context.Context) (string, error) {
	out, err := sudoCommand(ctx, "ip", "route")
	if err != nil {
		return "", err
	}
	for _, line := range strings.Split(string(out), "\n") {
		if strings.HasPrefix(line, "default") {
			if parts := strings.Split(line, " "); len(parts) > 5 {
				return parts[2], nil
			}
		}
	}
	return "", status.FailedPreconditionError("Unable to determine default route.")
}

// EnableMasquerading turns on ipmasq for the device with --device_prefix. This is required
// for networking to work on vms.
func EnableMasquerading(ctx context.Context) error {
	route, err := findRoute(ctx, *routePrefix)
	device := route.device
	if err != nil {
		return err
	}
	// Skip appending the rule if it's already in the table.
	err = runCommand(ctx, "iptables", "-t", "nat", "--check", "POSTROUTING", "-o", device, "-j", "MASQUERADE")
	if err == nil {
		return nil
	}
	return runCommand(ctx, "iptables", "-t", "nat", "-A", "POSTROUTING", "-o", device, "-j", "MASQUERADE")
}

// AddRoutingTableEntryIfNotPresent adds [tableID, tableName] name pair to /etc/iproute2/rt_tables if
// the pair is not present.
// Equilvalent to 'echo "1 rt1" | sudo tee -a /etc/iproute2/rt_tables'.
func addRoutingTableEntryIfNotPresent(ctx context.Context) error {
	tableEntry := fmt.Sprintf("%d %s", routingTableID, routingTableName)
	exists, err := routingTableContainsTable(tableEntry)
	if err != nil {
		return err
	}
	if exists {
		return nil
	}

	f, err := os.OpenFile(routingTableFilename, os.O_APPEND|os.O_WRONLY, 0644)
	defer f.Close()
	if err != nil {
		return status.InternalErrorf("failed to add routing table %s: %s", routingTableName, err)
	}
	if _, err = f.WriteString(tableEntry + "\n"); err != nil {
		return status.InternalErrorf("failed to add routing table %s: %s", routingTableName, err)
	}
	return nil
}

// routingTableContainTable checks if /etc/iproute2/rt_tables contains <tableEntry>.
func routingTableContainsTable(tableEntry string) (bool, error) {
	file, err := os.Open(routingTableFilename)
	if err != nil {
		return false, status.InternalErrorf("failed to open routing table: %s", err)
	}
	defer file.Close()

	scanner := bufio.NewScanner(file)
	for scanner.Scan() {
		line := scanner.Text()
		if line == tableEntry {
			return true, nil
		}
	}
	return false, nil
}

// ConfigurePolicyBasedRoutingForNetworkWIthRoutePrefix configures policy routing for secondary
// network interface. The secondary interface is identified by the --route_prefix.
// This function:
//   - adds a new routing table tableName.
//     Equivalent to: " echo '1 rt1' | sudo tee -a /etc/iproute2/rt_tables'
//   - adds two ip rules.
//     Equivalent to: 'ip rule add from 172.24.0.24 table rt1' and
//     'ip rule add to 172.24.0.24 table rt1' where 172.24.0.24 is the internal ip for the
//     secondary network interface.
//   - adds routes to table rt1.
//     Equivalent to: 'ip route add 172.24.0.1 src 172.24.0.24 dev ens5 table rt1' and
//     'ip route add default via 172.24.0.1 dev ens5 table rt1' where 172.24.0.1 and ens5 are
//     the gateway and interface name of the secondary network interface.
func ConfigurePolicyBasedRoutingForSecondaryNetwork(ctx context.Context) error {
	if !IsSecondaryNetworkEnabled() {
		// No need to add IP rule when we don't use secondary network
		return nil
	}

	// Adds a new routing table
	if err := addRoutingTableEntryIfNotPresent(ctx); err != nil {
		return err
	}

	route, err := findRoute(ctx, *routePrefix)
	if err != nil {
		return err
	}

	// Adds two ip rules
	ip, err := ipFromDevice(ctx, route.device)
	if err != nil {
		return err
	}
	ipStr := ip.String()

	if err := AddIPRuleIfNotPresent(ctx, []string{"to", ipStr}); err != nil {
		return err
	}
	if err := AddIPRuleIfNotPresent(ctx, []string{"from", ipStr}); err != nil {
		return err
	}

	// Adds routes to routing table.
	ipRouteArgs := []string{route.gateway, "dev", route.device, "scope", "link", "src", ipStr}
	if err := AddRouteIfNotPresent(ctx, ipRouteArgs); err != nil {
		return err
	}
	ipRouteArgs = []string{"default", "via", route.gateway, "dev", route.device}
	if err := AddRouteIfNotPresent(ctx, ipRouteArgs); err != nil {
		return err
	}

	return nil
}

func appendRoutingTable(args []string) []string {
	return append(args, "table", routingTableName)
}

// AddIPRuleIfNotPresent adds a ip rule to look up routingTableName if this rule is not present.
func AddIPRuleIfNotPresent(ctx context.Context, ruleArgs []string) error {
	listArgs := append([]string{"ip", "rule", "list"}, ruleArgs...)
	listArgs = appendRoutingTable(listArgs)
	out, err := sudoCommand(ctx, listArgs...)
	if err != nil {
		return err
	}

	if len(out) == 0 {
		addArgs := append([]string{"ip", "rule", "add"}, ruleArgs...)
		addArgs = appendRoutingTable(addArgs)
		if err := runCommand(ctx, addArgs...); err != nil {
			return err
		}
	}
	log.Debugf("ip rule %v already exists", ruleArgs)
	return nil
}

// AddRouteIfNotPresent adds a route in the routing table with routingTableName if the route is not
// present.
func AddRouteIfNotPresent(ctx context.Context, routeArgs []string) error {
	listArgs := append([]string{"ip", "route", "list"}, routeArgs...)
	listArgs = appendRoutingTable(listArgs)
	out, err := sudoCommand(ctx, listArgs...)
	addRoute := false

	if err == nil {
		addRoute = len(out) == 0
	} else {
		if strings.Contains(err.Error(), "ipv4: FIB table does not exist") {
			// if no routes has been added to rt1, "ip route list table rt1" will return an error.
			addRoute = true
		} else {
			return err
		}
	}

	if addRoute {
		addArgs := append([]string{"ip", "route", "add"}, routeArgs...)
		addArgs = appendRoutingTable(addArgs)
		if err := runCommand(ctx, addArgs...); err != nil {
			return err
		}
	}
	log.Debugf("ip route %v already exists", routeArgs)
	return nil
}

func IsSecondaryNetworkEnabled() bool {
	if *routePrefix == "default" {
		return false
	}
	return true
}<|MERGE_RESOLUTION|>--- conflicted
+++ resolved
@@ -269,17 +269,14 @@
 		return nil, err
 	}
 
-<<<<<<< HEAD
 	if IsSecondaryNetworkEnabled() {
-		err = runCommand(ctx, "ip", "rule", "add", "from", cloneIP, "lookup", routingTableFilename)
+		err = runCommand(ctx, "ip", "rule", "add", "from", cloneIP, "lookup", routingTableName)
 		if err != nil {
 			return nil, err
 		}
 
 	}
 
-=======
->>>>>>> f4c685b5
 	err = runCommand(ctx, "iptables", "-A", "FORWARD", "-i", veth1, "-o", device, "-j", "ACCEPT")
 	if err != nil {
 		return nil, err
