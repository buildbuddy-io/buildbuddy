package disk

import (
	"context"
	"fmt"
	"io"
	"io/fs"
	"os"
	"path/filepath"
<<<<<<< HEAD
=======
	"regexp"
	"runtime"
>>>>>>> 7ba27663
	"time"

	"github.com/buildbuddy-io/buildbuddy/server/interfaces"
	"github.com/buildbuddy-io/buildbuddy/server/util/log"
	"github.com/buildbuddy-io/buildbuddy/server/util/random"
	"github.com/buildbuddy-io/buildbuddy/server/util/status"
	"github.com/buildbuddy-io/buildbuddy/server/util/tracing"
	"golang.org/x/sys/unix"
)

const (
	// default timeout for WaitUntilExists
	defaultWaitTimeout = 1 * time.Second

	// default poll interval for WaitUntilExists.
	defaultWaitPollInterval = 1 * time.Millisecond
)

var (
	tmpWriteFileRe = regexp.MustCompile(`\.[0-9a-zA-Z]{10}\.tmp$`)
)

type Partition struct {
	ID           string `yaml:"id" json:"id" usage:"The ID of the partition."`
	MaxSizeBytes int64  `yaml:"max_size_bytes" json:"max_size_bytes" usage:"Maximum size of the partition."`
}

type PartitionMapping struct {
	GroupID     string `yaml:"group_id" json:"group_id" usage:"The Group ID to which this mapping applies."`
	Prefix      string `yaml:"prefix" json:"prefix" usage:"The remote instance name prefix used to select this partition."`
	PartitionID string `yaml:"partition_id" json:"partition_id" usage:"The partition to use if the Group ID and prefix match."`
}

func EnsureDirectoryExists(dir string) error {
	if _, err := os.Stat(dir); os.IsNotExist(err) {
		return os.MkdirAll(dir, 0755)
	}
	return nil
}

func DeleteLocalFileIfExists(filename string) {
	_, err := os.Stat(filename)
	if err == nil {
		if err := os.Remove(filename); err != nil {
			log.Warningf("Error deleting file %q: %s", filename, err)
		}
	}
}

func WriteFile(ctx context.Context, fullPath string, data []byte) (int, error) {
	ctx, spn := tracing.StartSpan(ctx)
	defer spn.End()
	if err := EnsureDirectoryExists(filepath.Dir(fullPath)); err != nil {
		return 0, err
	}

	randStr, err := random.RandomString(10)
	if err != nil {
		return 0, err
	}

	tmpFileName := fullPath + fmt.Sprintf(".%s.tmp", randStr)
	// We defer a cleanup function that would delete our tempfile here --
	// that way if the write is truncated (say, because it's too big) we
	// still remove the tmp file.
	defer DeleteLocalFileIfExists(tmpFileName)

	if err := os.WriteFile(tmpFileName, data, 0644); err != nil {
		return 0, err
	}
	return len(data), os.Rename(tmpFileName, fullPath)
}

func ReadFile(ctx context.Context, fullPath string) ([]byte, error) {
	ctx, spn := tracing.StartSpan(ctx)
	defer spn.End()
	data, err := os.ReadFile(fullPath)
	if os.IsNotExist(err) {
		return nil, status.NotFoundError(err.Error())
	}
	return data, err
}

func DeleteFile(ctx context.Context, fullPath string) error {
	ctx, spn := tracing.StartSpan(ctx)
	defer spn.End()
	return os.Remove(fullPath)
}

func FileExists(ctx context.Context, fullPath string) (bool, error) {
	ctx, spn := tracing.StartSpan(ctx)
	defer spn.End()
	_, err := os.Stat(fullPath)
	if err == nil {
		return true, nil
	} else if os.IsNotExist(err) {
		return false, nil
	} else {
		return false, err
	}
}

type WaitOpts struct {
	// Timeout specifies how long to wait for a file to exist before returning
	// context.DeadlineExceeded.
	Timeout time.Duration

	// PollInterval specifies how often to poll the filesystem to check whether
	// the file exists.
	PollInterval time.Duration
}

// WaitUntilExists polls the filesystem for a given path to be created. It
// returns an error if the provided timeout is exceeded or if the context is
// cancelled.
func WaitUntilExists(ctx context.Context, path string, opts WaitOpts) error {
	ctx, span := tracing.StartSpan(ctx)
	defer span.End()

	if opts.Timeout == 0 {
		opts.Timeout = defaultWaitTimeout
	}
	if opts.PollInterval == 0 {
		opts.PollInterval = defaultWaitPollInterval
	}

	ctx, cancel := context.WithTimeout(ctx, opts.Timeout)
	defer cancel()

	ticker := time.NewTicker(opts.PollInterval)
	defer ticker.Stop()

	for {
		select {
		case <-ctx.Done():
			return ctx.Err()
		case <-ticker.C:
			_, err := os.Stat(path)
			if err != nil {
				if os.IsNotExist(err) {
					continue
				}
				return err
			}
			return nil
		}
	}
}

type readCloser struct {
	*io.SectionReader
	io.Closer
	ctx context.Context
}

func (r *readCloser) Read(p []byte) (int, error) {
	_, spn := tracing.StartSpan(r.ctx)
	defer spn.End()
	return r.SectionReader.Read(p)
}

func FileReader(ctx context.Context, fullPath string, offset, length int64) (io.ReadCloser, error) {
	f, err := os.Open(fullPath)
	if err != nil {
		return nil, err
	}
	info, err := f.Stat()
	if err != nil {
		return nil, err
	}
	if length > 0 {
		return &readCloser{io.NewSectionReader(f, offset, length), f, ctx}, nil
	}
	return &readCloser{io.NewSectionReader(f, offset, info.Size()-offset), f, ctx}, nil
}

type writeMover struct {
	*os.File
	ctx       context.Context
	finalPath string
}

func (w *writeMover) Write(p []byte) (int, error) {
	_, spn := tracing.StartSpan(w.ctx)
	defer spn.End()
	return w.File.Write(p)
}

func (w *writeMover) Commit() error {
	tmpName := w.File.Name()
	if err := w.File.Close(); err != nil {
		return err
	}
	return os.Rename(tmpName, w.finalPath)
}

func (w *writeMover) Close() error {
	DeleteLocalFileIfExists(w.File.Name())
	return nil
}

func FileWriter(ctx context.Context, fullPath string) (interfaces.CommittedWriteCloser, error) {
	if err := EnsureDirectoryExists(filepath.Dir(fullPath)); err != nil {
		return nil, err
	}
	randStr, err := random.RandomString(10)
	if err != nil {
		return nil, err
	}

	tmpFileName := fullPath + fmt.Sprintf(".%s.tmp", randStr)
	f, err := os.OpenFile(tmpFileName, os.O_APPEND|os.O_CREATE|os.O_WRONLY, 0644)
	if err != nil {
		return nil, err
	}
	wm := &writeMover{
		File:      f,
		ctx:       ctx,
		finalPath: fullPath,
	}
	return wm, nil
}

func IsWriteTempFile(fullPath string) bool {
	return tmpWriteFileRe.MatchString(fullPath)
}

// DirSize returns the size of a directory specified by path, in bytes.
func DirSize(path string) (int64, error) {
	var size int64
	err := filepath.WalkDir(path, func(_ string, entry fs.DirEntry, err error) error {
		if err != nil {
			return err
		}
		info, err := entry.Info()
		if err != nil {
			return err
		}
		size += info.Size()
		return nil
	})
	return size, err
}

type DirUsage struct {
	TotalBytes uint64
	UsedBytes  uint64
	FreeBytes  uint64
	AvailBytes uint64
}

func GetDirUsage(path string) (*DirUsage, error) {
	fs := unix.Statfs_t{}
	if err := unix.Statfs(path, &fs); err != nil {
		return nil, err
	}
	return &DirUsage{
		TotalBytes: fs.Blocks * uint64(fs.Bsize),
		UsedBytes:  (fs.Blocks - fs.Bfree) * uint64(fs.Bsize),
		FreeBytes:  fs.Bfree * uint64(fs.Bsize),
		AvailBytes: fs.Bavail * uint64(fs.Bsize),
	}, nil
}<|MERGE_RESOLUTION|>--- conflicted
+++ resolved
@@ -7,11 +7,7 @@
 	"io/fs"
 	"os"
 	"path/filepath"
-<<<<<<< HEAD
-=======
 	"regexp"
-	"runtime"
->>>>>>> 7ba27663
 	"time"
 
 	"github.com/buildbuddy-io/buildbuddy/server/interfaces"
