--- conflicted
+++ resolved
@@ -21,19 +21,4 @@
         "@io_gorm_driver_clickhouse//:clickhouse",
         "@io_gorm_gorm//:gorm",
     ],
-<<<<<<< HEAD
-)
-
-go_test(
-    name = "clickhouse_test",
-    srcs = ["clickhouse_test.go"],
-    embed = [":clickhouse"],
-    deps = [
-        "//server/tables",
-        "@com_github_go_faker_faker_v4//:faker",
-        "@com_github_stretchr_testify//assert",
-        "@com_github_stretchr_testify//require",
-    ],
-=======
->>>>>>> f736f314
 )