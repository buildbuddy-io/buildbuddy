--- conflicted
+++ resolved
@@ -6,10 +6,7 @@
 	"errors"
 	"flag"
 	"fmt"
-<<<<<<< HEAD
-=======
 	"strings"
->>>>>>> f18c0ee8
 	"syscall"
 
 	"github.com/ClickHouse/clickhouse-go/v2"
@@ -162,7 +159,6 @@
 	return fmt.Sprintf("ENGINE=%s ORDER BY (group_id, updated_at_usec, invocation_uuid)", getEngine())
 }
 
-<<<<<<< HEAD
 type Execution struct {
 	GroupID        string `gorm:"primaryKey;"`
 	UpdatedAtUsec  int64  `gorm:"primaryKey;"`
@@ -234,8 +230,6 @@
 	}
 }
 
-=======
->>>>>>> f18c0ee8
 // DateFromUsecTimestamp returns an SQL expression compatible with clickhouse
 // that converts the value of the given field from a Unix timestamp (in
 // microseconds since the Unix Epoch) to a date offset by the given UTC offset.
@@ -323,17 +317,10 @@
 
 func runMigrations(gdb *gorm.DB) error {
 	log.Info("Auto-migrating clickhouse DB")
-<<<<<<< HEAD
 	if clusterOpts := getTableClusterOption(); clusterOpts != "" {
 		gdb = gdb.Set("gorm:table_cluster_options", clusterOpts)
 	}
 	for _, t := range GetAllTables() {
-=======
-	if clusterOpts := tableClusterOption(); clusterOpts != "" {
-		gdb = gdb.Set("gorm:table_cluster_options", clusterOpts)
-	}
-	for _, t := range getAllTables() {
->>>>>>> f18c0ee8
 		gdb = gdb.Set("gorm:table_options", t.TableOptions())
 		if err := gdb.AutoMigrate(t); err != nil {
 			return err
