package clickhouse

import (
	"bufio"
	"context"
	"errors"
	"flag"
	"fmt"
	"strings"
	"syscall"

	"github.com/ClickHouse/clickhouse-go/v2"
	"github.com/buildbuddy-io/buildbuddy/server/environment"
	"github.com/buildbuddy-io/buildbuddy/server/metrics"
	"github.com/buildbuddy-io/buildbuddy/server/tables"
	"github.com/buildbuddy-io/buildbuddy/server/util/clickhouse/schema"
	"github.com/buildbuddy-io/buildbuddy/server/util/flagutil"
	"github.com/buildbuddy-io/buildbuddy/server/util/log"
	"github.com/buildbuddy-io/buildbuddy/server/util/retry"
	"github.com/buildbuddy-io/buildbuddy/server/util/status"
	"github.com/prometheus/client_golang/prometheus"
	"gorm.io/gorm"

	repb "github.com/buildbuddy-io/buildbuddy/proto/remote_execution"
	sipb "github.com/buildbuddy-io/buildbuddy/proto/stored_invocation"
	gormclickhouse "gorm.io/driver/clickhouse"
)

var (
	dataSource      = flagutil.New("olap_database.data_source", "", "The clickhouse database to connect to, specified a a connection string", flagutil.SecretTag)
	maxOpenConns    = flag.Int("olap_database.max_open_conns", 0, "The maximum number of open connections to maintain to the db")
	maxIdleConns    = flag.Int("olap_database.max_idle_conns", 0, "The maximum number of idle connections to maintain to the db")
	connMaxLifetime = flag.Duration("olap_database.conn_max_lifetime", 0, "The maximum lifetime of a connection to clickhouse")

	autoMigrateDB = flag.Bool("olap_database.auto_migrate_db", true, "If true, attempt to automigrate the db when connecting")
)

type DBHandle struct {
	db *gorm.DB
}

func (dbh *DBHandle) DB(ctx context.Context) *gorm.DB {
	return dbh.db.WithContext(ctx)
}

<<<<<<< HEAD
// Making a new table? Please make sure you:
// 1) Add your table in getAllTables()
// 2) Add the table in clickhouse_test.go TestSchemaInSync
// 3) Make sure all the fields in the corresponding Table deinition in tables.go
// are present in clickhouse Table definition or in ExcludedFields()
type Table interface {
	TableName() string
	TableOptions() string
	// Fields that are in the primary DB Table schema; but not in the clickhouse schema.
	ExcludedFields() []string
	// Fields that are in the clickhouse Table schema; but not in the primary DB Table Schema.
	AdditionalFields() []string
}

func getAllTables() []Table {
	return []Table{
		&Invocation{},
		&Execution{},
		&TestTargetStatus{},
	}
}

func getTableClusterOption() string {
	if *dataReplicationEnabled {
		return fmt.Sprintf("on cluster '%s'", *clusterName)
	}
	return ""
}

func getEngine() string {
	if *dataReplicationEnabled {
		return fmt.Sprintf("ReplicatedReplacingMergeTree('%s', '%s')", *zooPath, *replicaName)
	}
	return "ReplacingMergeTree()"
}

func tableClusterOption() string {
	if *dataReplicationEnabled {
		return fmt.Sprintf("on cluster '%s'", *clusterName)
	}
	return ""
}

// Invocation constains a subset of tables.Invocations.
type Invocation struct {
	GroupID        string `gorm:"primaryKey;"`
	UpdatedAtUsec  int64  `gorm:"primaryKey;"`
	CreatedAtUsec  int64
	InvocationUUID string
	Role           string
	User           string
	Host           string
	CommitSHA      string
	BranchName     string
	Command        string
	BazelExitCode  string

	UserID           string
	Pattern          string
	InvocationStatus int64
	Attempt          uint64

	ActionCount                       int64
	RepoURL                           string
	DurationUsec                      int64
	Success                           bool
	ActionCacheHits                   int64
	ActionCacheMisses                 int64
	ActionCacheUploads                int64
	CasCacheHits                      int64
	CasCacheMisses                    int64
	CasCacheUploads                   int64
	TotalDownloadSizeBytes            int64
	TotalUploadSizeBytes              int64
	TotalDownloadTransferredSizeBytes int64
	TotalUploadTransferredSizeBytes   int64
	TotalDownloadUsec                 int64
	TotalUploadUsec                   int64
	TotalCachedActionExecUsec         int64
	DownloadThroughputBytesPerSecond  int64
	UploadThroughputBytesPerSecond    int64
}

func (i *Invocation) ExcludedFields() []string {
	return []string{
		"InvocationID",
		"BlobID",
		"LastChunkId",
		"RedactionFlags",
		"CreatedWithCapabilities",
		"Perms",
	}
}

func (i *Invocation) AdditionalFields() []string {
	return []string{}
}

func (i *Invocation) TableName() string {
	return "Invocations"
}

func (i *Invocation) TableOptions() string {
	// Note: the sorting key need to be able to uniquely identify the invocation.
	// ReplacingMergeTree will remove entries with the same sorting key in the background.
	return fmt.Sprintf("ENGINE=%s ORDER BY (group_id, updated_at_usec, invocation_uuid)", getEngine())
}

type Execution struct {
	// Sort keys
	GroupID        string
	UpdatedAtUsec  int64
	InvocationUUID string
	ExecutionID    string

	// Type from tables.InvocationExecution
	InvocationLinkType int8
	CreatedAtUsec      int64
	UserID             string
	Worker             string

	Stage int64

	// IOStats
	FileDownloadCount        int64
	FileDownloadSizeBytes    int64
	FileDownloadDurationUsec int64
	FileUploadCount          int64
	FileUploadSizeBytes      int64
	FileUploadDurationUsec   int64

	// UsageStats
	PeakMemoryBytes int64
	CPUNanos        int64

	// Task sizing
	EstimatedMemoryBytes int64
	EstimatedMilliCPU    int64

	// ExecutedActionMetadata (in addition to Worker above)
	QueuedTimestampUsec                int64
	WorkerStartTimestampUsec           int64
	WorkerCompletedTimestampUsec       int64
	InputFetchStartTimestampUsec       int64
	InputFetchCompletedTimestampUsec   int64
	ExecutionStartTimestampUsec        int64
	ExecutionCompletedTimestampUsec    int64
	OutputUploadStartTimestampUsec     int64
	OutputUploadCompletedTimestampUsec int64

	StatusCode int32
	ExitCode   int32

	CachedResult bool
	DoNotCache   bool

	// Fields from Invocations
	User             string
	Host             string
	Pattern          string
	Role             string
	BranchName       string
	CommitSHA        string
	RepoURL          string
	Command          string
	InvocationStatus int64
	Success          bool
}

func (e *Execution) TableName() string {
	return "Executions"
}

func (e *Execution) TableOptions() string {
	return fmt.Sprintf("ENGINE=%s ORDER BY (group_id, updated_at_usec, invocation_uuid,execution_id)", getEngine())
}

func (e *Execution) ExcludedFields() []string {
	return []string{
		"InvocationID",
		"Perms",
		"SerializedOperation",
		"SerializedStatusDetails",
		"CommandSnippet",
		"StatusMessage",
	}
}

func (e *Execution) AdditionalFields() []string {
	return []string{
		"InvocationUUID",
		"User",
		"Host",
		"Pattern",
		"Role",
		"BranchName",
		"CommitSHA",
		"RepoURL",
		"Command",
		"InvocationStatus",
		"Success",
		"InvocationLinkType",
	}
}

// TestTargetStatus represents the status of a target, the target info and invocation details
type TestTargetStatus struct {
	// Sort Keys; and the order of the following fields match TableOptions().
	GroupID       string
	RepoURL       string
	CommitSHA     string
	Label         string
	CreatedAtUsec int64

	RuleType       string
	UserID         string
	InvocationUUID string
	TargetType     int32
	TestSize       int32
	Status         int32
	StartTimeUsec  int64
	DurationUsec   int64
	BranchName     string
	Role           string
	Command        string
}

func (t *TestTargetStatus) ExcludedFields() []string {
	return []string{}
}

func (t *TestTargetStatus) AdditionalFields() []string {
	return []string{}
}

func (t *TestTargetStatus) TableName() string {
	return "TestTargetStatuses"
}

func (t *TestTargetStatus) TableOptions() string {
	return fmt.Sprintf("ENGINE=%s ORDER BY (group_id, repo_url, commit_sha, label, created_at_usec)", getEngine())
}

// hasProjection checks whether a projection exist in the clickhouse
// schema.
// gorm-clickhouse doesn't support migration projection.
func hasProjection(db *gorm.DB, table Table, projectionName string) (bool, error) {
	currentDatabase := db.Migrator().CurrentDatabase()

	showCreateTableSQL := fmt.Sprintf("SHOW CREATE TABLE %s.%s", currentDatabase, table.TableName())
	var createStmt string
	if err := db.Raw(showCreateTableSQL).Row().Scan(&createStmt); err != nil {
		return false, err
	}

	projections := extractProjectionNamesFromCreateStmt(createStmt)

	_, ok := projections[projectionName]

	return ok, nil
}

// addProjectionIfNotExists checks whether a projection exist in the clickhouse
// schema; if not, add the projection.
// gorm-clickhouse doesn't support migration projection.
func addProjectionIfNotExist(db *gorm.DB, table Table, projectionName string, query string) error {
	hasProjection, err := hasProjection(db, table, projectionName)
	if err != nil {
		return status.InternalErrorf("failed to check whether projection %q exists: %s", projectionName, err)
	}
	if hasProjection {
		return nil
	}
	projectionStmt := fmt.Sprintf("ALTER TABLE %s ADD PROJECTION %s (%s)", table.TableName(), projectionName, query)
	return db.Exec(projectionStmt).Error
}

const (
	beforeCreateBody int = iota
	inCreateBody
	inProjection
	afterCreateBody
)

// adapted from https://github.com/go-gorm/clickhouse/blob/master/migrator.go
func extractProjectionNamesFromCreateStmt(createStmt string) map[string]struct{} {
	names := make(map[string]struct{})
	scanner := bufio.NewScanner(strings.NewReader(createStmt))
	state := beforeCreateBody
	for scanner.Scan() && state < afterCreateBody {
		line := scanner.Text()
		line = strings.TrimSpace(line)
		switch state {
		case beforeCreateBody:
			if strings.HasPrefix(line, "(") {
				state = inCreateBody
			}
		case inProjection:
			if strings.HasPrefix(line, ")") {
				state = inCreateBody
			}
		case inCreateBody:
			if strings.HasPrefix(line, ")") {
				state = afterCreateBody
				continue
			}
			if strings.HasPrefix(line, "PROJECTION ") {
				line = strings.TrimPrefix(line, "PROJECTION ")
				elems := strings.Split(line, " ")
				if len(elems) > 0 {
					names[elems[0]] = struct{}{}
				}
				state = inProjection
			}
		}
	}
	return names
}

=======
>>>>>>> f736f314
// DateFromUsecTimestamp returns an SQL expression compatible with clickhouse
// that converts the value of the given field from a Unix timestamp (in
// microseconds since the Unix Epoch) to a date offset by the given UTC offset.
// The offset is defined according to the description here:
// https://developer.mozilla.org/en-US/docs/Web/JavaScript/Reference/Global_Objects/Date/getTimezoneOffset
func (h *DBHandle) DateFromUsecTimestamp(fieldName string, timezoneOffsetMinutes int32) string {
	offsetUsec := int64(timezoneOffsetMinutes) * 60 * 1e6
	timestampExpr := fmt.Sprintf("intDiv(%s + (%d), 1000000)", fieldName, -offsetUsec)
	return fmt.Sprintf("FROM_UNIXTIME(%s,", timestampExpr) + "'%F')"
}

func isTimeout(err error) bool {
	if err == nil {
		return false
	}
	return strings.Contains(err.Error(), "i/o timeout")
}

func (h *DBHandle) insertWithRetrier(ctx context.Context, tableName string, numEntries int, value interface{}) error {
	retrier := retry.DefaultWithContext(ctx)
	var lastError error
	for retrier.Next() {
		res := h.DB(ctx).Create(value)
		lastError = res.Error
		if errors.Is(res.Error, syscall.ECONNRESET) || errors.Is(res.Error, syscall.ECONNREFUSED) || isTimeout(res.Error) {
			// Retry since it's an transient error.
			log.CtxWarningf(ctx, "attempt (n=%d) to clickhouse table %q failed: %s", retrier.AttemptNumber(), tableName, res.Error)
			continue
		}
		break
	}
	statusLabel := "ok"
	if lastError != nil {
		statusLabel = "error"
	}
	metrics.ClickhouseInsertedCount.With(prometheus.Labels{
		metrics.ClickhouseTableName:   tableName,
		metrics.ClickhouseStatusLabel: statusLabel,
	}).Add(float64(numEntries))
	if lastError != nil {
		return status.UnavailableErrorf("insertWithRetrier exceeded retries (n=%d), err: %s", retrier.AttemptNumber(), lastError)
	}
	return lastError

}

func (h *DBHandle) FlushInvocationStats(ctx context.Context, ti *tables.Invocation) error {
	inv := schema.ToInvocationFromPrimaryDB(ti)
	if err := h.insertWithRetrier(ctx, inv.TableName(), 1, inv); err != nil {
		return status.UnavailableErrorf("failed to insert invocation (invocation_id = %q), err: %s", ti.InvocationID, err)
	}
	return nil
}

func buildExecution(in *repb.StoredExecution, inv *sipb.StoredInvocation) *schema.Execution {
	return &schema.Execution{
		GroupID:                            in.GetGroupId(),
		UpdatedAtUsec:                      in.GetUpdatedAtUsec(),
		ExecutionID:                        in.GetExecutionId(),
		InvocationUUID:                     in.GetInvocationUuid(),
		CreatedAtUsec:                      in.GetCreatedAtUsec(),
		UserID:                             in.GetUserId(),
		Worker:                             in.GetWorker(),
		Stage:                              in.GetStage(),
		FileDownloadCount:                  in.GetFileDownloadCount(),
		FileDownloadSizeBytes:              in.GetFileDownloadSizeBytes(),
		FileDownloadDurationUsec:           in.GetFileDownloadDurationUsec(),
		FileUploadCount:                    in.GetFileUploadCount(),
		FileUploadSizeBytes:                in.GetFileUploadSizeBytes(),
		FileUploadDurationUsec:             in.GetFileUploadDurationUsec(),
		PeakMemoryBytes:                    in.GetPeakMemoryBytes(),
		CPUNanos:                           in.GetCpuNanos(),
		EstimatedMemoryBytes:               in.GetEstimatedMemoryBytes(),
		EstimatedMilliCPU:                  in.GetEstimatedMilliCpu(),
		QueuedTimestampUsec:                in.GetQueuedTimestampUsec(),
		WorkerStartTimestampUsec:           in.GetWorkerStartTimestampUsec(),
		WorkerCompletedTimestampUsec:       in.GetWorkerCompletedTimestampUsec(),
		InputFetchStartTimestampUsec:       in.GetInputFetchStartTimestampUsec(),
		InputFetchCompletedTimestampUsec:   in.GetInputFetchCompletedTimestampUsec(),
		ExecutionStartTimestampUsec:        in.GetExecutionStartTimestampUsec(),
		ExecutionCompletedTimestampUsec:    in.GetExecutionCompletedTimestampUsec(),
		OutputUploadStartTimestampUsec:     in.GetOutputUploadStartTimestampUsec(),
		OutputUploadCompletedTimestampUsec: in.GetOutputUploadCompletedTimestampUsec(),
		InvocationLinkType:                 int8(in.GetInvocationLinkType()),
		User:                               inv.GetUser(),
		Host:                               inv.GetHost(),
		Pattern:                            inv.GetPattern(),
		Role:                               inv.GetRole(),
		BranchName:                         inv.GetBranchName(),
		CommitSHA:                          inv.GetCommitSha(),
		RepoURL:                            inv.GetRepoUrl(),
		Command:                            inv.GetCommand(),
		Success:                            inv.GetSuccess(),
		InvocationStatus:                   inv.GetInvocationStatus(),
	}
}

func (h *DBHandle) FlushExecutionStats(ctx context.Context, inv *sipb.StoredInvocation, executions []*repb.StoredExecution) error {
	entries := make([]*schema.Execution, 0, len(executions))
	for _, e := range executions {
		entries = append(entries, buildExecution(e, inv))
	}
	num := len(entries)
	if err := h.insertWithRetrier(ctx, (&schema.Execution{}).TableName(), num, &entries); err != nil {
		return status.UnavailableErrorf("failed to insert %d execution(s) for invocation (invocation_id = %q), err: %s", num, inv.GetInvocationId(), err)
	}
	return nil
}

<<<<<<< HEAD
func runMigrations(gdb *gorm.DB) error {
	log.Info("Auto-migrating clickhouse DB")
	if clusterOpts := getTableClusterOption(); clusterOpts != "" {
		gdb = gdb.Set("gorm:table_cluster_options", clusterOpts)
	}
	for _, t := range getAllTables() {
		gdb = gdb.Set("gorm:table_options", t.TableOptions())
		if err := gdb.AutoMigrate(t); err != nil {
			return err
		}
	}
	// Add Projection/
	projectionQuery := `select group_id, repo_url, commit_sha,
	   max(created_at_usec) as latest_created_at_usec
	   group by group_id, repo_url, commit_sha`
	addProjectionIfNotExist(gdb, &TestTargetStatus{}, "projection_commits", projectionQuery)
	return nil
}

=======
>>>>>>> f736f314
func Register(env environment.Env) error {
	if *dataSource == "" {
		return nil
	}
	options, err := clickhouse.ParseDSN(*dataSource)
	if err != nil {
		return status.InternalErrorf("failed to parse clickhouse data source (%q): %s", *dataSource, err)
	}

	sqlDB := clickhouse.OpenDB(options)
	if *maxOpenConns != 0 {
		sqlDB.SetMaxOpenConns(*maxOpenConns)
	}
	if *maxIdleConns != 0 {
		sqlDB.SetMaxIdleConns(*maxIdleConns)
	}
	if *connMaxLifetime != 0 {
		sqlDB.SetConnMaxLifetime(*connMaxLifetime)
	}

	db, err := gorm.Open(gormclickhouse.New(gormclickhouse.Config{
		Conn: sqlDB,
	}))
	if err != nil {
		return status.InternalErrorf("failed to open gorm clickhouse db: %s", err)
	}
	if *autoMigrateDB {
		if err := schema.RunMigrations(db); err != nil {
			return err
		}
	}

	dbh := &DBHandle{
		db: db,
	}

	env.SetOLAPDBHandle(dbh)
	return nil
}<|MERGE_RESOLUTION|>--- conflicted
+++ resolved
@@ -1,7 +1,6 @@
 package clickhouse
 
 import (
-	"bufio"
 	"context"
 	"errors"
 	"flag"
@@ -43,328 +42,6 @@
 	return dbh.db.WithContext(ctx)
 }
 
-<<<<<<< HEAD
-// Making a new table? Please make sure you:
-// 1) Add your table in getAllTables()
-// 2) Add the table in clickhouse_test.go TestSchemaInSync
-// 3) Make sure all the fields in the corresponding Table deinition in tables.go
-// are present in clickhouse Table definition or in ExcludedFields()
-type Table interface {
-	TableName() string
-	TableOptions() string
-	// Fields that are in the primary DB Table schema; but not in the clickhouse schema.
-	ExcludedFields() []string
-	// Fields that are in the clickhouse Table schema; but not in the primary DB Table Schema.
-	AdditionalFields() []string
-}
-
-func getAllTables() []Table {
-	return []Table{
-		&Invocation{},
-		&Execution{},
-		&TestTargetStatus{},
-	}
-}
-
-func getTableClusterOption() string {
-	if *dataReplicationEnabled {
-		return fmt.Sprintf("on cluster '%s'", *clusterName)
-	}
-	return ""
-}
-
-func getEngine() string {
-	if *dataReplicationEnabled {
-		return fmt.Sprintf("ReplicatedReplacingMergeTree('%s', '%s')", *zooPath, *replicaName)
-	}
-	return "ReplacingMergeTree()"
-}
-
-func tableClusterOption() string {
-	if *dataReplicationEnabled {
-		return fmt.Sprintf("on cluster '%s'", *clusterName)
-	}
-	return ""
-}
-
-// Invocation constains a subset of tables.Invocations.
-type Invocation struct {
-	GroupID        string `gorm:"primaryKey;"`
-	UpdatedAtUsec  int64  `gorm:"primaryKey;"`
-	CreatedAtUsec  int64
-	InvocationUUID string
-	Role           string
-	User           string
-	Host           string
-	CommitSHA      string
-	BranchName     string
-	Command        string
-	BazelExitCode  string
-
-	UserID           string
-	Pattern          string
-	InvocationStatus int64
-	Attempt          uint64
-
-	ActionCount                       int64
-	RepoURL                           string
-	DurationUsec                      int64
-	Success                           bool
-	ActionCacheHits                   int64
-	ActionCacheMisses                 int64
-	ActionCacheUploads                int64
-	CasCacheHits                      int64
-	CasCacheMisses                    int64
-	CasCacheUploads                   int64
-	TotalDownloadSizeBytes            int64
-	TotalUploadSizeBytes              int64
-	TotalDownloadTransferredSizeBytes int64
-	TotalUploadTransferredSizeBytes   int64
-	TotalDownloadUsec                 int64
-	TotalUploadUsec                   int64
-	TotalCachedActionExecUsec         int64
-	DownloadThroughputBytesPerSecond  int64
-	UploadThroughputBytesPerSecond    int64
-}
-
-func (i *Invocation) ExcludedFields() []string {
-	return []string{
-		"InvocationID",
-		"BlobID",
-		"LastChunkId",
-		"RedactionFlags",
-		"CreatedWithCapabilities",
-		"Perms",
-	}
-}
-
-func (i *Invocation) AdditionalFields() []string {
-	return []string{}
-}
-
-func (i *Invocation) TableName() string {
-	return "Invocations"
-}
-
-func (i *Invocation) TableOptions() string {
-	// Note: the sorting key need to be able to uniquely identify the invocation.
-	// ReplacingMergeTree will remove entries with the same sorting key in the background.
-	return fmt.Sprintf("ENGINE=%s ORDER BY (group_id, updated_at_usec, invocation_uuid)", getEngine())
-}
-
-type Execution struct {
-	// Sort keys
-	GroupID        string
-	UpdatedAtUsec  int64
-	InvocationUUID string
-	ExecutionID    string
-
-	// Type from tables.InvocationExecution
-	InvocationLinkType int8
-	CreatedAtUsec      int64
-	UserID             string
-	Worker             string
-
-	Stage int64
-
-	// IOStats
-	FileDownloadCount        int64
-	FileDownloadSizeBytes    int64
-	FileDownloadDurationUsec int64
-	FileUploadCount          int64
-	FileUploadSizeBytes      int64
-	FileUploadDurationUsec   int64
-
-	// UsageStats
-	PeakMemoryBytes int64
-	CPUNanos        int64
-
-	// Task sizing
-	EstimatedMemoryBytes int64
-	EstimatedMilliCPU    int64
-
-	// ExecutedActionMetadata (in addition to Worker above)
-	QueuedTimestampUsec                int64
-	WorkerStartTimestampUsec           int64
-	WorkerCompletedTimestampUsec       int64
-	InputFetchStartTimestampUsec       int64
-	InputFetchCompletedTimestampUsec   int64
-	ExecutionStartTimestampUsec        int64
-	ExecutionCompletedTimestampUsec    int64
-	OutputUploadStartTimestampUsec     int64
-	OutputUploadCompletedTimestampUsec int64
-
-	StatusCode int32
-	ExitCode   int32
-
-	CachedResult bool
-	DoNotCache   bool
-
-	// Fields from Invocations
-	User             string
-	Host             string
-	Pattern          string
-	Role             string
-	BranchName       string
-	CommitSHA        string
-	RepoURL          string
-	Command          string
-	InvocationStatus int64
-	Success          bool
-}
-
-func (e *Execution) TableName() string {
-	return "Executions"
-}
-
-func (e *Execution) TableOptions() string {
-	return fmt.Sprintf("ENGINE=%s ORDER BY (group_id, updated_at_usec, invocation_uuid,execution_id)", getEngine())
-}
-
-func (e *Execution) ExcludedFields() []string {
-	return []string{
-		"InvocationID",
-		"Perms",
-		"SerializedOperation",
-		"SerializedStatusDetails",
-		"CommandSnippet",
-		"StatusMessage",
-	}
-}
-
-func (e *Execution) AdditionalFields() []string {
-	return []string{
-		"InvocationUUID",
-		"User",
-		"Host",
-		"Pattern",
-		"Role",
-		"BranchName",
-		"CommitSHA",
-		"RepoURL",
-		"Command",
-		"InvocationStatus",
-		"Success",
-		"InvocationLinkType",
-	}
-}
-
-// TestTargetStatus represents the status of a target, the target info and invocation details
-type TestTargetStatus struct {
-	// Sort Keys; and the order of the following fields match TableOptions().
-	GroupID       string
-	RepoURL       string
-	CommitSHA     string
-	Label         string
-	CreatedAtUsec int64
-
-	RuleType       string
-	UserID         string
-	InvocationUUID string
-	TargetType     int32
-	TestSize       int32
-	Status         int32
-	StartTimeUsec  int64
-	DurationUsec   int64
-	BranchName     string
-	Role           string
-	Command        string
-}
-
-func (t *TestTargetStatus) ExcludedFields() []string {
-	return []string{}
-}
-
-func (t *TestTargetStatus) AdditionalFields() []string {
-	return []string{}
-}
-
-func (t *TestTargetStatus) TableName() string {
-	return "TestTargetStatuses"
-}
-
-func (t *TestTargetStatus) TableOptions() string {
-	return fmt.Sprintf("ENGINE=%s ORDER BY (group_id, repo_url, commit_sha, label, created_at_usec)", getEngine())
-}
-
-// hasProjection checks whether a projection exist in the clickhouse
-// schema.
-// gorm-clickhouse doesn't support migration projection.
-func hasProjection(db *gorm.DB, table Table, projectionName string) (bool, error) {
-	currentDatabase := db.Migrator().CurrentDatabase()
-
-	showCreateTableSQL := fmt.Sprintf("SHOW CREATE TABLE %s.%s", currentDatabase, table.TableName())
-	var createStmt string
-	if err := db.Raw(showCreateTableSQL).Row().Scan(&createStmt); err != nil {
-		return false, err
-	}
-
-	projections := extractProjectionNamesFromCreateStmt(createStmt)
-
-	_, ok := projections[projectionName]
-
-	return ok, nil
-}
-
-// addProjectionIfNotExists checks whether a projection exist in the clickhouse
-// schema; if not, add the projection.
-// gorm-clickhouse doesn't support migration projection.
-func addProjectionIfNotExist(db *gorm.DB, table Table, projectionName string, query string) error {
-	hasProjection, err := hasProjection(db, table, projectionName)
-	if err != nil {
-		return status.InternalErrorf("failed to check whether projection %q exists: %s", projectionName, err)
-	}
-	if hasProjection {
-		return nil
-	}
-	projectionStmt := fmt.Sprintf("ALTER TABLE %s ADD PROJECTION %s (%s)", table.TableName(), projectionName, query)
-	return db.Exec(projectionStmt).Error
-}
-
-const (
-	beforeCreateBody int = iota
-	inCreateBody
-	inProjection
-	afterCreateBody
-)
-
-// adapted from https://github.com/go-gorm/clickhouse/blob/master/migrator.go
-func extractProjectionNamesFromCreateStmt(createStmt string) map[string]struct{} {
-	names := make(map[string]struct{})
-	scanner := bufio.NewScanner(strings.NewReader(createStmt))
-	state := beforeCreateBody
-	for scanner.Scan() && state < afterCreateBody {
-		line := scanner.Text()
-		line = strings.TrimSpace(line)
-		switch state {
-		case beforeCreateBody:
-			if strings.HasPrefix(line, "(") {
-				state = inCreateBody
-			}
-		case inProjection:
-			if strings.HasPrefix(line, ")") {
-				state = inCreateBody
-			}
-		case inCreateBody:
-			if strings.HasPrefix(line, ")") {
-				state = afterCreateBody
-				continue
-			}
-			if strings.HasPrefix(line, "PROJECTION ") {
-				line = strings.TrimPrefix(line, "PROJECTION ")
-				elems := strings.Split(line, " ")
-				if len(elems) > 0 {
-					names[elems[0]] = struct{}{}
-				}
-				state = inProjection
-			}
-		}
-	}
-	return names
-}
-
-=======
->>>>>>> f736f314
 // DateFromUsecTimestamp returns an SQL expression compatible with clickhouse
 // that converts the value of the given field from a Unix timestamp (in
 // microseconds since the Unix Epoch) to a date offset by the given UTC offset.
@@ -474,28 +151,6 @@
 	return nil
 }
 
-<<<<<<< HEAD
-func runMigrations(gdb *gorm.DB) error {
-	log.Info("Auto-migrating clickhouse DB")
-	if clusterOpts := getTableClusterOption(); clusterOpts != "" {
-		gdb = gdb.Set("gorm:table_cluster_options", clusterOpts)
-	}
-	for _, t := range getAllTables() {
-		gdb = gdb.Set("gorm:table_options", t.TableOptions())
-		if err := gdb.AutoMigrate(t); err != nil {
-			return err
-		}
-	}
-	// Add Projection/
-	projectionQuery := `select group_id, repo_url, commit_sha,
-	   max(created_at_usec) as latest_created_at_usec
-	   group by group_id, repo_url, commit_sha`
-	addProjectionIfNotExist(gdb, &TestTargetStatus{}, "projection_commits", projectionQuery)
-	return nil
-}
-
-=======
->>>>>>> f736f314
 func Register(env environment.Env) error {
 	if *dataSource == "" {
 		return nil
