package perms

import (
	"context"
	"fmt"
	"log"
	"strings"

	"github.com/buildbuddy-io/buildbuddy/server/environment"
	"github.com/buildbuddy-io/buildbuddy/server/util/query_builder"
	requestcontext "github.com/buildbuddy-io/buildbuddy/server/util/request_context"
	"github.com/buildbuddy-io/buildbuddy/server/util/status"

	aclpb "github.com/buildbuddy-io/buildbuddy/proto/acl"
	uidpb "github.com/buildbuddy-io/buildbuddy/proto/user_id"
)

const (
	NONE         = 0o0
	OWNER_READ   = 0o0400
	OWNER_WRITE  = 0o0200
	OWNER_EXEC   = 0o0100
	GROUP_READ   = 0o040
	GROUP_WRITE  = 0o020
	GROUP_EXEC   = 0o010
	OTHERS_READ  = 0o04
	OTHERS_WRITE = 0o02
	OTHERS_EXEC  = 0o01
	ALL          = 0o0777
)

type UserGroupPerm struct {
	UserID  string
	GroupID string
	Perms   int
}

func AnonymousUserPermissions() *UserGroupPerm {
	return &UserGroupPerm{
		UserID:  "",
		GroupID: "",
		Perms:   OTHERS_READ,
	}
}

func GroupAuthPermissions(groupID string) *UserGroupPerm {
	return &UserGroupPerm{
		UserID:  groupID,
		GroupID: groupID,
		Perms:   GROUP_READ | GROUP_WRITE,
	}
}

func ToACLProto(userID *uidpb.UserId, groupID string, perms int) *aclpb.ACL {
	return &aclpb.ACL{
		UserId:  userID,
		GroupId: groupID,
		OwnerPermissions: &aclpb.ACL_Permissions{
			Read:  perms&OWNER_READ != 0,
			Write: perms&OWNER_WRITE != 0,
		},
		GroupPermissions: &aclpb.ACL_Permissions{
			Read:  perms&GROUP_READ != 0,
			Write: perms&GROUP_WRITE != 0,
		},
		OthersPermissions: &aclpb.ACL_Permissions{
			Read:  perms&OTHERS_READ != 0,
			Write: perms&OTHERS_WRITE != 0,
		},
	}
}

<<<<<<< HEAD
func ToPerms(acl *aclpb.ACL) (int, error) {
=======
func FromACL(acl *aclpb.ACL) (int, error) {
>>>>>>> 51352f5a
	if acl == nil {
		return 0, status.InvalidArgumentError("ACL is nil.")
	}
	if acl.GetOwnerPermissions() == nil || acl.GetGroupPermissions() == nil || acl.GetOthersPermissions() == nil {
		return 0, status.InvalidArgumentError("ACL is missing one or more required permissions fields.")
	}
	p := 0
	if acl.GetOwnerPermissions().GetRead() {
		p |= OWNER_READ
	}
	if acl.GetOwnerPermissions().GetWrite() {
		p |= OWNER_WRITE
	}
	if acl.GetGroupPermissions().GetRead() {
		p |= GROUP_READ
	}
	if acl.GetGroupPermissions().GetWrite() {
		p |= GROUP_WRITE
	}
	if acl.GetOthersPermissions().GetRead() {
		p |= OTHERS_READ
	}
	if acl.GetOthersPermissions().GetWrite() {
		p |= OTHERS_WRITE
	}
	return p, nil
}

func AuthorizeWrite(ctx context.Context, acl *aclpb.ACL) error {
	if ctx == nil {
		return status.InvalidArgumentError("ctx cannot be nil.")
	}
	if acl == nil {
		return status.InvalidArgumentError("acl cannot be nil.")
	}

	// TODO: use AuthenticatedUser instead once it contains the correct GroupID.
	reqCtx := requestcontext.ProtoRequestContextFromContext(ctx)
	if reqCtx.GetUserId() == nil {
		return status.InternalError("Attempted to authorize a request that hasn't first been authenticated.")
	}

<<<<<<< HEAD
	perms, err := ToPerms(acl)
=======
	perms, err := FromACL(acl)
>>>>>>> 51352f5a
	if err != nil {
		return err
	}

	if perms&OTHERS_WRITE != 0 {
		log.Print("Ignoring request to allow OTHERS_WRITE. This should not happen!")
	}
	isOwner := reqCtx.GetUserId().GetId() == acl.GetUserId().GetId()
	if isOwner && perms&OWNER_WRITE != 0 {
		return nil
	}
	isGroupSelected := reqCtx.GetGroupId() == acl.GetGroupId()
	if isGroupSelected && perms&GROUP_WRITE != 0 {
		return nil
	}

	return status.PermissionDeniedError("You do not have permission to perform this action.")
}

func AddPermissionsCheckToQuery(ctx context.Context, env environment.Env, q *query_builder.Query) error {
	return AddPermissionsCheckToQueryWithTableAlias(ctx, env, q, "")
}

func AddPermissionsCheckToQueryWithTableAlias(ctx context.Context, env environment.Env, q *query_builder.Query, tableAlias string) error {
	tablePrefix := ""
	if tableAlias != "" {
		tablePrefix = tableAlias + "."
	}
	o := query_builder.OrClauses{}
	o.AddOr(fmt.Sprintf("(%sperms & ? != 0)", tablePrefix), OTHERS_READ)

	hasUser := false
	if auth := env.GetAuthenticator(); auth != nil {
		if u, err := auth.AuthenticatedUser(ctx); err == nil {
			hasUser = true
			if u.GetGroupID() != "" {
				groupArgs := []interface{}{
					GROUP_READ,
					u.GetGroupID(),
				}
				o.AddOr(fmt.Sprintf("(%sperms & ? != 0 AND %sgroup_id = ?)", tablePrefix, tablePrefix), groupArgs...)
			} else if u.GetUserID() != "" {
				groupArgs := []interface{}{
					GROUP_READ,
				}
				groupParams := make([]string, 0)
				for _, groupID := range u.GetAllowedGroups() {
					groupArgs = append(groupArgs, groupID)
					groupParams = append(groupParams, "?")
				}
				groupParamString := "(" + strings.Join(groupParams, ", ") + ")"
				groupQueryStr := fmt.Sprintf("(%sperms & ? != 0 AND %sgroup_id IN %s)", tablePrefix, tablePrefix, groupParamString)
				o.AddOr(groupQueryStr, groupArgs...)
				o.AddOr(fmt.Sprintf("(%sperms & ? != 0 AND %suser_id = ?)", tablePrefix, tablePrefix), OWNER_READ, u.GetUserID())
			}
			if u.IsAdmin() {
				o.AddOr(fmt.Sprintf("(%sperms & ? != 0)", tablePrefix), ALL)
			}
		}
	}

	if !hasUser && !env.GetConfigurator().GetAnonymousUsageEnabled() {
		return status.PermissionDeniedErrorf("Anonymous access disabled, permission denied.")
	}

	orQuery, orArgs := o.Build()
	q = q.AddWhereClause("("+orQuery+")", orArgs...)
	return nil
}<|MERGE_RESOLUTION|>--- conflicted
+++ resolved
@@ -70,11 +70,7 @@
 	}
 }
 
-<<<<<<< HEAD
-func ToPerms(acl *aclpb.ACL) (int, error) {
-=======
 func FromACL(acl *aclpb.ACL) (int, error) {
->>>>>>> 51352f5a
 	if acl == nil {
 		return 0, status.InvalidArgumentError("ACL is nil.")
 	}
@@ -117,11 +113,7 @@
 		return status.InternalError("Attempted to authorize a request that hasn't first been authenticated.")
 	}
 
-<<<<<<< HEAD
-	perms, err := ToPerms(acl)
-=======
 	perms, err := FromACL(acl)
->>>>>>> 51352f5a
 	if err != nil {
 		return err
 	}
