--- conflicted
+++ resolved
@@ -409,7 +409,137 @@
 	return &grpb.JoinGroupResponse{}, nil
 }
 
-<<<<<<< HEAD
+func (s *BuildBuddyServer) GetApiKeys(ctx context.Context, req *akpb.GetApiKeysRequest) (*akpb.GetApiKeysResponse, error) {
+	userDB := s.env.GetUserDB()
+	if userDB == nil {
+		return nil, status.UnimplementedError("Not Implemented")
+	}
+	groupID := req.GetGroupId()
+	if err := s.authorizeGroupAccess(ctx, groupID); err != nil {
+		return nil, err
+	}
+	tableKeys, err := userDB.GetAPIKeys(ctx, groupID)
+	if err != nil {
+		return nil, err
+	}
+	rsp := &akpb.GetApiKeysResponse{
+		ApiKey: make([]*akpb.ApiKey, 0, len(tableKeys)),
+	}
+	for _, k := range tableKeys {
+		rsp.ApiKey = append(rsp.ApiKey, &akpb.ApiKey{
+			Id:    k.APIKeyID,
+			Value: k.Value,
+			Label: k.Label,
+		})
+	}
+	return rsp, nil
+}
+
+func (s *BuildBuddyServer) CreateApiKey(ctx context.Context, req *akpb.CreateApiKeyRequest) (*akpb.CreateApiKeyResponse, error) {
+	userDB := s.env.GetUserDB()
+	if userDB == nil {
+		return nil, status.UnimplementedError("Not Implemented")
+	}
+	groupID := req.GetGroupId()
+	if err := s.authorizeGroupAccess(ctx, groupID); err != nil {
+		return nil, err
+	}
+	k, err := userDB.CreateAPIKey(ctx, groupID, req.GetLabel())
+	if err != nil {
+		return nil, err
+	}
+	return &akpb.CreateApiKeyResponse{
+		ApiKey: &akpb.ApiKey{
+			Id:    k.APIKeyID,
+			Value: k.Value,
+			Label: k.Label,
+		},
+	}, nil
+}
+
+func (s *BuildBuddyServer) authorizeAPIKeyWrite(ctx context.Context, apiKeyID string) error {
+	if apiKeyID == "" {
+		return status.InvalidArgumentError("API key ID is required")
+	}
+	user, err := perms.AuthenticatedUser(ctx, s.env)
+	if err != nil {
+		return err
+	}
+	userDB := s.env.GetUserDB()
+	if userDB == nil {
+		return status.UnimplementedError("Not Implemented")
+	}
+	// Check that the user belongs to the group that owns the requested API key.
+	key, err := userDB.GetAPIKey(ctx, apiKeyID)
+	if err != nil {
+		return err
+	}
+	acl := perms.ToACLProto( /* userID= */ nil, key.GroupID, key.Perms)
+	return perms.AuthorizeWrite(&user, acl)
+}
+
+func (s *BuildBuddyServer) UpdateApiKey(ctx context.Context, req *akpb.UpdateApiKeyRequest) (*akpb.UpdateApiKeyResponse, error) {
+	userDB := s.env.GetUserDB()
+	if userDB == nil {
+		return nil, status.UnimplementedError("Not Implemented")
+	}
+	if err := s.authorizeAPIKeyWrite(ctx, req.GetId()); err != nil {
+		return nil, err
+	}
+	tk := &tables.APIKey{
+		APIKeyID: req.GetId(),
+		Label:    req.GetLabel(),
+	}
+	if err := userDB.UpdateAPIKey(ctx, tk); err != nil {
+		return nil, err
+	}
+	return &akpb.UpdateApiKeyResponse{}, nil
+}
+
+func (s *BuildBuddyServer) DeleteApiKey(ctx context.Context, req *akpb.DeleteApiKeyRequest) (*akpb.DeleteApiKeyResponse, error) {
+	userDB := s.env.GetUserDB()
+	if userDB == nil {
+		return nil, status.UnimplementedError("Not Implemented")
+	}
+	if err := s.authorizeAPIKeyWrite(ctx, req.GetId()); err != nil {
+		return nil, err
+	}
+	if err := userDB.DeleteAPIKey(ctx, req.GetId()); err != nil {
+		return nil, err
+	}
+	return &akpb.DeleteApiKeyResponse{}, nil
+}
+
+func getEmailDomain(email string) string {
+	chunks := strings.Split(email, "@")
+	return chunks[len(chunks)-1]
+}
+
+func makeConfigOption(lifecycle, flagName, flagValue string) *bzpb.ConfigOption {
+	return &bzpb.ConfigOption{
+		Body:            fmt.Sprintf("%s --%s=%s", lifecycle, flagName, flagValue),
+		OptionLifecycle: lifecycle,
+		FlagName:        flagName,
+		FlagValue:       flagValue,
+	}
+}
+
+func assembleURL(host, scheme, port string) string {
+	// Strip any existing port from host if we're setting a port.
+	components := strings.Split(host, ":")
+	if len(components) > 1 && port != "" {
+		host = components[0]
+	}
+
+	url := scheme + "//" + host
+
+	// Only append port if it's set and not 80.
+	if port != "" && port != "80" {
+		url = url + ":" + port
+	}
+	return url
+}
+
 func toProtoAPIKeys(tableKeys []*tables.APIKey) []*akpb.ApiKey {
 	protoKeys := make([]*akpb.ApiKey, len(tableKeys))
 	for i, k := range tableKeys {
@@ -420,186 +550,6 @@
 		}
 	}
 	return protoKeys
-}
-
-=======
->>>>>>> c81e9cb3
-func (s *BuildBuddyServer) GetApiKeys(ctx context.Context, req *akpb.GetApiKeysRequest) (*akpb.GetApiKeysResponse, error) {
-	userDB := s.env.GetUserDB()
-	if userDB == nil {
-		return nil, status.UnimplementedError("Not Implemented")
-	}
-	groupID := req.GetGroupId()
-	if err := s.authorizeGroupAccess(ctx, groupID); err != nil {
-		return nil, err
-	}
-	tableKeys, err := userDB.GetAPIKeys(ctx, groupID)
-	if err != nil {
-		return nil, err
-	}
-<<<<<<< HEAD
-	return &akpb.GetApiKeysResponse{
-		ApiKey: toProtoAPIKeys(tableKeys),
-	}, nil
-=======
-	rsp := &akpb.GetApiKeysResponse{
-		ApiKey: make([]*akpb.ApiKey, 0, len(tableKeys)),
-	}
-	for _, k := range tableKeys {
-		rsp.ApiKey = append(rsp.ApiKey, &akpb.ApiKey{
-			Id:    k.APIKeyID,
-			Value: k.Value,
-			Label: k.Label,
-		})
-	}
-	return rsp, nil
->>>>>>> c81e9cb3
-}
-
-func (s *BuildBuddyServer) CreateApiKey(ctx context.Context, req *akpb.CreateApiKeyRequest) (*akpb.CreateApiKeyResponse, error) {
-	userDB := s.env.GetUserDB()
-	if userDB == nil {
-		return nil, status.UnimplementedError("Not Implemented")
-	}
-	groupID := req.GetGroupId()
-	if err := s.authorizeGroupAccess(ctx, groupID); err != nil {
-		return nil, err
-	}
-	k, err := userDB.CreateAPIKey(ctx, groupID, req.GetLabel())
-	if err != nil {
-		return nil, err
-	}
-	return &akpb.CreateApiKeyResponse{
-		ApiKey: &akpb.ApiKey{
-			Id:    k.APIKeyID,
-			Value: k.Value,
-			Label: k.Label,
-		},
-	}, nil
-}
-
-<<<<<<< HEAD
-func (s *BuildBuddyServer) authorizeAPIKeyAccess(ctx context.Context, apiKeyID string) error {
-	if apiKeyID == "" {
-		return status.InvalidArgumentError("API key ID is required")
-	}
-=======
-func (s *BuildBuddyServer) authorizeAPIKeyWrite(ctx context.Context, apiKeyID string) error {
-	if apiKeyID == "" {
-		return status.InvalidArgumentError("API key ID is required")
-	}
-	user, err := perms.AuthenticatedUser(ctx, s.env)
-	if err != nil {
-		return err
-	}
->>>>>>> c81e9cb3
-	userDB := s.env.GetUserDB()
-	if userDB == nil {
-		return status.UnimplementedError("Not Implemented")
-	}
-<<<<<<< HEAD
-	auth := s.env.GetAuthenticator()
-	if auth == nil {
-		return status.UnimplementedError("Not Implemented")
-	}
-	user, err := auth.AuthenticatedUser(ctx)
-	if err != nil {
-		return err
-	}
-=======
->>>>>>> c81e9cb3
-	// Check that the user belongs to the group that owns the requested API key.
-	key, err := userDB.GetAPIKey(ctx, apiKeyID)
-	if err != nil {
-		return err
-	}
-<<<<<<< HEAD
-	for _, allowedGroupID := range user.GetAllowedGroups() {
-		if allowedGroupID == key.GroupGroupID {
-			return nil
-		}
-	}
-	return status.PermissionDeniedError("User does not have access to the requested API key")
-=======
-	acl := perms.ToACLProto( /* userID= */ nil, key.GroupID, key.Perms)
-	return perms.AuthorizeWrite(&user, acl)
->>>>>>> c81e9cb3
-}
-
-func (s *BuildBuddyServer) UpdateApiKey(ctx context.Context, req *akpb.UpdateApiKeyRequest) (*akpb.UpdateApiKeyResponse, error) {
-	userDB := s.env.GetUserDB()
-	if userDB == nil {
-		return nil, status.UnimplementedError("Not Implemented")
-	}
-<<<<<<< HEAD
-	if err := s.authorizeAPIKeyAccess(ctx, req.GetId()); err != nil {
-		return nil, err
-	}
-	if err := userDB.UpdateAPIKey(ctx, &tables.APIKey{
-		APIKeyID: req.GetId(),
-		Label:    req.GetLabel(),
-	}); err != nil {
-=======
-	if err := s.authorizeAPIKeyWrite(ctx, req.GetId()); err != nil {
-		return nil, err
-	}
-	tk := &tables.APIKey{
-		APIKeyID: req.GetId(),
-		Label:    req.GetLabel(),
-	}
-	if err := userDB.UpdateAPIKey(ctx, tk); err != nil {
->>>>>>> c81e9cb3
-		return nil, err
-	}
-	return &akpb.UpdateApiKeyResponse{}, nil
-}
-
-func (s *BuildBuddyServer) DeleteApiKey(ctx context.Context, req *akpb.DeleteApiKeyRequest) (*akpb.DeleteApiKeyResponse, error) {
-	userDB := s.env.GetUserDB()
-	if userDB == nil {
-		return nil, status.UnimplementedError("Not Implemented")
-	}
-<<<<<<< HEAD
-	if err := s.authorizeAPIKeyAccess(ctx, req.GetId()); err != nil {
-=======
-	if err := s.authorizeAPIKeyWrite(ctx, req.GetId()); err != nil {
->>>>>>> c81e9cb3
-		return nil, err
-	}
-	if err := userDB.DeleteAPIKey(ctx, req.GetId()); err != nil {
-		return nil, err
-	}
-	return &akpb.DeleteApiKeyResponse{}, nil
-}
-
-func getEmailDomain(email string) string {
-	chunks := strings.Split(email, "@")
-	return chunks[len(chunks)-1]
-}
-
-func makeConfigOption(lifecycle, flagName, flagValue string) *bzpb.ConfigOption {
-	return &bzpb.ConfigOption{
-		Body:            fmt.Sprintf("%s --%s=%s", lifecycle, flagName, flagValue),
-		OptionLifecycle: lifecycle,
-		FlagName:        flagName,
-		FlagValue:       flagValue,
-	}
-}
-
-func assembleURL(host, scheme, port string) string {
-	// Strip any existing port from host if we're setting a port.
-	components := strings.Split(host, ":")
-	if len(components) > 1 && port != "" {
-		host = components[0]
-	}
-
-	url := scheme + "//" + host
-
-	// Only append port if it's set and not 80.
-	if port != "" && port != "80" {
-		url = url + ":" + port
-	}
-	return url
 }
 
 func (s *BuildBuddyServer) getAPIKeysForAuthorizedGroup(ctx context.Context) ([]*akpb.ApiKey, error) {
