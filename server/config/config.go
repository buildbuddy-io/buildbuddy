--- conflicted
+++ resolved
@@ -230,11 +230,7 @@
 
 type authConfig struct {
 	JWTKey               string          `yaml:"jwt_key" usage:"The key to use when signing JWT tokens."`
-<<<<<<< HEAD
-	APIKeyGroupCacheTTL  time.Duration   `yaml:"api_key_group_cache_ttl" usage:"Override for the TTL for API Key to Group caching. Set to '0' to disable cache."`
-=======
 	APIKeyGroupCacheTTL  time.Duration   `yaml:"api_key_group_cache_ttl" usage:"TTL for API Key to Group caching. Set to '0' to disable cache."`
->>>>>>> e69f0ea8
 	OauthProviders       []OauthProvider `yaml:"oauth_providers" usage:"The list of oauth providers to use to authenticate."`
 	EnableAnonymousUsage bool            `yaml:"enable_anonymous_usage" usage:"If true, unauthenticated build uploads will still be allowed but won't be associated with your organization."`
 	SAMLConfig           SAMLConfig      `yaml:"saml" usage:"Configuration for setting up SAML auth support."`
@@ -601,14 +597,4 @@
 	flagSet := flag.NewFlagSet("", flag.ContinueOnError)
 	defineFlagsForMembers([]string{}, reflect.ValueOf(c.gc).Elem(), flagSet)
 	return flagSet
-<<<<<<< HEAD
-=======
-}
-
-func (c *Configurator) GetAPIConfig() *APIConfig {
-	if c.gc.API.EnableAPI {
-		return &c.gc.API
-	}
-	return nil
->>>>>>> e69f0ea8
 }