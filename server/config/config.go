package config

import (
	"encoding/json"
	"flag"
	"fmt"
	"os"
	"reflect"
	"strings"

	"github.com/buildbuddy-io/buildbuddy/server/util/alert"
	"gopkg.in/yaml.v2"

	"github.com/buildbuddy-io/buildbuddy/server/util/log"
)

// When adding new storage fields, always be explicit about their yaml field
// name.
type generalConfig struct {
	Org             OrgConfig             `yaml:"org"`
	Integrations    integrationsConfig    `yaml:"integrations"`
	Github          GithubConfig          `yaml:"github"`
	API             APIConfig             `yaml:"api"`
	Storage         storageConfig         `yaml:"storage"`
	SSL             SSLConfig             `yaml:"ssl"`
	Auth            authConfig            `yaml:"auth"`
	RemoteExecution RemoteExecutionConfig `yaml:"remote_execution"`
	BuildEventProxy buildEventProxy       `yaml:"build_event_proxy"`
	App             appConfig             `yaml:"app"`
	Database        DatabaseConfig        `yaml:"database"`
	Cache           cacheConfig           `yaml:"cache"`
	Executor        ExecutorConfig        `yaml:"executor"`
}

type appConfig struct {
	BuildBuddyURL             string   `yaml:"build_buddy_url" usage:"The external URL where your BuildBuddy instance can be found."`
	EventsAPIURL              string   `yaml:"events_api_url" usage:"Overrides the default build event protocol gRPC address shown by BuildBuddy on the configuration screen."`
	CacheAPIURL               string   `yaml:"cache_api_url" usage:"Overrides the default remote cache protocol gRPC address shown by BuildBuddy on the configuration screen."`
	RemoteExecutionAPIURL     string   `yaml:"remote_execution_api_url" usage:"Overrides the default remote execution protocol gRPC address shown by BuildBuddy on the configuration screen."`
	LogLevel                  string   `yaml:"log_level" usage:"The desired log level. Logs with a level >= this level will be emitted. One of {'fatal', 'error', 'warn', 'info', 'debug'}"`
	GRPCMaxRecvMsgSizeBytes   int      `yaml:"grpc_max_recv_msg_size_bytes" usage:"Configures the max GRPC receive message size [bytes]"`
	GRPCOverHTTPPortEnabled   bool     `yaml:"grpc_over_http_port_enabled" usage:"Cloud-Only"`
	AddUserToDomainGroup      bool     `yaml:"add_user_to_domain_group" usage:"Cloud-Only"`
	DefaultToDenseMode        bool     `yaml:"default_to_dense_mode" usage:"Enables the dense UI mode by default."`
	CreateGroupPerUser        bool     `yaml:"create_group_per_user" usage:"Cloud-Only"`
	EnableTargetTracking      bool     `yaml:"enable_target_tracking" usage:"Cloud-Only"`
	EnableStructuredLogging   bool     `yaml:"enable_structured_logging" usage:"If true, log messages will be json-formatted."`
	LogIncludeShortFileName   bool     `yaml:"log_include_short_file_name" usage:"If true, log messages will include shortened originating file name."`
	NoDefaultUserGroup        bool     `yaml:"no_default_user_group" usage:"Cloud-Only"`
	LogEnableGCPLoggingFormat bool     `yaml:"log_enable_gcp_logging_format" usage:"If true, the output structured logs will be compatible with format expected by GCP Logging."`
	LogErrorStackTraces       bool     `yaml:"log_error_stack_traces" usage:"If true, stack traces will be printed for errors that have them."`
	TraceProjectID            string   `yaml:"trace_project_id" usage:"Optional GCP project ID to export traces to. If not specified, determined from default credentials or metadata server if running on GCP."`
	TraceJaegerCollector      string   `yaml:"trace_jaeger_collector" usage:"Address of the Jager collector endpoint where traces will be sent."`
	TraceServiceName          string   `yaml:"trace_service_name" usage:"Name of the service to associate with traces."`
	TraceFraction             float64  `yaml:"trace_fraction" usage:"Fraction of requests to sample for tracing."`
	TraceFractionOverrides    []string `yaml:"trace_fraction_overrides" usage:"Tracing fraction override based on name in format name=fraction."`
	IgnoreForcedTracingHeader bool     `yaml:"ignore_forced_tracing_header" usage:"If set, we will not honor the forced tracing header."`
	CodeEditorEnabled         bool     `yaml:"code_editor_enabled" usage:"If set, code editor functionality will be enabled."`
	GlobalFilterEnabled       bool     `yaml:"global_filter_enabled" usage:"If set, the global filter will be enabled in the UI."`
}

type buildEventProxy struct {
	Hosts      []string `yaml:"hosts" usage:"The list of hosts to pass build events onto."`
	BufferSize int      `yaml:"buffer_size" usage:"The number of build events to buffer locally when proxying build events."`
}

type DatabaseConfig struct {
	DataSource             string `yaml:"data_source" usage:"The SQL database to connect to, specified as a connection string."`
	ReadReplica            string `yaml:"read_replica" usage:"A secondary, read-only SQL database to connect to, specified as a connection string."`
	StatsPollInterval      string `yaml:"stats_poll_interval" usage:"How often to poll the DB client for connection stats (default: '5s')."`
	MaxOpenConns           int    `yaml:"max_open_conns" usage:"The maximum number of open connections to maintain to the db"`
	MaxIdleConns           int    `yaml:"max_idle_conns" usage:"The maximum number of idle connections to maintain to the db"`
	ConnMaxLifetimeSeconds int    `yaml:"conn_max_lifetime_seconds" usage:"The maximum lifetime of a connection to the db"`
	LogQueries             bool   `yaml:"log_queries" usage:"If true, log all queries"`
}

type storageConfig struct {
	Disk                   DiskConfig  `yaml:"disk"`
	GCS                    GCSConfig   `yaml:"gcs"`
	AwsS3                  AwsS3Config `yaml:"aws_s3"`
	TTLSeconds             int         `yaml:"ttl_seconds" usage:"The time, in seconds, to keep invocations before deletion"`
	ChunkFileSizeBytes     int         `yaml:"chunk_file_size_bytes" usage:"How many bytes to buffer in memory before flushing a chunk of build protocol data to disk."`
	EnableChunkedEventLogs bool        `yaml:"enable_chunked_event_logs" usage:"If true, Event logs will be stored separately from the invocation proto in chunks."`
}

type DiskCachePartition struct {
	ID           string `yaml:"id" json:"id" usage:"The ID of the partition."`
	MaxSizeBytes int64  `yaml:"max_size_bytes" json:"max_size_bytes" usage:"Maximum size of the partition."`
}

type DiskCachePartitionMapping struct {
	GroupID     string `yaml:"group_id" json:"group_id" usage:"The Group ID to which this mapping applies."`
	Prefix      string `yaml:"prefix" json:"prefix" usage:"The remote instance name prefix used to select this partition."`
	PartitionID string `yaml:"partition_id" json:"partition_id" usage:"The partition to use if the Group ID and prefix match."`
}

type DiskConfig struct {
	RootDirectory     string                      `yaml:"root_directory" usage:"The root directory to store all blobs in, if using disk based storage."`
	Partitions        []DiskCachePartition        `yaml:"partitions"`
	PartitionMappings []DiskCachePartitionMapping `yaml:"partition_mappings"`
	UseV2Layout       bool                        `yaml:"use_v2_layout" usage:"If enabled, files will be stored using the v2 layout. See disk_cache.MigrateToV2Layout for a description."`
}

type GCSConfig struct {
	Bucket          string `yaml:"bucket" usage:"The name of the GCS bucket to store build artifact files in."`
	CredentialsFile string `yaml:"credentials_file" usage:"A path to a JSON credentials file that will be used to authenticate to GCS."`
	ProjectID       string `yaml:"project_id" usage:"The Google Cloud project ID of the project owning the above credentials and GCS bucket."`
}

type AwsS3Config struct {
	Region             string `yaml:"region" usage:"The AWS region."`
	Bucket             string `yaml:"bucket" usage:"The AWS S3 bucket to store files in."`
	CredentialsProfile string `yaml:"credentials_profile" usage:"A custom credentials profile to use."`

	// Useful for configuring MinIO: https://docs.min.io/docs/how-to-use-aws-sdk-for-go-with-minio-server.html
	Endpoint                string `yaml:"endpoint" usage:"The AWS endpoint to use, useful for configuring the use of MinIO."`
	StaticCredentialsID     string `yaml:"static_credentials_id" usage:"Static credentials ID to use, useful for configuring the use of MinIO."`
	StaticCredentialsSecret string `yaml:"static_credentials_secret" usage:"Static credentials secret to use, useful for configuring the use of MinIO."`
	StaticCredentialsToken  string `yaml:"static_credentials_token" usage:"Static credentials token to use, useful for configuring the use of MinIO."`
	DisableSSL              bool   `yaml:"disable_ssl" usage:"Disables the use of SSL, useful for configuring the use of MinIO."`
	S3ForcePathStyle        bool   `yaml:"s3_force_path_style" usage:"Force path style urls for objects, useful for configuring the use of MinIO."`
}

type integrationsConfig struct {
	Slack SlackConfig `yaml:"slack"`
}

type SlackConfig struct {
	WebhookURL string `yaml:"webhook_url" usage:"A Slack webhook url to post build update messages to."`
}

type GCSCacheConfig struct {
	Bucket          string `yaml:"bucket" usage:"The name of the GCS bucket to store cache files in."`
	CredentialsFile string `yaml:"credentials_file" usage:"A path to a JSON credentials file that will be used to authenticate to GCS."`
	ProjectID       string `yaml:"project_id" usage:"The Google Cloud project ID of the project owning the above credentials and GCS bucket."`
	TTLDays         int64  `yaml:"ttl_days" usage:"The period after which cache files should be TTLd. Disabled if 0."`
}

type S3CacheConfig struct {
	Region             string `yaml:"region" usage:"The AWS region."`
	Bucket             string `yaml:"bucket" usage:"The AWS S3 bucket to store files in."`
	CredentialsProfile string `yaml:"credentials_profile" usage:"A custom credentials profile to use."`
	TTLDays            int64  `yaml:"ttl_days" usage:"The period after which cache files should be TTLd. Disabled if 0."`

	// Useful for configuring MinIO: https://docs.min.io/docs/how-to-use-aws-sdk-for-go-with-minio-server.html
	Endpoint                string `yaml:"endpoint" usage:"The AWS endpoint to use, useful for configuring the use of MinIO."`
	StaticCredentialsID     string `yaml:"static_credentials_id" usage:"Static credentials ID to use, useful for configuring the use of MinIO."`
	StaticCredentialsSecret string `yaml:"static_credentials_secret" usage:"Static credentials secret to use, useful for configuring the use of MinIO."`
	StaticCredentialsToken  string `yaml:"static_credentials_token" usage:"Static credentials token to use, useful for configuring the use of MinIO."`
	DisableSSL              bool   `yaml:"disable_ssl" usage:"Disables the use of SSL, useful for configuring the use of MinIO."`
	S3ForcePathStyle        bool   `yaml:"s3_force_path_style" usage:"Force path style urls for objects, useful for configuring the use of MinIO."`
}

type DistributedCacheConfig struct {
	ListenAddr        string   `yaml:"listen_addr" usage:"The address to listen for local BuildBuddy distributed cache traffic on."`
	RedisTarget       string   `yaml:"redis_target" usage:"A redis target for improved Caching/RBE performance. Target can be provided as either a redis connection URI or a host:port pair. URI schemas supported: redis[s]://[[USER][:PASSWORD]@][HOST][:PORT][/DATABASE] or unix://[[USER][:PASSWORD]@]SOCKET_PATH[?db=DATABASE] ** Enterprise only **"`
	GroupName         string   `yaml:"group_name" usage:"A unique name for this distributed cache group. ** Enterprise only **"`
	Nodes             []string `yaml:"nodes" usage:"The hardcoded list of peer distributed cache nodes. If this is set, redis_target will be ignored. ** Enterprise only **"`
	ReplicationFactor int      `yaml:"replication_factor" usage:"How many total servers the data should be replicated to. Must be >= 1. ** Enterprise only **"`
	ClusterSize       int      `yaml:"cluster_size" usage:"The total number of nodes in this cluster. Required for health checking. ** Enterprise only **"`
}

type RedisCacheConfig struct {
	RedisTarget       string `yaml:"redis_target" usage:"A redis target for improved Caching/RBE performance. Target can be provided as either a redis connection URI or a host:port pair. URI schemas supported: redis[s]://[[USER][:PASSWORD]@][HOST][:PORT][/DATABASE] or unix://[[USER][:PASSWORD]@]SOCKET_PATH[?db=DATABASE] ** Enterprise only **"`
	MaxValueSizeBytes int64  `yaml:"max_value_size_bytes" usage:"The maximum value size to cache in redis (in bytes)."`
}

type cacheConfig struct {
	Disk             DiskConfig             `yaml:"disk"`
	RedisTarget      string                 `yaml:"redis_target" usage:"A redis target for improved Caching/RBE performance. Target can be provided as either a redis connection URI or a host:port pair. URI schemas supported: redis[s]://[[USER][:PASSWORD]@][HOST][:PORT][/DATABASE] or unix://[[USER][:PASSWORD]@]SOCKET_PATH[?db=DATABASE] ** Enterprise only **"`
	S3               S3CacheConfig          `yaml:"s3"`
	GCS              GCSCacheConfig         `yaml:"gcs"`
	MemcacheTargets  []string               `yaml:"memcache_targets" usage:"Deprecated. Use Redis Target instead."`
	Redis            RedisCacheConfig       `yaml:"redis"`
	DistributedCache DistributedCacheConfig `yaml:"distributed_cache"`
	MaxSizeBytes     int64                  `yaml:"max_size_bytes" usage:"How big to allow the cache to be (in bytes)."`
	InMemory         bool                   `yaml:"in_memory" usage:"Whether or not to use the in_memory cache."`
}

type authConfig struct {
	JWTKey               string          `yaml:"jwt_key" usage:"The key to use when signing JWT tokens."`
	APIKeyGroupCacheTTL  string          `yaml:"api_key_group_cache_ttl" usage:"Override for the TTL for API Key to Group caching. Set to '0' to disable cache."`
	OauthProviders       []OauthProvider `yaml:"oauth_providers"`
	EnableAnonymousUsage bool            `yaml:"enable_anonymous_usage" usage:"If true, unauthenticated build uploads will still be allowed but won't be associated with your organization."`
}

type OauthProvider struct {
	IssuerURL    string `yaml:"issuer_url" usage:"The issuer URL of this OIDC Provider."`
	ClientID     string `yaml:"client_id" usage:"The oauth client ID."`
	ClientSecret string `yaml:"client_secret" usage:"The oauth client secret."`
	Slug         string `yaml:"slug" usage:"The slug of this OIDC Provider."`
}

type SSLConfig struct {
	CertFile         string   `yaml:"cert_file" usage:"Path to a PEM encoded certificate file to use for TLS if not using ACME."`
	KeyFile          string   `yaml:"key_file" usage:"Path to a PEM encoded key file to use for TLS if not using ACME."`
	ClientCACertFile string   `yaml:"client_ca_cert_file" usage:"Path to a PEM encoded certificate authority file used to issue client certificates for mTLS auth."`
	ClientCAKeyFile  string   `yaml:"client_ca_key_file" usage:"Path to a PEM encoded certificate authority key file used to issue client certificates for mTLS auth."`
	HostWhitelist    []string `yaml:"host_whitelist" usage:"Cloud-Only"`
	EnableSSL        bool     `yaml:"enable_ssl" usage:"Whether or not to enable SSL/TLS on gRPC connections (gRPCS)."`
	UpgradeInsecure  bool     `yaml:"upgrade_insecure" usage:"True if http requests should be redirected to https"`
	UseACME          bool     `yaml:"use_acme" usage:"Whether or not to automatically configure SSL certs using ACME. If ACME is enabled, cert_file and key_file should not be set."`
	DefaultHost      string   `yaml:"default_host" usage:"Host name to use for ACME generated cert if TLS request does not contain SNI."`
}

type RemoteExecutionConfig struct {
	DefaultPoolName               string `yaml:"default_pool_name" usage:"The default executor pool to use if one is not specified."`
	EnableWorkflows               bool   `yaml:"enable_workflows" usage:"Whether to enable BuildBuddy workflows."`
	WorkflowsPoolName             string `yaml:"workflows_pool_name" usage:"The executor pool to use for workflow actions. Defaults to the default executor pool if not specified."`
	WorkflowsDefaultImage         string `yaml:"workflows_default_image" usage:"The default docker image to use for running workflows."`
	WorkflowsCIRunnerDebug        bool   `yaml:"workflows_ci_runner_debug" usage:"Whether to run the CI runner in debug mode."`
	WorkflowsCIRunnerBazelCommand string `yaml:"workflows_ci_runner_bazel_command" usage:"Bazel command to be used by the CI runner."`
	RedisTarget                   string `yaml:"redis_target" usage:"A Redis target for storing remote execution state. Required for remote execution. To ease migration, the redis target from the cache config will be used if this value is not specified."`
	SharedExecutorPoolGroupID     string `yaml:"shared_executor_pool_group_id" usage:"Group ID that owns the shared executor pool."`
	RedisPubSubPoolSize           int    `yaml:"redis_pubsub_pool_size" usage:"Maximum number of connections used for waiting for execution updates."`
	EnableRemoteExec              bool   `yaml:"enable_remote_exec" usage:"If true, enable remote-exec. ** Enterprise only **"`
	RequireExecutorAuthorization  bool   `yaml:"require_executor_authorization" usage:"If true, executors connecting to this server must provide a valid executor API key."`
	EnableUserOwnedExecutors      bool   `yaml:"enable_user_owned_executors" usage:"If enabled, users can register their own executors with the scheduler."`
	EnableExecutorKeyCreation     bool   `yaml:"enable_executor_key_creation" usage:"If enabled, UI will allow executor keys to be created."`
}

type ExecutorConfig struct {
<<<<<<< HEAD
	AppTarget                 string           `yaml:"app_target" usage:"The GRPC url of a buildbuddy app server."`
	RootDirectory             string           `yaml:"root_directory" usage:"The root directory to use for build files."`
	LocalCacheDirectory       string           `yaml:"local_cache_directory" usage:"A local on-disk cache directory. Must be on the same device (disk partition, Docker volume, etc.) as the configured root_directory, since files are hard-linked to this cache for performance reasons. Otherwise, 'Invalid cross-device link' errors may result."`
	LocalCacheSizeBytes       int64            `yaml:"local_cache_size_bytes" usage:"The maximum size, in bytes, to use for the local on-disk cache"`
	DisableLocalCache         bool             `yaml:"disable_local_cache" usage:"If true, a local file cache will not be used."`
	DockerSocket              string           `yaml:"docker_socket" usage:"If set, run execution commands in docker using the provided socket."`
	APIKey                    string           `yaml:"api_key" usage:"API Key used to authorize the executor with the BuildBuddy app server."`
	ContainerdSocket          string           `yaml:"containerd_socket" usage:"(UNSTABLE) If set, run execution commands in containerd using the provided socket."`
	DockerMountMode           string           `yaml:"docker_mount_mode" usage:"Sets the mount mode of volumes mounted to docker images. Useful if running on SELinux https://www.projectatomic.io/blog/2015/06/using-volumes-with-docker-can-cause-problems-with-selinux/"`
	RunnerPool                RunnerPoolConfig `yaml:"runner_pool"`
	DockerNetHost             bool             `yaml:"docker_net_host" usage:"Sets --net=host on the docker command. Intended for local development only."`
	DockerSiblingContainers   bool             `yaml:"docker_sibling_containers" usage:"If set, mount the configured Docker socket to containers spawned for each action, to enable Docker-out-of-Docker (DooD). Takes effect only if docker_socket is also set. Should not be set by executors that can run untrusted code."`
	DockerInheritUserIDs      bool             `yaml:"docker_inherit_user_ids" usage:"If set, run docker containers using the same uid and gid as the user running the executor process."`
	DefaultXCodeVersion       string           `yaml:"default_xcode_version" usage:"Sets the default XCode version number to use if an action doesn't specify one. If not set, /Applications/Xcode.app/ is used."`
	EnableBareRunner          bool             `yaml:"enable_bare_runner" usage:"Enables running execution commands directly on the host without isolation."`
	EnableFirecracker         bool             `yaml:"enable_firecracker" usage:"Enables running execution commands inside of firecracker VMs"`
	HostExecutorRootDirectory string           `yaml:"host_executor_root_directory" usage:"Path on the host where the executor container root directory is mounted."`
	EnableCASFS               bool             `yaml:"enable_casfs" usage:"Whether FUSE based CAS filesystem is enabled."`
=======
	AppTarget                 string                    `yaml:"app_target" usage:"The GRPC url of a buildbuddy app server."`
	RootDirectory             string                    `yaml:"root_directory" usage:"The root directory to use for build files."`
	LocalCacheDirectory       string                    `yaml:"local_cache_directory" usage:"A local on-disk cache directory. Must be on the same device (disk partition, Docker volume, etc.) as the configured root_directory, since files are hard-linked to this cache for performance reasons. Otherwise, 'Invalid cross-device link' errors may result."`
	LocalCacheSizeBytes       int64                     `yaml:"local_cache_size_bytes" usage:"The maximum size, in bytes, to use for the local on-disk cache"`
	DisableLocalCache         bool                      `yaml:"disable_local_cache" usage:"If true, a local file cache will not be used."`
	DockerSocket              string                    `yaml:"docker_socket" usage:"If set, run execution commands in docker using the provided socket."`
	APIKey                    string                    `yaml:"api_key" usage:"API Key used to authorize the executor with the BuildBuddy app server."`
	ContainerdSocket          string                    `yaml:"containerd_socket" usage:"(UNSTABLE) If set, run execution commands in containerd using the provided socket."`
	DockerMountMode           string                    `yaml:"docker_mount_mode" usage:"Sets the mount mode of volumes mounted to docker images. Useful if running on SELinux https://www.projectatomic.io/blog/2015/06/using-volumes-with-docker-can-cause-problems-with-selinux/"`
	RunnerPool                RunnerPoolConfig          `yaml:"runner_pool"`
	DockerNetHost             bool                      `yaml:"docker_net_host" usage:"Sets --net=host on the docker command. Intended for local development only."`
	DockerSiblingContainers   bool                      `yaml:"docker_sibling_containers" usage:"If set, mount the configured Docker socket to containers spawned for each action, to enable Docker-out-of-Docker (DooD). Takes effect only if docker_socket is also set. Should not be set by executors that can run untrusted code."`
	DockerInheritUserIDs      bool                      `yaml:"docker_inherit_user_ids" usage:"If set, run docker containers using the same uid and gid as the user running the executor process."`
	DefaultXCodeVersion       string                    `yaml:"default_xcode_version" usage:"Sets the default XCode version number to use if an action doesn't specify one. If not set, /Applications/Xcode.app/ is used."`
	EnableBareRunner          bool                      `yaml:"enable_bare_runner" usage:"Enables running execution commands directly on the host without isolation."`
	EnableFirecracker         bool                      `yaml:"enable_firecracker" usage:"Enables running execution commands inside of firecracker VMs"`
	HostExecutorRootDirectory string                    `yaml:"host_executor_root_directory" usage:"Path on the host where the executor container root directory is mounted."`
	ContainerRegistries       []ContainerRegistryConfig `yaml:"container_registries"`
}

type ContainerRegistryConfig struct {
	Hostnames []string `yaml:"hostnames" json:"hostnames"`
	Username  string   `yaml:"username" json:"username"`
	Password  string   `yaml:"password" json:"password"`
>>>>>>> 0ec2da52
}

func (c *ExecutorConfig) GetAppTarget() string {
	if c.AppTarget == "" {
		return "grpcs://cloud.buildbuddy.io"
	}
	return c.AppTarget
}

func (c *ExecutorConfig) GetRootDirectory() string {
	if c.RootDirectory == "" {
		return "/tmp/buildbuddy/remote_build"
	}
	return c.RootDirectory
}

func (c *ExecutorConfig) GetLocalCacheDirectory() string {
	if c.DisableLocalCache {
		return ""
	}
	if c.LocalCacheDirectory == "" {
		return "/tmp/buildbuddy/filecache"
	}
	return c.LocalCacheDirectory
}

func (c *ExecutorConfig) GetLocalCacheSizeBytes() int64 {
	if c.DisableLocalCache {
		return 0
	}
	if c.LocalCacheSizeBytes == 0 {
		return 1_000_000_000 // 1 GB
	}
	return c.LocalCacheSizeBytes
}

type RunnerPoolConfig struct {
	MaxRunnerCount            int   `yaml:"max_runner_count" usage:"Maximum number of recycled RBE runners that can be pooled at once. Defaults to a value derived from estimated CPU usage, max RAM, allocated CPU, and allocated memory."`
	MaxRunnerDiskSizeBytes    int64 `yaml:"max_runner_disk_size_bytes" usage:"Maximum disk size for a recycled runner; runners exceeding this threshold are not recycled. Defaults to 16GB."`
	MaxRunnerMemoryUsageBytes int64 `yaml:"max_runner_memory_usage_bytes" usage:"Maximum memory usage for a recycled runner; runners exceeding this threshold are not recycled. Defaults to 1/10 of total RAM allocated to the executor. (Only supported for Docker-based executors)."`
}

type APIConfig struct {
	APIKey    string `yaml:"api_key" usage:"The default API key to use for on-prem enterprise deploys with a single organization/group."`
	EnableAPI bool   `yaml:"enable_api" usage:"Whether or not to enable the BuildBuddy API."`
}

type GithubConfig struct {
	ClientID            string `yaml:"client_id" usage:"The client ID of your GitHub Oauth App. ** Enterprise only **"`
	ClientSecret        string `yaml:"client_secret" usage:"The client secret of your GitHub Oauth App. ** Enterprise only **"`
	AccessToken         string `yaml:"access_token" usage:"The GitHub access token used to post GitHub commit statuses. ** Enterprise only **"`
	StatusNameSuffix    string `yaml:"status_name_suffix" usage:"Suffix to be appended to all reported GitHub status names. Useful for differentiating BuildBuddy deployments. For example: '(dev)' ** Enterprise only **"`
	StatusPerTestTarget bool   `yaml:"status_per_test_target" usage:"If true, report status per test target. ** Enterprise only **"`
}

type OrgConfig struct {
	Name   string `yaml:"name" usage:"The name of your organization, which is displayed on your organization's build history."`
	Domain string `yaml:"domain" usage:"Your organization's email domain. If this is set, only users with email addresses in this domain will be able to register for a BuildBuddy account."`
}

var sharedGeneralConfig generalConfig

type stringSliceFlag []string

func (i *stringSliceFlag) String() string {
	return strings.Join(*i, ",")
}

// NOTE: string slice flags are *appended* to the values in the YAML,
// instead of overriding them completely.

func (i *stringSliceFlag) Set(values string) error {
	for _, val := range strings.Split(values, ",") {
		*i = append(*i, val)
	}
	return nil
}

type structSliceFlag struct {
	dstSlice   reflect.Value
	structType reflect.Type
}

func (f *structSliceFlag) String() string {
	if *f == (structSliceFlag{}) {
		return "[]"
	}

	var l []string
	for i := 0; i < f.dstSlice.Len(); i++ {
		b, err := json.Marshal(f.dstSlice.Index(i).Interface())
		if err != nil {
			alert.UnexpectedEvent("config_cannot_marshal_struct", "err: %s", err)
			continue
		}
		l = append(l, string(b))
	}
	return "[" + strings.Join(l, ",") + "]"
}

func (f *structSliceFlag) Set(value string) error {
	dst := reflect.New(f.structType)
	if err := json.Unmarshal([]byte(value), dst.Interface()); err != nil {
		return err
	}
	f.dstSlice.Set(reflect.Append(f.dstSlice, dst.Elem()))
	return nil
}

func defineFlagsForMembers(parentStructNames []string, T reflect.Value) {
	typeOfT := T.Type()
	for i := 0; i < T.NumField(); i++ {
		f := T.Field(i)
		fieldName := typeOfT.Field(i).Tag.Get("yaml")
		docString := typeOfT.Field(i).Tag.Get("usage")
		fqFieldName := strings.ToLower(strings.Join(append(parentStructNames, fieldName), "."))

		switch f.Type().Kind() {
		case reflect.Ptr:
			log.Fatal("The config should not contain pointers!")
		case reflect.Struct:
			defineFlagsForMembers(append(parentStructNames, fieldName), f)
			continue
		case reflect.Bool:
			flag.BoolVar(f.Addr().Interface().(*bool), fqFieldName, f.Bool(), docString)
		case reflect.String:
			flag.StringVar(f.Addr().Interface().(*string), fqFieldName, f.String(), docString)
		case reflect.Int:
			flag.IntVar(f.Addr().Interface().(*int), fqFieldName, int(f.Int()), docString)
		case reflect.Int64:
			flag.Int64Var(f.Addr().Interface().(*int64), fqFieldName, int64(f.Int()), docString)
		case reflect.Float64:
			flag.Float64Var(f.Addr().Interface().(*float64), fqFieldName, f.Float(), docString)
		case reflect.Slice:
			if f.Type().Elem().Kind() == reflect.String {
				if slice, ok := f.Interface().([]string); ok {
					sf := stringSliceFlag(slice)
					flag.Var(&sf, fqFieldName, docString)
				}
				continue
			} else if f.Type().Elem().Kind() == reflect.Struct {
				sf := structSliceFlag{f, f.Type().Elem()}
				flag.Var(&sf, fqFieldName, docString)
				continue
			}
			fallthrough
		default:
			// We know this is not flag compatible and it's here for
			// long-term support reasons, so don't warn about it.
			if fqFieldName == "auth.oauth_providers" {
				continue
			}
			log.Warningf("Skipping flag: --%s, kind: %s", fqFieldName, f.Type().Kind())
		}
	}
}

// Register flags too.
func init() {
	defineFlagsForMembers([]string{}, reflect.ValueOf(&sharedGeneralConfig).Elem())
}

func readConfig(fullConfigPath string) (*generalConfig, error) {
	if fullConfigPath == "" {
		return &sharedGeneralConfig, nil
	}
	log.Infof("Reading buildbuddy config from '%s'", fullConfigPath)

	_, err := os.Stat(fullConfigPath)

	// If the file does not exist then we are SOL.
	if os.IsNotExist(err) {
		return nil, fmt.Errorf("Config file %s not found", fullConfigPath)
	}

	fileBytes, err := os.ReadFile(fullConfigPath)
	if err != nil {
		return nil, fmt.Errorf("Error reading config file: %s", err)
	}

	// expand environment variables
	expandedFileBytes := []byte(os.ExpandEnv(string(fileBytes)))

	// Unmarshal in strict mode once and warn about invalid fields.
	var syntaxValidationConfig generalConfig
	if err := yaml.UnmarshalStrict([]byte(expandedFileBytes), &syntaxValidationConfig); err != nil {
		log.Warningf("Unknown fields in config: %s", err)
	}

	if err := yaml.Unmarshal([]byte(expandedFileBytes), &sharedGeneralConfig); err != nil {
		return nil, fmt.Errorf("Error parsing config file: %s", err)
	}

	// Re-parse flags so that they override the YAML config values.
	flag.Parse()

	return &sharedGeneralConfig, nil
}

type Configurator struct {
	gc             *generalConfig
	fullConfigPath string
}

func NewConfigurator(configFilePath string) (*Configurator, error) {
	conf, err := readConfig(configFilePath)
	if err != nil {
		return nil, err
	}
	return &Configurator{
		fullConfigPath: configFilePath,
		gc:             conf,
	}, nil
}

func (c *Configurator) GetStorageEnableChunkedEventLogs() bool {
	return c.gc.Storage.EnableChunkedEventLogs
}

func (c *Configurator) GetStorageTTLSeconds() int {
	return c.gc.Storage.TTLSeconds
}

func (c *Configurator) GetStorageChunkFileSizeBytes() int {
	return c.gc.Storage.ChunkFileSizeBytes
}

func (c *Configurator) GetStorageDiskRootDir() string {
	return c.gc.Storage.Disk.RootDirectory
}

func (c *Configurator) GetStorageGCSConfig() *GCSConfig {
	return &c.gc.Storage.GCS
}

func (c *Configurator) GetStorageAWSS3Config() *AwsS3Config {
	return &c.gc.Storage.AwsS3
}

func (c *Configurator) GetDatabaseConfig() *DatabaseConfig {
	return &c.gc.Database
}

func (c *Configurator) GetDBDataSource() string {
	return c.gc.Database.DataSource
}

func (c *Configurator) GetDBReadReplica() string {
	return c.gc.Database.ReadReplica
}

func (c *Configurator) GetAppBuildBuddyURL() string {
	return c.gc.App.BuildBuddyURL
}

func (c *Configurator) GetAppEventsAPIURL() string {
	return c.gc.App.EventsAPIURL
}

func (c *Configurator) GetAppCacheAPIURL() string {
	return c.gc.App.CacheAPIURL
}

func (c *Configurator) GetAppRemoteExecutionAPIURL() string {
	return c.gc.App.RemoteExecutionAPIURL
}

func (c *Configurator) GetAppNoDefaultUserGroup() bool {
	return c.gc.App.NoDefaultUserGroup
}

func (c *Configurator) GetAppCreateGroupPerUser() bool {
	return c.gc.App.CreateGroupPerUser
}

func (c *Configurator) GetAppAddUserToDomainGroup() bool {
	return c.gc.App.AddUserToDomainGroup
}

func (c *Configurator) GetAppLogIncludeShortFileName() bool {
	return c.gc.App.LogIncludeShortFileName
}

func (c *Configurator) GetAppLogErrorStackTraces() bool {
	return c.gc.App.LogErrorStackTraces
}

func (c *Configurator) GetAppEnableStructuredLogging() bool {
	return c.gc.App.EnableStructuredLogging
}

func (c *Configurator) GetAppLogLevel() string {
	return c.gc.App.LogLevel
}

func (c *Configurator) GetAppLogEnableGCPLoggingFormat() bool {
	return c.gc.App.LogEnableGCPLoggingFormat
}

func (c *Configurator) GetGRPCOverHTTPPortEnabled() bool {
	return c.gc.App.GRPCOverHTTPPortEnabled
}

func (c *Configurator) GetDefaultToDenseMode() bool {
	return c.gc.App.DefaultToDenseMode
}

func (c *Configurator) GetCodeEditorEnabled() bool {
	return c.gc.App.CodeEditorEnabled
}

func (c *Configurator) GetAppGlobalFilterEnabled() bool {
	return c.gc.App.GlobalFilterEnabled
}

func (c *Configurator) GetGRPCMaxRecvMsgSizeBytes() int {
	n := c.gc.App.GRPCMaxRecvMsgSizeBytes
	if n == 0 {
		// Support large BEP messages: https://github.com/bazelbuild/bazel/issues/12050
		return 50000000
	}
	return n
}

func (c *Configurator) EnableTargetTracking() bool {
	return c.gc.App.EnableTargetTracking
}

func (c *Configurator) GetIntegrationsSlackConfig() *SlackConfig {
	return &c.gc.Integrations.Slack
}

func (c *Configurator) GetBuildEventProxyHosts() []string {
	return c.gc.BuildEventProxy.Hosts
}

func (c *Configurator) GetBuildEventProxyBufferSize() int {
	return c.gc.BuildEventProxy.BufferSize
}

func (c *Configurator) GetCacheMaxSizeBytes() int64 {
	return c.gc.Cache.MaxSizeBytes
}

func (c *Configurator) GetCacheDiskConfig() *DiskConfig {
	if c.gc.Cache.Disk.RootDirectory != "" {
		return &c.gc.Cache.Disk
	}
	return nil
}

func (c *Configurator) GetCacheGCSConfig() *GCSCacheConfig {
	if c.gc.Cache.GCS.Bucket != "" {
		return &c.gc.Cache.GCS
	}
	return nil
}

func (c *Configurator) GetCacheS3Config() *S3CacheConfig {
	if c.gc.Cache.S3.Bucket != "" {
		return &c.gc.Cache.S3
	}
	return nil
}

func (c *Configurator) GetDistributedCacheConfig() *DistributedCacheConfig {
	if c.gc.Cache.DistributedCache.ListenAddr != "" {
		return &c.gc.Cache.DistributedCache
	}
	return nil
}

func (c *Configurator) GetCacheMemcacheTargets() []string {
	return c.gc.Cache.MemcacheTargets
}

func (c *Configurator) GetCacheRedisTarget() string {
	// Prefer the target from Redis sub-config, is present.
	if redisConfig := c.GetCacheRedisConfig(); redisConfig != nil {
		return redisConfig.RedisTarget
	}
	return c.gc.Cache.RedisTarget
}

func (c *Configurator) GetCacheRedisConfig() *RedisCacheConfig {
	if c.gc.Cache.Redis.RedisTarget != "" {
		return &c.gc.Cache.Redis
	}
	return nil
}

func (c *Configurator) GetCacheInMemory() bool {
	return c.gc.Cache.InMemory
}

func (c *Configurator) GetAnonymousUsageEnabled() bool {
	return len(c.gc.Auth.OauthProviders) == 0 || c.gc.Auth.EnableAnonymousUsage
}

func (c *Configurator) GetAuthJWTKey() string {
	return c.gc.Auth.JWTKey
}

func (c *Configurator) GetAuthOauthProviders() []OauthProvider {
	op := c.gc.Auth.OauthProviders
	if len(c.gc.Auth.OauthProviders) == 1 {
		if cs := os.Getenv("BB_OAUTH_CLIENT_SECRET"); cs != "" {
			op[0].ClientSecret = cs
		}
	}
	return op
}

func (c *Configurator) GetAuthAPIKeyGroupCacheTTL() string {
	return c.gc.Auth.APIKeyGroupCacheTTL
}

func (c *Configurator) GetSSLConfig() *SSLConfig {
	if c.gc.SSL.EnableSSL {
		return &c.gc.SSL
	}
	return nil
}

func (c *Configurator) GetRemoteExecutionConfig() *RemoteExecutionConfig {
	if c.gc.RemoteExecution.EnableRemoteExec {
		return &c.gc.RemoteExecution
	}
	return nil
}

func (c *Configurator) GetRemoteExecutionRedisTarget() string {
	if rec := c.GetRemoteExecutionConfig(); rec != nil && rec.RedisTarget != "" {
		return rec.RedisTarget
	}
	// Fall back to the cache redis target if redis target is not specified in remote execution config.
	// Historically we did not have a separate redis target for remote execution.
	return c.GetCacheRedisTarget()
}

func (c *Configurator) GetExecutorConfig() *ExecutorConfig {
	return &c.gc.Executor
}

func (c *Configurator) GetAPIConfig() *APIConfig {
	if c.gc.API.EnableAPI {
		return &c.gc.API
	}
	return nil
}

func (c *Configurator) GetGithubConfig() *GithubConfig {
	if c.gc.Github == (GithubConfig{}) {
		return nil
	}
	ghc := c.gc.Github
	if cs := os.Getenv("BB_GITHUB_CLIENT_SECRET"); cs != "" {
		ghc.ClientSecret = cs
	}
	return &ghc
}

func (c *Configurator) GetOrgConfig() *OrgConfig {
	if c.gc.Org.Name != "" || c.gc.Org.Domain != "" {
		return &c.gc.Org
	}
	return nil
}

func (c *Configurator) GetTraceJaegerCollector() string {
	return c.gc.App.TraceJaegerCollector
}

func (c *Configurator) GetTraceServiceName() string {
	return c.gc.App.TraceServiceName
}

func (c *Configurator) GetTraceFraction() float64 {
	return c.gc.App.TraceFraction
}

func (c *Configurator) GetTraceFractionOverrides() []string {
	return c.gc.App.TraceFractionOverrides
}

func (c *Configurator) GetIgnoreForcedTracingHeader() bool {
	return c.gc.App.IgnoreForcedTracingHeader
}<|MERGE_RESOLUTION|>--- conflicted
+++ resolved
@@ -220,26 +220,6 @@
 }
 
 type ExecutorConfig struct {
-<<<<<<< HEAD
-	AppTarget                 string           `yaml:"app_target" usage:"The GRPC url of a buildbuddy app server."`
-	RootDirectory             string           `yaml:"root_directory" usage:"The root directory to use for build files."`
-	LocalCacheDirectory       string           `yaml:"local_cache_directory" usage:"A local on-disk cache directory. Must be on the same device (disk partition, Docker volume, etc.) as the configured root_directory, since files are hard-linked to this cache for performance reasons. Otherwise, 'Invalid cross-device link' errors may result."`
-	LocalCacheSizeBytes       int64            `yaml:"local_cache_size_bytes" usage:"The maximum size, in bytes, to use for the local on-disk cache"`
-	DisableLocalCache         bool             `yaml:"disable_local_cache" usage:"If true, a local file cache will not be used."`
-	DockerSocket              string           `yaml:"docker_socket" usage:"If set, run execution commands in docker using the provided socket."`
-	APIKey                    string           `yaml:"api_key" usage:"API Key used to authorize the executor with the BuildBuddy app server."`
-	ContainerdSocket          string           `yaml:"containerd_socket" usage:"(UNSTABLE) If set, run execution commands in containerd using the provided socket."`
-	DockerMountMode           string           `yaml:"docker_mount_mode" usage:"Sets the mount mode of volumes mounted to docker images. Useful if running on SELinux https://www.projectatomic.io/blog/2015/06/using-volumes-with-docker-can-cause-problems-with-selinux/"`
-	RunnerPool                RunnerPoolConfig `yaml:"runner_pool"`
-	DockerNetHost             bool             `yaml:"docker_net_host" usage:"Sets --net=host on the docker command. Intended for local development only."`
-	DockerSiblingContainers   bool             `yaml:"docker_sibling_containers" usage:"If set, mount the configured Docker socket to containers spawned for each action, to enable Docker-out-of-Docker (DooD). Takes effect only if docker_socket is also set. Should not be set by executors that can run untrusted code."`
-	DockerInheritUserIDs      bool             `yaml:"docker_inherit_user_ids" usage:"If set, run docker containers using the same uid and gid as the user running the executor process."`
-	DefaultXCodeVersion       string           `yaml:"default_xcode_version" usage:"Sets the default XCode version number to use if an action doesn't specify one. If not set, /Applications/Xcode.app/ is used."`
-	EnableBareRunner          bool             `yaml:"enable_bare_runner" usage:"Enables running execution commands directly on the host without isolation."`
-	EnableFirecracker         bool             `yaml:"enable_firecracker" usage:"Enables running execution commands inside of firecracker VMs"`
-	HostExecutorRootDirectory string           `yaml:"host_executor_root_directory" usage:"Path on the host where the executor container root directory is mounted."`
-	EnableCASFS               bool             `yaml:"enable_casfs" usage:"Whether FUSE based CAS filesystem is enabled."`
-=======
 	AppTarget                 string                    `yaml:"app_target" usage:"The GRPC url of a buildbuddy app server."`
 	RootDirectory             string                    `yaml:"root_directory" usage:"The root directory to use for build files."`
 	LocalCacheDirectory       string                    `yaml:"local_cache_directory" usage:"A local on-disk cache directory. Must be on the same device (disk partition, Docker volume, etc.) as the configured root_directory, since files are hard-linked to this cache for performance reasons. Otherwise, 'Invalid cross-device link' errors may result."`
@@ -258,13 +238,13 @@
 	EnableFirecracker         bool                      `yaml:"enable_firecracker" usage:"Enables running execution commands inside of firecracker VMs"`
 	HostExecutorRootDirectory string                    `yaml:"host_executor_root_directory" usage:"Path on the host where the executor container root directory is mounted."`
 	ContainerRegistries       []ContainerRegistryConfig `yaml:"container_registries"`
+	EnableCASFS               bool             `yaml:"enable_casfs" usage:"Whether FUSE based CAS filesystem is enabled."`
 }
 
 type ContainerRegistryConfig struct {
 	Hostnames []string `yaml:"hostnames" json:"hostnames"`
 	Username  string   `yaml:"username" json:"username"`
 	Password  string   `yaml:"password" json:"password"`
->>>>>>> 0ec2da52
 }
 
 func (c *ExecutorConfig) GetAppTarget() string {
