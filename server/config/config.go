package config

import (
	"encoding/json"
	"flag"
	"fmt"
	"os"
	"reflect"
	"strings"

	"github.com/buildbuddy-io/buildbuddy/server/util/alert"
	"github.com/buildbuddy-io/buildbuddy/server/util/flagutil"
	"gopkg.in/yaml.v2"

	"github.com/buildbuddy-io/buildbuddy/server/util/log"
)

// When adding new storage fields, always be explicit about their yaml field
// name.
type generalConfig struct {
	Org             OrgConfig             `yaml:"org"`
	Integrations    integrationsConfig    `yaml:"integrations"`
	Github          GithubConfig          `yaml:"github"`
	API             APIConfig             `yaml:"api"`
	Storage         storageConfig         `yaml:"storage"`
	SSL             SSLConfig             `yaml:"ssl"`
	Auth            authConfig            `yaml:"auth"`
	RemoteExecution RemoteExecutionConfig `yaml:"remote_execution"`
	BuildEventProxy buildEventProxy       `yaml:"build_event_proxy"`
	App             appConfig             `yaml:"app"`
	Database        DatabaseConfig        `yaml:"database"`
	Cache           cacheConfig           `yaml:"cache"`
	Executor        ExecutorConfig        `yaml:"executor"`
}

type appConfig struct {
	BuildBuddyURL             string   `yaml:"build_buddy_url" usage:"The external URL where your BuildBuddy instance can be found."`
	EventsAPIURL              string   `yaml:"events_api_url" usage:"Overrides the default build event protocol gRPC address shown by BuildBuddy on the configuration screen."`
	CacheAPIURL               string   `yaml:"cache_api_url" usage:"Overrides the default remote cache protocol gRPC address shown by BuildBuddy on the configuration screen."`
	RemoteExecutionAPIURL     string   `yaml:"remote_execution_api_url" usage:"Overrides the default remote execution protocol gRPC address shown by BuildBuddy on the configuration screen."`
	LogLevel                  string   `yaml:"log_level" usage:"The desired log level. Logs with a level >= this level will be emitted. One of {'fatal', 'error', 'warn', 'info', 'debug'}"`
	GRPCMaxRecvMsgSizeBytes   int      `yaml:"grpc_max_recv_msg_size_bytes" usage:"Configures the max GRPC receive message size [bytes]"`
	GRPCOverHTTPPortEnabled   bool     `yaml:"grpc_over_http_port_enabled" usage:"Cloud-Only"`
	AddUserToDomainGroup      bool     `yaml:"add_user_to_domain_group" usage:"Cloud-Only"`
	DefaultToDenseMode        bool     `yaml:"default_to_dense_mode" usage:"Enables the dense UI mode by default."`
	CreateGroupPerUser        bool     `yaml:"create_group_per_user" usage:"Cloud-Only"`
	EnableTargetTracking      bool     `yaml:"enable_target_tracking" usage:"Cloud-Only"`
	EnableStructuredLogging   bool     `yaml:"enable_structured_logging" usage:"If true, log messages will be json-formatted."`
	LogIncludeShortFileName   bool     `yaml:"log_include_short_file_name" usage:"If true, log messages will include shortened originating file name."`
	NoDefaultUserGroup        bool     `yaml:"no_default_user_group" usage:"Cloud-Only"`
	LogEnableGCPLoggingFormat bool     `yaml:"log_enable_gcp_logging_format" usage:"If true, the output structured logs will be compatible with format expected by GCP Logging."`
	LogErrorStackTraces       bool     `yaml:"log_error_stack_traces" usage:"If true, stack traces will be printed for errors that have them."`
	TraceProjectID            string   `yaml:"trace_project_id" usage:"Optional GCP project ID to export traces to. If not specified, determined from default credentials or metadata server if running on GCP."`
	TraceJaegerCollector      string   `yaml:"trace_jaeger_collector" usage:"Address of the Jager collector endpoint where traces will be sent."`
	TraceServiceName          string   `yaml:"trace_service_name" usage:"Name of the service to associate with traces."`
	TraceFraction             float64  `yaml:"trace_fraction" usage:"Fraction of requests to sample for tracing."`
	TraceFractionOverrides    []string `yaml:"trace_fraction_overrides" usage:"Tracing fraction override based on name in format name=fraction."`
	IgnoreForcedTracingHeader bool     `yaml:"ignore_forced_tracing_header" usage:"If set, we will not honor the forced tracing header."`
	CodeEditorEnabled         bool     `yaml:"code_editor_enabled" usage:"If set, code editor functionality will be enabled."`
	UserManagementEnabled     bool     `yaml:"user_management_enabled" usage:"If set, the user management page will be enabled in the UI."`
	GlobalFilterEnabled       bool     `yaml:"global_filter_enabled" usage:"If set, the global filter will be enabled in the UI."`
	UsageEnabled              bool     `yaml:"usage_enabled" usage:"If set, the usage page will be enabled in the UI."`
	UsageStartDate            string   `yaml:"usage_start_date" usage:"If set, usage data will only be viewable on or after this timestamp. Specified in RFC3339 format, like 2021-10-01T00:00:00Z"`
	UsageTrackingEnabled      bool     `yaml:"usage_tracking_enabled" usage:"If set, enable usage data collection."`
	DefaultRedisTarget        string   `yaml:"default_redis_target" usage:"A Redis target for storing remote shared state. To ease migration, the redis target from the remote execution config will be used if this value is not specified."`
	Region                    string   `yaml:"region" usage:"The region in which the app is running."`
}

type buildEventProxy struct {
	Hosts      []string `yaml:"hosts" usage:"The list of hosts to pass build events onto."`
	BufferSize int      `yaml:"buffer_size" usage:"The number of build events to buffer locally when proxying build events."`
}

type DatabaseConfig struct {
	DataSource             string `yaml:"data_source" usage:"The SQL database to connect to, specified as a connection string."`
	ReadReplica            string `yaml:"read_replica" usage:"A secondary, read-only SQL database to connect to, specified as a connection string."`
	StatsPollInterval      string `yaml:"stats_poll_interval" usage:"How often to poll the DB client for connection stats (default: '5s')."`
	MaxOpenConns           int    `yaml:"max_open_conns" usage:"The maximum number of open connections to maintain to the db"`
	MaxIdleConns           int    `yaml:"max_idle_conns" usage:"The maximum number of idle connections to maintain to the db"`
	ConnMaxLifetimeSeconds int    `yaml:"conn_max_lifetime_seconds" usage:"The maximum lifetime of a connection to the db"`
	LogQueries             bool   `yaml:"log_queries" usage:"If true, log all queries"`
}

type storageConfig struct {
	Disk                   DiskConfig  `yaml:"disk"`
	GCS                    GCSConfig   `yaml:"gcs"`
	AwsS3                  AwsS3Config `yaml:"aws_s3"`
	Azure                  AzureConfig `yaml:"azure"`
	TTLSeconds             int         `yaml:"ttl_seconds" usage:"The time, in seconds, to keep invocations before deletion"`
	ChunkFileSizeBytes     int         `yaml:"chunk_file_size_bytes" usage:"How many bytes to buffer in memory before flushing a chunk of build protocol data to disk."`
	EnableChunkedEventLogs bool        `yaml:"enable_chunked_event_logs" usage:"If true, Event logs will be stored separately from the invocation proto in chunks."`
}

type DiskCachePartition struct {
	ID           string `yaml:"id" json:"id" usage:"The ID of the partition."`
	MaxSizeBytes int64  `yaml:"max_size_bytes" json:"max_size_bytes" usage:"Maximum size of the partition."`
}

type DiskCachePartitionMapping struct {
	GroupID     string `yaml:"group_id" json:"group_id" usage:"The Group ID to which this mapping applies."`
	Prefix      string `yaml:"prefix" json:"prefix" usage:"The remote instance name prefix used to select this partition."`
	PartitionID string `yaml:"partition_id" json:"partition_id" usage:"The partition to use if the Group ID and prefix match."`
}

type DiskConfig struct {
	RootDirectory     string                      `yaml:"root_directory" usage:"The root directory to store all blobs in, if using disk based storage."`
	Partitions        []DiskCachePartition        `yaml:"partitions"`
	PartitionMappings []DiskCachePartitionMapping `yaml:"partition_mappings"`
	UseV2Layout       bool                        `yaml:"use_v2_layout" usage:"If enabled, files will be stored using the v2 layout. See disk_cache.MigrateToV2Layout for a description."`
}

type GCSConfig struct {
	Bucket          string `yaml:"bucket" usage:"The name of the GCS bucket to store build artifact files in."`
	CredentialsFile string `yaml:"credentials_file" usage:"A path to a JSON credentials file that will be used to authenticate to GCS."`
	ProjectID       string `yaml:"project_id" usage:"The Google Cloud project ID of the project owning the above credentials and GCS bucket."`
}

type AwsS3Config struct {
	Region             string `yaml:"region" usage:"The AWS region."`
	Bucket             string `yaml:"bucket" usage:"The AWS S3 bucket to store files in."`
	CredentialsProfile string `yaml:"credentials_profile" usage:"A custom credentials profile to use."`

	// Useful for configuring WebIdentity based auth
	WebIdentityTokenFilePath string `yaml:"web_identity_token_file" usage:"The file path to the web identity token file."`
	RoleARN                  string `yaml:"role_arn" usage:"The role ARN to use for web identity auth."`
	RoleSessionName          string `yaml:"role_session_name" usage:"The role session name to use for web identity auth."`

	// Useful for configuring MinIO: https://docs.min.io/docs/how-to-use-aws-sdk-for-go-with-minio-server.html
	Endpoint                string `yaml:"endpoint" usage:"The AWS endpoint to use, useful for configuring the use of MinIO."`
	StaticCredentialsID     string `yaml:"static_credentials_id" usage:"Static credentials ID to use, useful for configuring the use of MinIO."`
	StaticCredentialsSecret string `yaml:"static_credentials_secret" usage:"Static credentials secret to use, useful for configuring the use of MinIO."`
	StaticCredentialsToken  string `yaml:"static_credentials_token" usage:"Static credentials token to use, useful for configuring the use of MinIO."`
	DisableSSL              bool   `yaml:"disable_ssl" usage:"Disables the use of SSL, useful for configuring the use of MinIO."`
	S3ForcePathStyle        bool   `yaml:"s3_force_path_style" usage:"Force path style urls for objects, useful for configuring the use of MinIO."`
}

type AzureConfig struct {
	AccountName   string `yaml:"account_name" usage:"The name of the Azure storage account"`
	AccountKey    string `yaml:"account_key" usage:"The key for the Azure storage account"`
	ContainerName string `yaml:"container_name" usage:"The name of the Azure storage container"`
}

type integrationsConfig struct {
	Slack            SlackConfig            `yaml:"slack"`
	InvocationUpload InvocationUploadConfig `yaml:"invocation_upload"`
}

type SlackConfig struct {
	WebhookURL string `yaml:"webhook_url" usage:"A Slack webhook url to post build update messages to."`
}

type InvocationUploadConfig struct {
	Enabled            bool   `yaml:"enabled" usage:"Whether to upload webhook data to the webhook URL configured per-Group. ** Enterprise only **"`
	GCSCredentialsJSON string `yaml:"gcs_credentials" usage:"Credentials JSON for the Google service account used to authenticate when GCS is used as the invocation upload target. ** Enterprise only **"`
}

type GCSCacheConfig struct {
	Bucket          string `yaml:"bucket" usage:"The name of the GCS bucket to store cache files in."`
	CredentialsFile string `yaml:"credentials_file" usage:"A path to a JSON credentials file that will be used to authenticate to GCS."`
	ProjectID       string `yaml:"project_id" usage:"The Google Cloud project ID of the project owning the above credentials and GCS bucket."`
	TTLDays         int64  `yaml:"ttl_days" usage:"The period after which cache files should be TTLd. Disabled if 0."`
}

type S3CacheConfig struct {
	Region             string `yaml:"region" usage:"The AWS region."`
	Bucket             string `yaml:"bucket" usage:"The AWS S3 bucket to store files in."`
	CredentialsProfile string `yaml:"credentials_profile" usage:"A custom credentials profile to use."`
	TTLDays            int64  `yaml:"ttl_days" usage:"The period after which cache files should be TTLd. Disabled if 0."`

	// Useful for configuring WebIdentity based auth
	WebIdentityTokenFilePath string `yaml:"web_identity_token_file" usage:"The file path to the web identity token file."`
	RoleARN                  string `yaml:"role_arn" usage:"The role ARN to use for web identity auth."`
	RoleSessionName          string `yaml:"role_session_name" usage:"The role session name to use for web identity auth."`

	// Useful for configuring MinIO: https://docs.min.io/docs/how-to-use-aws-sdk-for-go-with-minio-server.html
	Endpoint                string `yaml:"endpoint" usage:"The AWS endpoint to use, useful for configuring the use of MinIO."`
	StaticCredentialsID     string `yaml:"static_credentials_id" usage:"Static credentials ID to use, useful for configuring the use of MinIO."`
	StaticCredentialsSecret string `yaml:"static_credentials_secret" usage:"Static credentials secret to use, useful for configuring the use of MinIO."`
	StaticCredentialsToken  string `yaml:"static_credentials_token" usage:"Static credentials token to use, useful for configuring the use of MinIO."`
	DisableSSL              bool   `yaml:"disable_ssl" usage:"Disables the use of SSL, useful for configuring the use of MinIO."`
	S3ForcePathStyle        bool   `yaml:"s3_force_path_style" usage:"Force path style urls for objects, useful for configuring the use of MinIO."`
}

type DistributedCacheConfig struct {
	ListenAddr        string   `yaml:"listen_addr" usage:"The address to listen for local BuildBuddy distributed cache traffic on."`
	RedisTarget       string   `yaml:"redis_target" usage:"A redis target for improved Caching/RBE performance. Target can be provided as either a redis connection URI or a host:port pair. URI schemas supported: redis[s]://[[USER][:PASSWORD]@][HOST][:PORT][/DATABASE] or unix://[[USER][:PASSWORD]@]SOCKET_PATH[?db=DATABASE] ** Enterprise only **"`
	GroupName         string   `yaml:"group_name" usage:"A unique name for this distributed cache group. ** Enterprise only **"`
	Nodes             []string `yaml:"nodes" usage:"The hardcoded list of peer distributed cache nodes. If this is set, redis_target will be ignored. ** Enterprise only **"`
	ReplicationFactor int      `yaml:"replication_factor" usage:"How many total servers the data should be replicated to. Must be >= 1. ** Enterprise only **"`
	ClusterSize       int      `yaml:"cluster_size" usage:"The total number of nodes in this cluster. Required for health checking. ** Enterprise only **"`
}

type RaftCacheConfig struct {
	RootDirectory string   `yaml:"root_directory" usage:"The root directory to use for storing cached data."`
	ListenAddr    string   `yaml:"listen_addr" usage:"The address to listen for local gossip traffic on. Ex. 'localhost:1991"`
	Join          []string `yaml:"join" usage:"The list of nodes to use when joining clusters Ex. '1.2.3.4:1991,2.3.4.5:1991...'"`
	HTTPPort      int      `yaml:"http_port" usage:"The address to listen for HTTP raft traffic. Ex. '1992'"`
	GRPCPort      int      `yaml:"grpc_port" usage:"The address to listen for internal API traffic on. Ex. '1993'"`
}

type RedisCacheConfig struct {
	RedisTarget       string `yaml:"redis_target" usage:"A redis target for improved Caching/RBE performance. Target can be provided as either a redis connection URI or a host:port pair. URI schemas supported: redis[s]://[[USER][:PASSWORD]@][HOST][:PORT][/DATABASE] or unix://[[USER][:PASSWORD]@]SOCKET_PATH[?db=DATABASE] ** Enterprise only **"`
	MaxValueSizeBytes int64  `yaml:"max_value_size_bytes" usage:"The maximum value size to cache in redis (in bytes)."`
}

type cacheConfig struct {
<<<<<<< HEAD
	Disk             DiskConfig             `yaml:"disk"`
	RedisTarget      string                 `yaml:"redis_target" usage:"A redis target for improved Caching/RBE performance. Target can be provided as either a redis connection URI or a host:port pair. URI schemas supported: redis[s]://[[USER][:PASSWORD]@][HOST][:PORT][/DATABASE] or unix://[[USER][:PASSWORD]@]SOCKET_PATH[?db=DATABASE] ** Enterprise only **"`
	S3               S3CacheConfig          `yaml:"s3"`
	GCS              GCSCacheConfig         `yaml:"gcs"`
	MemcacheTargets  []string               `yaml:"memcache_targets" usage:"Deprecated. Use Redis Target instead."`
	Redis            RedisCacheConfig       `yaml:"redis"`
	DistributedCache DistributedCacheConfig `yaml:"distributed_cache"`
	RaftCache        RaftCacheConfig        `yaml:"raft"`
	MaxSizeBytes     int64                  `yaml:"max_size_bytes" usage:"How big to allow the cache to be (in bytes)."`
	InMemory         bool                   `yaml:"in_memory" usage:"Whether or not to use the in_memory cache."`
=======
	Disk                   DiskConfig             `yaml:"disk"`
	RedisTarget            string                 `yaml:"redis_target" usage:"A redis target for improved Caching/RBE performance. Target can be provided as either a redis connection URI or a host:port pair. URI schemas supported: redis[s]://[[USER][:PASSWORD]@][HOST][:PORT][/DATABASE] or unix://[[USER][:PASSWORD]@]SOCKET_PATH[?db=DATABASE] ** Enterprise only **"`
	S3                     S3CacheConfig          `yaml:"s3"`
	GCS                    GCSCacheConfig         `yaml:"gcs"`
	MemcacheTargets        []string               `yaml:"memcache_targets" usage:"Deprecated. Use Redis Target instead."`
	Redis                  RedisCacheConfig       `yaml:"redis"`
	DistributedCache       DistributedCacheConfig `yaml:"distributed_cache"`
	MaxSizeBytes           int64                  `yaml:"max_size_bytes" usage:"How big to allow the cache to be (in bytes)."`
	InMemory               bool                   `yaml:"in_memory" usage:"Whether or not to use the in_memory cache."`
	ZstdTranscodingEnabled bool                   `yaml:"zstd_transcoding_enabled" usage:"Whether to accept requests to read/write zstd-compressed blobs, compressing/decompressing outgoing/incoming blobs on the fly."`
>>>>>>> 7126865f
}

type authConfig struct {
	JWTKey               string          `yaml:"jwt_key" usage:"The key to use when signing JWT tokens."`
	APIKeyGroupCacheTTL  string          `yaml:"api_key_group_cache_ttl" usage:"Override for the TTL for API Key to Group caching. Set to '0' to disable cache."`
	OauthProviders       []OauthProvider `yaml:"oauth_providers"`
	EnableAnonymousUsage bool            `yaml:"enable_anonymous_usage" usage:"If true, unauthenticated build uploads will still be allowed but won't be associated with your organization."`
	SAMLConfig           SAMLConfig      `yaml:"saml" usage:"Configuration for setting up SAML auth support."`
	EnableSelfAuth       bool            `yaml:"enable_self_auth" usage:"If true, enables a single user login via an oauth provider on the buildbuddy server. Recommend use only when server is behind a firewall; this option may allow anyone with access to the webpage admin rights to your buildbuddy installation. ** Enterprise only **"`
	AdminGroupID         string          `yaml:"admin_group_id" usage:"ID of a group whose members can perform actions only accessible to server admins."`
}

type OauthProvider struct {
	IssuerURL    string `yaml:"issuer_url" usage:"The issuer URL of this OIDC Provider."`
	ClientID     string `yaml:"client_id" usage:"The oauth client ID."`
	ClientSecret string `yaml:"client_secret" usage:"The oauth client secret."`
	Slug         string `yaml:"slug" usage:"The slug of this OIDC Provider."`
}
type SAMLConfig struct {
	CertFile string `yaml:"cert_file" usage:"Path to a PEM encoded certificate file used for SAML auth."`
	KeyFile  string `yaml:"key_file" usage:"Path to a PEM encoded certificate key file used for SAML auth."`
}

type SSLConfig struct {
	CertFile         string   `yaml:"cert_file" usage:"Path to a PEM encoded certificate file to use for TLS if not using ACME."`
	KeyFile          string   `yaml:"key_file" usage:"Path to a PEM encoded key file to use for TLS if not using ACME."`
	ClientCACertFile string   `yaml:"client_ca_cert_file" usage:"Path to a PEM encoded certificate authority file used to issue client certificates for mTLS auth."`
	ClientCAKeyFile  string   `yaml:"client_ca_key_file" usage:"Path to a PEM encoded certificate authority key file used to issue client certificates for mTLS auth."`
	HostWhitelist    []string `yaml:"host_whitelist" usage:"Cloud-Only"`
	EnableSSL        bool     `yaml:"enable_ssl" usage:"Whether or not to enable SSL/TLS on gRPC connections (gRPCS)."`
	UpgradeInsecure  bool     `yaml:"upgrade_insecure" usage:"True if http requests should be redirected to https"`
	UseACME          bool     `yaml:"use_acme" usage:"Whether or not to automatically configure SSL certs using ACME. If ACME is enabled, cert_file and key_file should not be set."`
	DefaultHost      string   `yaml:"default_host" usage:"Host name to use for ACME generated cert if TLS request does not contain SNI."`
}

type RemoteExecutionConfig struct {
	DefaultPoolName               string `yaml:"default_pool_name" usage:"The default executor pool to use if one is not specified."`
	EnableWorkflows               bool   `yaml:"enable_workflows" usage:"Whether to enable BuildBuddy workflows."`
	WorkflowsPoolName             string `yaml:"workflows_pool_name" usage:"The executor pool to use for workflow actions. Defaults to the default executor pool if not specified."`
	WorkflowsDefaultImage         string `yaml:"workflows_default_image" usage:"The default docker image to use for running workflows."`
	WorkflowsCIRunnerDebug        bool   `yaml:"workflows_ci_runner_debug" usage:"Whether to run the CI runner in debug mode."`
	WorkflowsCIRunnerBazelCommand string `yaml:"workflows_ci_runner_bazel_command" usage:"Bazel command to be used by the CI runner."`
	RedisTarget                   string `yaml:"redis_target" usage:"A Redis target for storing remote execution state. Falls back to app.default_redis_target if unspecified. Required for remote execution. To ease migration, the redis target from the cache config will be used if neither this value nor app.default_redis_target are specified."`
	SharedExecutorPoolGroupID     string `yaml:"shared_executor_pool_group_id" usage:"Group ID that owns the shared executor pool."`
	RedisPubSubPoolSize           int    `yaml:"redis_pubsub_pool_size" usage:"Maximum number of connections used for waiting for execution updates."`
	EnableRemoteExec              bool   `yaml:"enable_remote_exec" usage:"If true, enable remote-exec. ** Enterprise only **"`
	RequireExecutorAuthorization  bool   `yaml:"require_executor_authorization" usage:"If true, executors connecting to this server must provide a valid executor API key."`
	EnableUserOwnedExecutors      bool   `yaml:"enable_user_owned_executors" usage:"If enabled, users can register their own executors with the scheduler."`
	ForceUserOwnedDarwinExecutors bool   `yaml:"force_user_owned_darwin_executors" usage:"If enabled, darwin actions will always run on user-owned executors."`
	EnableExecutorKeyCreation     bool   `yaml:"enable_executor_key_creation" usage:"If enabled, UI will allow executor keys to be created."`
}

type ExecutorConfig struct {
	AppTarget                 string                    `yaml:"app_target" usage:"The GRPC url of a buildbuddy app server."`
	Pool                      string                    `yaml:"pool" usage:"Executor pool name. Only one of this config option or the MY_POOL environment variable should be specified."`
	RootDirectory             string                    `yaml:"root_directory" usage:"The root directory to use for build files."`
	LocalCacheDirectory       string                    `yaml:"local_cache_directory" usage:"A local on-disk cache directory. Must be on the same device (disk partition, Docker volume, etc.) as the configured root_directory, since files are hard-linked to this cache for performance reasons. Otherwise, 'Invalid cross-device link' errors may result."`
	LocalCacheSizeBytes       int64                     `yaml:"local_cache_size_bytes" usage:"The maximum size, in bytes, to use for the local on-disk cache"`
	DisableLocalCache         bool                      `yaml:"disable_local_cache" usage:"If true, a local file cache will not be used."`
	DockerSocket              string                    `yaml:"docker_socket" usage:"If set, run execution commands in docker using the provided socket."`
	APIKey                    string                    `yaml:"api_key" usage:"API Key used to authorize the executor with the BuildBuddy app server."`
	ContainerdSocket          string                    `yaml:"containerd_socket" usage:"(UNSTABLE) If set, run execution commands in containerd using the provided socket."`
	DockerMountMode           string                    `yaml:"docker_mount_mode" usage:"Sets the mount mode of volumes mounted to docker images. Useful if running on SELinux https://www.projectatomic.io/blog/2015/06/using-volumes-with-docker-can-cause-problems-with-selinux/"`
	RunnerPool                RunnerPoolConfig          `yaml:"runner_pool"`
	DockerNetHost             bool                      `yaml:"docker_net_host" usage:"Sets --net=host on the docker command. Intended for local development only."`
	DockerSiblingContainers   bool                      `yaml:"docker_sibling_containers" usage:"If set, mount the configured Docker socket to containers spawned for each action, to enable Docker-out-of-Docker (DooD). Takes effect only if docker_socket is also set. Should not be set by executors that can run untrusted code."`
	DockerInheritUserIDs      bool                      `yaml:"docker_inherit_user_ids" usage:"If set, run docker containers using the same uid and gid as the user running the executor process."`
	DefaultXcodeVersion       string                    `yaml:"default_xcode_version" usage:"Sets the default Xcode version number to use if an action doesn't specify one. If not set, /Applications/Xcode.app/ is used."`
	EnableBareRunner          bool                      `yaml:"enable_bare_runner" usage:"Enables running execution commands directly on the host without isolation."`
	EnableFirecracker         bool                      `yaml:"enable_firecracker" usage:"Enables running execution commands inside of firecracker VMs"`
	HostExecutorRootDirectory string                    `yaml:"host_executor_root_directory" usage:"Path on the host where the executor container root directory is mounted."`
	ContainerRegistries       []ContainerRegistryConfig `yaml:"container_registries"`
	EnableVFS                 bool                      `yaml:"enable_vfs" usage:"Whether FUSE based filesystem is enabled."`
	DefaultImage              string                    `yaml:"default_image" usage:"The default docker image to use to warm up executors or if no platform property is set. Ex: gcr.io/flame-public/executor-docker-default:enterprise-v1.5.4"`
	WarmupTimeoutSecs         int64                     `yaml:"warmup_timeout_secs" usage:"The default time (in seconds) to wait for an executor to warm up i.e. download the default docker image. Default is 120s"`
	StartupWarmupMaxWaitSecs  int64                     `yaml:"startup_warmup_max_wait_secs" usage:"Maximum time to block startup while waiting for default image to be pulled. Default is no wait."`
	ExclusiveTaskScheduling   bool                      `yaml:"exclusive_task_scheduling" usage:"If true, only one task will be scheduled at a time. Default is false"`
	MemoryBytes               int64                     `yaml:"memory_bytes" usage:"Optional maximum memory to allocate to execution tasks (approximate). Cannot set both this option and the SYS_MEMORY_BYTES env var."`
	MilliCPU                  int64                     `yaml:"millicpu" usage:"Optional maximum CPU milliseconds to allocate to execution tasks (approximate). Cannot set both this option and the SYS_MILLICPU env var."`
}

type ContainerRegistryConfig struct {
	Hostnames []string `yaml:"hostnames" json:"hostnames"`
	Username  string   `yaml:"username" json:"username"`
	Password  string   `yaml:"password" json:"password"`
}

func (c *ExecutorConfig) GetAppTarget() string {
	if c.AppTarget == "" {
		return "grpcs://cloud.buildbuddy.io"
	}
	return c.AppTarget
}

func (c *ExecutorConfig) GetRootDirectory() string {
	if c.RootDirectory == "" {
		return "/tmp/buildbuddy/remote_build"
	}
	return c.RootDirectory
}

func (c *ExecutorConfig) GetLocalCacheDirectory() string {
	if c.DisableLocalCache {
		return ""
	}
	if c.LocalCacheDirectory == "" {
		return "/tmp/buildbuddy/filecache"
	}
	return c.LocalCacheDirectory
}

func (c *ExecutorConfig) GetLocalCacheSizeBytes() int64 {
	if c.DisableLocalCache {
		return 0
	}
	if c.LocalCacheSizeBytes == 0 {
		return 1_000_000_000 // 1 GB
	}
	return c.LocalCacheSizeBytes
}

type RunnerPoolConfig struct {
	MaxRunnerCount            int   `yaml:"max_runner_count" usage:"Maximum number of recycled RBE runners that can be pooled at once. Defaults to a value derived from estimated CPU usage, max RAM, allocated CPU, and allocated memory."`
	MaxRunnerDiskSizeBytes    int64 `yaml:"max_runner_disk_size_bytes" usage:"Maximum disk size for a recycled runner; runners exceeding this threshold are not recycled. Defaults to 16GB."`
	MaxRunnerMemoryUsageBytes int64 `yaml:"max_runner_memory_usage_bytes" usage:"Maximum memory usage for a recycled runner; runners exceeding this threshold are not recycled. Defaults to 1/10 of total RAM allocated to the executor. (Only supported for Docker-based executors)."`
}

type APIConfig struct {
	APIKey    string `yaml:"api_key" usage:"The default API key to use for on-prem enterprise deploys with a single organization/group."`
	EnableAPI bool   `yaml:"enable_api" usage:"Whether or not to enable the BuildBuddy API."`
}

type GithubConfig struct {
	ClientID            string `yaml:"client_id" usage:"The client ID of your GitHub Oauth App. ** Enterprise only **"`
	ClientSecret        string `yaml:"client_secret" usage:"The client secret of your GitHub Oauth App. ** Enterprise only **"`
	AccessToken         string `yaml:"access_token" usage:"The GitHub access token used to post GitHub commit statuses. ** Enterprise only **"`
	StatusNameSuffix    string `yaml:"status_name_suffix" usage:"Suffix to be appended to all reported GitHub status names. Useful for differentiating BuildBuddy deployments. For example: '(dev)' ** Enterprise only **"`
	StatusPerTestTarget bool   `yaml:"status_per_test_target" usage:"If true, report status per test target. ** Enterprise only **"`
}

type OrgConfig struct {
	Name   string `yaml:"name" usage:"The name of your organization, which is displayed on your organization's build history."`
	Domain string `yaml:"domain" usage:"Your organization's email domain. If this is set, only users with email addresses in this domain will be able to register for a BuildBuddy account."`
}

var sharedGeneralConfig generalConfig

type structSliceFlag struct {
	dstSlice   reflect.Value
	structType reflect.Type
}

func (f *structSliceFlag) String() string {
	if *f == (structSliceFlag{}) {
		return "[]"
	}

	var l []string
	for i := 0; i < f.dstSlice.Len(); i++ {
		b, err := json.Marshal(f.dstSlice.Index(i).Interface())
		if err != nil {
			alert.UnexpectedEvent("config_cannot_marshal_struct", "err: %s", err)
			continue
		}
		l = append(l, string(b))
	}
	return "[" + strings.Join(l, ",") + "]"
}

func (f *structSliceFlag) Set(value string) error {
	dst := reflect.New(f.structType)
	if err := json.Unmarshal([]byte(value), dst.Interface()); err != nil {
		return err
	}
	f.dstSlice.Set(reflect.Append(f.dstSlice, dst.Elem()))
	return nil
}

func defineFlagsForMembers(parentStructNames []string, T reflect.Value) {
	typeOfT := T.Type()
	for i := 0; i < T.NumField(); i++ {
		f := T.Field(i)
		fieldName := typeOfT.Field(i).Tag.Get("yaml")
		docString := typeOfT.Field(i).Tag.Get("usage")
		fqFieldName := strings.ToLower(strings.Join(append(parentStructNames, fieldName), "."))

		switch f.Type().Kind() {
		case reflect.Ptr:
			log.Fatal("The config should not contain pointers!")
		case reflect.Struct:
			defineFlagsForMembers(append(parentStructNames, fieldName), f)
			continue
		case reflect.Bool:
			flag.BoolVar(f.Addr().Interface().(*bool), fqFieldName, f.Bool(), docString)
		case reflect.String:
			flag.StringVar(f.Addr().Interface().(*string), fqFieldName, f.String(), docString)
		case reflect.Int:
			flag.IntVar(f.Addr().Interface().(*int), fqFieldName, int(f.Int()), docString)
		case reflect.Int64:
			flag.Int64Var(f.Addr().Interface().(*int64), fqFieldName, int64(f.Int()), docString)
		case reflect.Float64:
			flag.Float64Var(f.Addr().Interface().(*float64), fqFieldName, f.Float(), docString)
		case reflect.Slice:
			if f.Type().Elem().Kind() == reflect.String {
				// NOTE: string slice flags are *appended* to the values in the YAML,
				// instead of overriding them completely.
				if slice, ok := f.Interface().([]string); ok {
					sf := flagutil.StringSliceFlag(slice)
					flag.Var(&sf, fqFieldName, docString)
				}
				continue
			} else if f.Type().Elem().Kind() == reflect.Struct {
				sf := structSliceFlag{f, f.Type().Elem()}
				flag.Var(&sf, fqFieldName, docString)
				continue
			}
			fallthrough
		default:
			// We know this is not flag compatible and it's here for
			// long-term support reasons, so don't warn about it.
			if fqFieldName == "auth.oauth_providers" {
				continue
			}
			log.Warningf("Skipping flag: --%s, kind: %s", fqFieldName, f.Type().Kind())
		}
	}
}

// Register flags too.
func init() {
	defineFlagsForMembers([]string{}, reflect.ValueOf(&sharedGeneralConfig).Elem())
}

func readConfig(fullConfigPath string) (*generalConfig, error) {
	if fullConfigPath == "" {
		return &sharedGeneralConfig, nil
	}
	log.Infof("Reading buildbuddy config from '%s'", fullConfigPath)

	_, err := os.Stat(fullConfigPath)

	// If the file does not exist then we are SOL.
	if os.IsNotExist(err) {
		return nil, fmt.Errorf("Config file %s not found", fullConfigPath)
	}

	fileBytes, err := os.ReadFile(fullConfigPath)
	if err != nil {
		return nil, fmt.Errorf("Error reading config file: %s", err)
	}

	// expand environment variables
	expandedFileBytes := []byte(os.ExpandEnv(string(fileBytes)))

	// Unmarshal in strict mode once and warn about invalid fields.
	var syntaxValidationConfig generalConfig
	if err := yaml.UnmarshalStrict([]byte(expandedFileBytes), &syntaxValidationConfig); err != nil {
		log.Warningf("Unknown fields in config: %s", err)
	}

	if err := yaml.Unmarshal([]byte(expandedFileBytes), &sharedGeneralConfig); err != nil {
		return nil, fmt.Errorf("Error parsing config file: %s", err)
	}

	// Re-parse flags so that they override the YAML config values.
	flag.Parse()

	return &sharedGeneralConfig, nil
}

type Configurator struct {
	gc *generalConfig
}

func NewConfigurator(configFilePath string) (*Configurator, error) {
	conf, err := readConfig(configFilePath)
	if err != nil {
		return nil, err
	}
	return &Configurator{
		gc: conf,
	}, nil
}

func (c *Configurator) GetStorageEnableChunkedEventLogs() bool {
	return c.gc.Storage.EnableChunkedEventLogs
}

func (c *Configurator) GetStorageTTLSeconds() int {
	return c.gc.Storage.TTLSeconds
}

func (c *Configurator) GetStorageChunkFileSizeBytes() int {
	return c.gc.Storage.ChunkFileSizeBytes
}

func (c *Configurator) GetStorageDiskRootDir() string {
	return c.gc.Storage.Disk.RootDirectory
}

func (c *Configurator) GetStorageGCSConfig() *GCSConfig {
	return &c.gc.Storage.GCS
}

func (c *Configurator) GetStorageAWSS3Config() *AwsS3Config {
	return &c.gc.Storage.AwsS3
}

func (c *Configurator) GetStorageAzureConfig() *AzureConfig {
	return &c.gc.Storage.Azure
}

func (c *Configurator) GetDatabaseConfig() *DatabaseConfig {
	return &c.gc.Database
}

func (c *Configurator) GetDBDataSource() string {
	return c.gc.Database.DataSource
}

func (c *Configurator) GetDBReadReplica() string {
	return c.gc.Database.ReadReplica
}

func (c *Configurator) GetAppBuildBuddyURL() string {
	return c.gc.App.BuildBuddyURL
}

func (c *Configurator) GetAppEventsAPIURL() string {
	return c.gc.App.EventsAPIURL
}

func (c *Configurator) GetAppCacheAPIURL() string {
	return c.gc.App.CacheAPIURL
}

func (c *Configurator) GetAppRemoteExecutionAPIURL() string {
	return c.gc.App.RemoteExecutionAPIURL
}

func (c *Configurator) GetAppNoDefaultUserGroup() bool {
	return c.gc.App.NoDefaultUserGroup
}

func (c *Configurator) GetAppCreateGroupPerUser() bool {
	return c.gc.App.CreateGroupPerUser
}

func (c *Configurator) GetAppAddUserToDomainGroup() bool {
	return c.gc.App.AddUserToDomainGroup
}

func (c *Configurator) GetAppLogIncludeShortFileName() bool {
	return c.gc.App.LogIncludeShortFileName
}

func (c *Configurator) GetAppLogErrorStackTraces() bool {
	return c.gc.App.LogErrorStackTraces
}

func (c *Configurator) GetAppEnableStructuredLogging() bool {
	return c.gc.App.EnableStructuredLogging
}

func (c *Configurator) GetAppLogLevel() string {
	return c.gc.App.LogLevel
}

func (c *Configurator) GetAppLogEnableGCPLoggingFormat() bool {
	return c.gc.App.LogEnableGCPLoggingFormat
}

func (c *Configurator) GetGRPCOverHTTPPortEnabled() bool {
	return c.gc.App.GRPCOverHTTPPortEnabled
}

func (c *Configurator) GetDefaultToDenseMode() bool {
	return c.gc.App.DefaultToDenseMode
}

func (c *Configurator) GetCodeEditorEnabled() bool {
	return c.gc.App.CodeEditorEnabled
}

func (c *Configurator) GetAppUserManagementEnabled() bool {
	return c.gc.App.UserManagementEnabled
}

func (c *Configurator) GetAppGlobalFilterEnabled() bool {
	return c.gc.App.GlobalFilterEnabled
}

func (c *Configurator) GetAppUsageEnabled() bool {
	return c.gc.App.UsageEnabled
}

func (c *Configurator) GetAppUsageStartDate() string {
	return c.gc.App.UsageStartDate
}

func (c *Configurator) GetAppUsageTrackingEnabled() bool {
	return c.gc.App.UsageTrackingEnabled
}

func (c *Configurator) GetAppRegion() string {
	return c.gc.App.Region
}

func (c *Configurator) GetDefaultRedisTarget() string {
	if c.gc.App.DefaultRedisTarget != "" {
		return c.gc.App.DefaultRedisTarget
	}

	if crt := c.GetCacheRedisTarget(); crt != "" {
		// Fall back to the cache redis target if default redis target is not specified.
		return crt
	}

	// Otherwise, fall back to the remote exec redis target.
	return c.GetRemoteExecutionRedisTarget()
}

func (c *Configurator) GetGRPCMaxRecvMsgSizeBytes() int {
	n := c.gc.App.GRPCMaxRecvMsgSizeBytes
	if n == 0 {
		// Support large BEP messages: https://github.com/bazelbuild/bazel/issues/12050
		return 50000000
	}
	return n
}

func (c *Configurator) EnableTargetTracking() bool {
	return c.gc.App.EnableTargetTracking
}

func (c *Configurator) GetIntegrationsSlackConfig() *SlackConfig {
	return &c.gc.Integrations.Slack
}

func (c *Configurator) GetIntegrationsInvocationUploadConfig() *InvocationUploadConfig {
	return &c.gc.Integrations.InvocationUpload
}

func (c *Configurator) GetBuildEventProxyHosts() []string {
	return c.gc.BuildEventProxy.Hosts
}

func (c *Configurator) GetBuildEventProxyBufferSize() int {
	return c.gc.BuildEventProxy.BufferSize
}

func (c *Configurator) GetCacheMaxSizeBytes() int64 {
	return c.gc.Cache.MaxSizeBytes
}

func (c *Configurator) GetCacheDiskConfig() *DiskConfig {
	if c.gc.Cache.Disk.RootDirectory != "" {
		return &c.gc.Cache.Disk
	}
	return nil
}

func (c *Configurator) GetCacheGCSConfig() *GCSCacheConfig {
	if c.gc.Cache.GCS.Bucket != "" {
		return &c.gc.Cache.GCS
	}
	return nil
}

func (c *Configurator) GetCacheS3Config() *S3CacheConfig {
	if c.gc.Cache.S3.Bucket != "" {
		return &c.gc.Cache.S3
	}
	return nil
}

func (c *Configurator) GetDistributedCacheConfig() *DistributedCacheConfig {
	if c.gc.Cache.DistributedCache.ListenAddr != "" {
		return &c.gc.Cache.DistributedCache
	}
	return nil
}

func (c *Configurator) GetRaftCacheConfig() *RaftCacheConfig {
	log.Printf("raft cache config: %+v", c.gc.Cache.RaftCache)
	if c.gc.Cache.RaftCache.ListenAddr != "" {
		return &c.gc.Cache.RaftCache
	}
	return nil
}

func (c *Configurator) GetCacheMemcacheTargets() []string {
	return c.gc.Cache.MemcacheTargets
}

func (c *Configurator) GetCacheRedisTarget() string {
	// Prefer the target from Redis sub-config, is present.
	if redisConfig := c.GetCacheRedisConfig(); redisConfig != nil {
		return redisConfig.RedisTarget
	}
	return c.gc.Cache.RedisTarget
}

func (c *Configurator) GetCacheRedisConfig() *RedisCacheConfig {
	if c.gc.Cache.Redis.RedisTarget != "" {
		return &c.gc.Cache.Redis
	}
	return nil
}

func (c *Configurator) GetCacheInMemory() bool {
	return c.gc.Cache.InMemory
}

func (c *Configurator) GetCacheZstdTranscodingEnabled() bool {
	return c.gc.Cache.ZstdTranscodingEnabled
}

func (c *Configurator) GetAnonymousUsageEnabled() bool {
	numOauthProviders := len(c.gc.Auth.OauthProviders)
	if c.GetSelfAuthEnabled() {
		// SelfAuth is considered an Oauth Provider
		numOauthProviders++
	}
	return numOauthProviders == 0 || c.gc.Auth.EnableAnonymousUsage
}

func (c *Configurator) GetAuthJWTKey() string {
	return c.gc.Auth.JWTKey
}

func (c *Configurator) GetAuthOauthProviders() []OauthProvider {
	op := c.gc.Auth.OauthProviders
	if len(c.gc.Auth.OauthProviders) == 1 {
		if cs := os.Getenv("BB_OAUTH_CLIENT_SECRET"); cs != "" {
			op[0].ClientSecret = cs
		}
	}
	return op
}

func (c *Configurator) GetAuthAPIKeyGroupCacheTTL() string {
	return c.gc.Auth.APIKeyGroupCacheTTL
}

func (c *Configurator) GetAuthAdminGroupID() string {
	return c.gc.Auth.AdminGroupID
}

func (c *Configurator) GetSAMLConfig() *SAMLConfig {
	return &c.gc.Auth.SAMLConfig
}

func (c *Configurator) GetSelfAuthEnabled() bool {
	return c.gc.Auth.EnableSelfAuth
}

func (c *Configurator) GetSSLConfig() *SSLConfig {
	if c.gc.SSL.EnableSSL {
		return &c.gc.SSL
	}
	return nil
}

func (c *Configurator) GetRemoteExecutionConfig() *RemoteExecutionConfig {
	if c.gc.RemoteExecution.EnableRemoteExec {
		return &c.gc.RemoteExecution
	}
	return nil
}

func (c *Configurator) GetRemoteExecutionRedisTarget() string {
	if rec := c.GetRemoteExecutionConfig(); rec != nil && rec.RedisTarget != "" {
		return rec.RedisTarget
	}

	// If no remote execution target is defined, use the default.
	if c.gc.App.DefaultRedisTarget != "" {
		return c.gc.App.DefaultRedisTarget
	}

	// Fall back to the cache redis target if redis target is not specified in remote execution config or app config.
	// Historically we did not have a separate redis target for remote execution.
	return c.GetCacheRedisTarget()
}

func (c *Configurator) GetExecutorConfig() *ExecutorConfig {
	return &c.gc.Executor
}

func (c *Configurator) GetAPIConfig() *APIConfig {
	if c.gc.API.EnableAPI {
		return &c.gc.API
	}
	return nil
}

func (c *Configurator) GetGithubConfig() *GithubConfig {
	if c.gc.Github == (GithubConfig{}) {
		return nil
	}
	ghc := c.gc.Github
	if cs := os.Getenv("BB_GITHUB_CLIENT_SECRET"); cs != "" {
		ghc.ClientSecret = cs
	}
	return &ghc
}

func (c *Configurator) GetOrgConfig() *OrgConfig {
	if c.gc.Org.Name != "" || c.gc.Org.Domain != "" {
		return &c.gc.Org
	}
	return nil
}

func (c *Configurator) GetTraceJaegerCollector() string {
	return c.gc.App.TraceJaegerCollector
}

func (c *Configurator) GetTraceServiceName() string {
	return c.gc.App.TraceServiceName
}

func (c *Configurator) GetTraceFraction() float64 {
	return c.gc.App.TraceFraction
}

func (c *Configurator) GetTraceFractionOverrides() []string {
	return c.gc.App.TraceFractionOverrides
}

func (c *Configurator) GetIgnoreForcedTracingHeader() bool {
	return c.gc.App.IgnoreForcedTracingHeader
}<|MERGE_RESOLUTION|>--- conflicted
+++ resolved
@@ -204,7 +204,6 @@
 }
 
 type cacheConfig struct {
-<<<<<<< HEAD
 	Disk             DiskConfig             `yaml:"disk"`
 	RedisTarget      string                 `yaml:"redis_target" usage:"A redis target for improved Caching/RBE performance. Target can be provided as either a redis connection URI or a host:port pair. URI schemas supported: redis[s]://[[USER][:PASSWORD]@][HOST][:PORT][/DATABASE] or unix://[[USER][:PASSWORD]@]SOCKET_PATH[?db=DATABASE] ** Enterprise only **"`
 	S3               S3CacheConfig          `yaml:"s3"`
@@ -215,18 +214,7 @@
 	RaftCache        RaftCacheConfig        `yaml:"raft"`
 	MaxSizeBytes     int64                  `yaml:"max_size_bytes" usage:"How big to allow the cache to be (in bytes)."`
 	InMemory         bool                   `yaml:"in_memory" usage:"Whether or not to use the in_memory cache."`
-=======
-	Disk                   DiskConfig             `yaml:"disk"`
-	RedisTarget            string                 `yaml:"redis_target" usage:"A redis target for improved Caching/RBE performance. Target can be provided as either a redis connection URI or a host:port pair. URI schemas supported: redis[s]://[[USER][:PASSWORD]@][HOST][:PORT][/DATABASE] or unix://[[USER][:PASSWORD]@]SOCKET_PATH[?db=DATABASE] ** Enterprise only **"`
-	S3                     S3CacheConfig          `yaml:"s3"`
-	GCS                    GCSCacheConfig         `yaml:"gcs"`
-	MemcacheTargets        []string               `yaml:"memcache_targets" usage:"Deprecated. Use Redis Target instead."`
-	Redis                  RedisCacheConfig       `yaml:"redis"`
-	DistributedCache       DistributedCacheConfig `yaml:"distributed_cache"`
-	MaxSizeBytes           int64                  `yaml:"max_size_bytes" usage:"How big to allow the cache to be (in bytes)."`
-	InMemory               bool                   `yaml:"in_memory" usage:"Whether or not to use the in_memory cache."`
 	ZstdTranscodingEnabled bool                   `yaml:"zstd_transcoding_enabled" usage:"Whether to accept requests to read/write zstd-compressed blobs, compressing/decompressing outgoing/incoming blobs on the fly."`
->>>>>>> 7126865f
 }
 
 type authConfig struct {
