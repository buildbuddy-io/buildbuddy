package tables

import (
	"fmt"
	"time"

	"github.com/buildbuddy-io/buildbuddy/server/util/random"
	"github.com/jinzhu/gorm"

	grpb "github.com/buildbuddy-io/buildbuddy/proto/group"
	uspb "github.com/buildbuddy-io/buildbuddy/proto/user_id"
)

const (
	mySQLDialect = "mysql"
)

type tableDescriptor struct {
	table interface{}
	// 2-letter table prefix
	prefix string
	// Table name (must match struct name).
	name string
}

// A Table must define the table name.
type Table interface {
	TableName() string
}

// All tables the DB knows about. If it's not here it doesn't count.
var (
	allTables []tableDescriptor
)

func GetAllTables() []interface{} {
	tableSlice := make([]interface{}, 0)
	for _, d := range allTables {
		tableSlice = append(tableSlice, d.table)
	}
	return tableSlice
}

func PrimaryKeyForTable(tableName string) (string, error) {
	for _, d := range allTables {
		if d.name == tableName {
			return fmt.Sprintf("%s%d", d.prefix, random.RandUint64()), nil
		}
	}
	return "", fmt.Errorf("Unknown table: %s", tableName)
}

func registerTable(prefix string, t Table) {
	// TODO: check pk is defined.
	// TODO: check model is included.
	allTables = append(allTables, tableDescriptor{
		table:  t,
		prefix: prefix,
		name:   t.TableName(),
	})
}

// Making a new table? Please make sure you:
//   1) Include "model" (above) as an anonymous first member in your new table struct
//   2) Define a primary key value in your new table struct
//   3) Register your new table struct with the register function in init() below.

// NB: gorm can only work on exported fields.

type Model struct {
	CreatedAtUsec int64
	UpdatedAtUsec int64
}

// Timestamps are hard and differing sql implementations do... a lot. Too much.
// So, we handle this in go-code and set these to time.Now().UnixNano and store
// as int64.
func (m *Model) BeforeCreate(tx *gorm.DB) (err error) {
	nowInt64 := int64(time.Now().UnixNano() / 1000)
	m.CreatedAtUsec = nowInt64
	m.UpdatedAtUsec = nowInt64
	return nil
}

func (m *Model) BeforeUpdate(tx *gorm.DB) (err error) {
	m.UpdatedAtUsec = int64(time.Now().UnixNano() / 1000)
	return nil
}

type Invocation struct {
	Model
	InvocationID              string `gorm:"primary_key;"`
	UserID                    string `gorm:"index:user_id"`
	GroupID                   string `gorm:"index:group_id"`
	Perms                     int    `gorm:"index:perms"`
	Success                   bool
	User                      string `gorm:"index:user_index"`
	DurationUsec              int64
	Host                      string `gorm:"index:host_index"`
	RepoURL                   string `gorm:"index:repo_url_index"`
	CommitSHA                 string `gorm:"index:commit_sha_index"`
	Role                      string `gorm:"index:role_index"`
	Command                   string
	Pattern                   string `gorm:"type:text;"`
	ActionCount               int64
	BlobID                    string
	InvocationStatus          int64 `gorm:"index:invocation_status_idx"`
	ActionCacheHits           int64
	ActionCacheMisses         int64
	ActionCacheUploads        int64
	CasCacheHits              int64
	CasCacheMisses            int64
	CasCacheUploads           int64
	TotalDownloadSizeBytes    int64
	TotalUploadSizeBytes      int64
	TotalDownloadUsec         int64
	TotalUploadUsec           int64
	TotalCachedActionExecUsec int64
	InvocationPK              int64 `gorm:"unique_index:invocation_invocation_pk"`
}

func (i *Invocation) TableName() string {
	return "Invocations"
}

type CacheEntry struct {
	Model
	EntryID            string `gorm:"primary_key;"`
	ExpirationTimeUsec int64
	SizeBytes          int64
	ReadCount          int64
}

func (c *CacheEntry) TableName() string {
	return "CacheEntries"
}

// NOTE: Do not use `url_identifier_index` as an index name for Group.
// It is removed as part of a migration.

type Group struct {
	Model
	// The group ID -- a unique ID.

	GroupID string `gorm:"primary_key;"`
	// The user that OWNS this group. Only this user may modify it.
	UserID string

	// The group name. This may be displayed to users.
	Name string

	// A unique URL segment that is displayed in group-related URLs.
	// e.g. "example-org" in app.buildbuddy.com/join/example-org or
	// "example-org.buildbuddy.com" if we support subdomains in the future.
	URLIdentifier *string `gorm:"unique_index:url_identifier_unique_index"`

	SharingEnabled bool `gorm:"default:true"`

	// The "owned" domain. In enterprise/cloud version, we create a
	// group for a customer's domain, and new users that sign up with an
	// email belonging to that domain may be added to this group.
	OwnedDomain string `gorm:"index:owned_domain_index"`

	// The group access token. This token allows writing data for this
	// group.
	WriteToken string `gorm:"index:write_token_index"`

	// The group's api key. This allows members of the group to make
	// API requests on the group's behalf.
	APIKey string `gorm:"index:api_key_index"`

	// The group's Github API token.
	GithubToken string
}

func (g *Group) TableName() string {
	return "Groups"
}

type UserGroup struct {
	UserUserID   string `gorm:"primary_key"`
	GroupGroupID string `gorm:"primary_key"`

	// The user's membership status.
	// Values correspond to `GroupMembershipStatus` enum values in `grp.proto`.
	MembershipStatus int32 `gorm:"index:membership_status_index"`
}

func (ug *UserGroup) TableName() string {
	return "UserGroups"
}

type User struct {
	Model

	// The buildbuddy user ID.
	UserID string `gorm:"primary_key;"`

	// The subscriber ID, a concatenated string of the
	// auth Issuer ID and the subcriber ID string.
	SubID string `gorm:"index:sub_id_index"`

	// Groups are used to determine read/write permissions
	// for everything.
	Groups []*Group `gorm:"-"` // gorm ignore

	// Profile information etc.
	FirstName string
	LastName  string
	Email     string
	ImageURL  string
}

func (u *User) TableName() string {
	return "Users"
}

func (u *User) ToProto() *uspb.DisplayUser {
	return &uspb.DisplayUser{
		UserId: &uspb.UserId{
			Id: u.UserID,
		},
		Name: &uspb.Name{
			Full:  u.FirstName + " " + u.LastName,
			First: u.FirstName,
			Last:  u.LastName,
		},
		ProfileImageUrl: u.ImageURL,
		Email:           u.Email,
	}
}

type Token struct {
	Model
	// The subscriber ID, a concatenated string of the
	// auth Issuer ID and the subcriber ID string.
	SubID        string `gorm:"primary_key"`
	AccessToken  string
	RefreshToken string
	ExpiryUsec   int64
}

func (t *Token) TableName() string {
	return "Tokens"
}

type APIKey struct {
	Model

	APIKeyID string `gorm:"primary_key"`
	UserID   string
	GroupID  string `gorm:"index:api_key_group_id_index"`
	Perms    int
	// The API key token used for authentication.
	Value string `gorm:"unique_index:api_key_value_index"`
	// The user-specified description of the API key that helps them
	// remember what it's for.
	Label string
}

func (k *APIKey) TableName() string {
	return "APIKeys"
}

type Execution struct {
	Model
	// The subscriber ID, a concatenated string of the
	// auth Issuer ID and the subcriber ID string.
	ExecutionID string `gorm:"primary_key"`
	UserID      string `gorm:"index:executions_user_id"`
	GroupID     string `gorm:"index:executions_group_id"`
	Perms       int    `gorm:"index:executions_perms"`

	Stage                   int64
	SerializedOperation     []byte `gorm:"size:max"` // deprecated.
	StatusCode              int32
	StatusMessage           string
	SerializedStatusDetails []byte `gorm:"size:max"`
	CachedResult            bool
	InvocationID            string `gorm:"index:execution_invocation_id"`

	// IOStats
	FileDownloadCount        int64
	FileDownloadSizeBytes    int64
	FileDownloadDurationUsec int64
	FileUploadCount          int64
	FileUploadSizeBytes      int64
	FileUploadDurationUsec   int64

	// ExecutedActionMetadata
	Worker                             string
	QueuedTimestampUsec                int64
	WorkerStartTimestampUsec           int64
	WorkerCompletedTimestampUsec       int64
	InputFetchStartTimestampUsec       int64
	InputFetchCompletedTimestampUsec   int64
	ExecutionStartTimestampUsec        int64
	ExecutionCompletedTimestampUsec    int64
	OutputUploadStartTimestampUsec     int64
	OutputUploadCompletedTimestampUsec int64

	// Command Snippet
	CommandSnippet string
}

func (t *Execution) TableName() string {
	return "Executions"
}

type TelemetryLog struct {
	Model
	InstallationUUID    string `gorm:"primary_key"`
	InstanceUUID        string `gorm:"primary_key"`
	TelemetryLogUUID    string `gorm:"primary_key"`
	RecordedAtUsec      int64
	AppVersion          string
	AppURL              string
	Hostname            string
	InvocationCount     int64
	RegisteredUserCount int64
	BazelUserCount      int64
	BazelHostCount      int64
	FeatureCacheEnabled bool
	FeatureRBEEnabled   bool
	FeatureAPIEnabled   bool
	FeatureAuthEnabled  bool
}

func (t *TelemetryLog) TableName() string {
	return "TelemetryLog"
}

type ExecutionNode struct {
	Model
	Host                  string `gorm:"primary_key"`
	Port                  int32  `gorm:"primary_key;auto_increment:false"`
	AssignableMemoryBytes int64
	AssignableMilliCPU    int64
	Constraints           string
	OS                    string
	Arch                  string
	Pool                  string
}

func (n *ExecutionNode) TableName() string {
	return "ExecutionNodes"
}

type ExecutionTask struct {
	Model
	TaskID               string `gorm:"primary_key"`
	SerializedTask       []byte `gorm:"size:max"`
	EstimatedMemoryBytes int64
	EstimatedMilliCPU    int64
	ClaimedAtUsec        int64
	AttemptCount         int64
	OS                   string
	Arch                 string
	Pool                 string
}

func (n *ExecutionTask) TableName() string {
	return "ExecutionTasks"
}

type CacheLog struct {
	Model
	InvocationID       string `gorm:"primary_key"`
	JoinKey            string `gorm:"primary_key"`
	DigestHash         string
	RemoteInstanceName string
	SerializedProto    []byte `gorm:"size:max"`
}

func (c *CacheLog) TableName() string {
	return "CacheLogs"
}

<<<<<<< HEAD
type PostAutoMigrateLogic func() error
=======
type Target struct {
	Model
	RepoURL    string `gorm:"primary_key"`
	TargetID   int64  `gorm:"primary_key"`
	UserID     string `gorm:"index:target_user_id"`
	GroupID    string `gorm:"index:target_group_id"`
	Perms      int    `gorm:"index:target_perms"`
	Label      string
	RuleType   string
	TargetType int32
	TestSize   int32
}

func (t *Target) TableName() string {
	return "Targets"
}

// The Status of a target.
type TargetStatus struct {
	Model
	TargetID      int64 `gorm:"primary_key"`
	InvocationPK  int64 `gorm:"primary_key"`
	Status        int32
	StartTimeUsec int64
	DurationUsec  int64
}

func (ts *TargetStatus) TableName() string {
	return "TargetStatuses"
}
>>>>>>> 28fb71e6

// Manual migration called before auto-migration.
//
// May return a list of functions to be executed after auto-migration.
// This is useful in cases where some logic needs to be executed in PostAutoMigrate,
// but some info is needed before the migration takes place in order to know what
// to do.
func PreAutoMigrate(db *gorm.DB) ([]PostAutoMigrateLogic, error) {
	postMigrate := make([]PostAutoMigrateLogic, 0)

	d := db.Dialect()

	// Initialize UserGroups.membership_status to 1 if the column doesn't exist.
	if d.HasTable("UserGroups") && !d.HasColumn("UserGroups", "membership_status") {
		if err := db.Exec("ALTER TABLE UserGroups ADD membership_status int").Error; err != nil {
			return nil, err
		}
		if err := db.Exec("UPDATE UserGroups SET membership_status = ?", int32(grpb.GroupMembershipStatus_MEMBER)).Error; err != nil {
			return nil, err
		}
	}

	// Prepare Groups.url_identifier for index update (non-unique index to unique index).
	if d.HasTable("Groups") {
		// Remove the old url_identifier_index.
		if d.HasIndex("Groups", "url_identifier_index") {
			if err := d.RemoveIndex("Groups", "url_identifier_index"); err != nil {
				return nil, err
			}
		}
		// Before creating a unique index, need to replace empty strings with NULL.
		if !d.HasIndex("Groups", "url_identifier_unique_index") {
			if err := db.Exec(`UPDATE Groups SET url_identifier = NULL WHERE url_identifier = ""`).Error; err != nil {
				return nil, err
			}
		}
	}

	// Migrate Groups.APIKey to APIKey rows.
	if d.HasTable("Groups") && !d.HasTable("APIKeys") {
		postMigrate = append(postMigrate, func() error {
			rows, err := db.Raw(`SELECT group_id, api_key FROM Groups`).Rows()
			if err != nil {
				return err
			}
			defer rows.Close()

			var g Group
			for rows.Next() {
				if err := rows.Scan(&g.GroupID, &g.APIKey); err != nil {
					return err
				}
				pk, err := PrimaryKeyForTable("APIKeys")
				if err != nil {
					return err
				}

				if err := db.Exec(
					`INSERT INTO APIKeys (api_key_id, group_id, value, label) VALUES (?, ?, ?, ?)`,
					pk, g.GroupID, g.APIKey, "Default API key").Error; err != nil {
					return err
				}
			}
			return nil
		})
	}

	return postMigrate, nil
}

// Manual migration called after auto-migration.
func PostAutoMigrate(db *gorm.DB) error {
	// These types don't apply for sqlite -- just mysql.
	if db.Dialect().GetName() == mySQLDialect {
		db.Model(&Invocation{}).ModifyColumn("pattern", "text")
		db.Model(&Execution{}).ModifyColumn("serialized_operation", "text")
	}
	return nil
}

func init() {
	registerTable("IN", &Invocation{})
	registerTable("CA", &CacheEntry{})
	registerTable("US", &User{})
	registerTable("GR", &Group{})
	registerTable("UG", &UserGroup{})
	registerTable("AK", &APIKey{})
	registerTable("TO", &Token{})
	registerTable("EX", &Execution{})
	registerTable("TL", &TelemetryLog{})
	registerTable("EN", &ExecutionNode{})
	registerTable("ET", &ExecutionTask{})
	registerTable("CL", &CacheLog{})
}<|MERGE_RESOLUTION|>--- conflicted
+++ resolved
@@ -376,9 +376,6 @@
 	return "CacheLogs"
 }
 
-<<<<<<< HEAD
-type PostAutoMigrateLogic func() error
-=======
 type Target struct {
 	Model
 	RepoURL    string `gorm:"primary_key"`
@@ -409,7 +406,8 @@
 func (ts *TargetStatus) TableName() string {
 	return "TargetStatuses"
 }
->>>>>>> 28fb71e6
+
+type PostAutoMigrateLogic func() error
 
 // Manual migration called before auto-migration.
 //
