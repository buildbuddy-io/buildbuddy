--- conflicted
+++ resolved
@@ -1495,7 +1495,6 @@
         version = "v0.2.3",
     )
     go_repository(
-<<<<<<< HEAD
         name = "com_github_gobwas_httphead",
         importpath = "github.com/gobwas/httphead",
         sum = "h1:s+21KNqlpePfkah2I+gwHF8xmJWRjooY+5248k6m4A0=",
@@ -1512,12 +1511,12 @@
         importpath = "github.com/gobwas/ws",
         sum = "h1:CoAavW/wd/kulfZmSIBt6p24n4j7tHgNVCjsfHVNUbo=",
         version = "v1.0.2",
-=======
+    )
+    go_repository(
         name = "com_github_goccy_go_json",
         importpath = "github.com/goccy/go-json",
         sum = "h1:ulhbuNe1JqE68nMRXXTJRrUu0uhouf0VevLINxQq4Ec=",
         version = "v0.7.10",
->>>>>>> e07de95f
     )
 
     go_repository(
