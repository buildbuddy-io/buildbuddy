--- conflicted
+++ resolved
@@ -90,14 +90,8 @@
 type Query interface {
 	SQuery() string
 	ParsedQuery() string
-<<<<<<< HEAD
-	GetScorer() Scorer
-	GetHighlighter() Highlighter
-=======
-	NumResults() int
 	Scorer() Scorer
 	Highlighter() Highlighter
->>>>>>> f7ea9357
 }
 
 type Searcher interface {
