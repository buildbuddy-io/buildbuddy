#!/usr/bin/env bash

# Runs a few builds against dev for QA testing.
# Clones test repos to ~/buildbuddy-qa by default.
# Set QA_ROOT to override this directory.

set -e

: "${QA_ROOT:=$HOME/buildbuddy-qa}"

usage() { echo "Usage: $0 [-l <loadtest>] [-s <swift>]" 1>&2; exit 1; }

loadtest=0
swift=0
while getopts "ls" opt; do
    case "${opt}" in
	l)
	    loadtest=1
	    ;;
	s)
	    swift=1
	    ;;
	*)
	    usage
	    ;;
    esac
done

mkdir -p "$QA_ROOT"
cd "$QA_ROOT"

invocation_id() {
  uuidgen | tr '[:upper:]' '[:lower:]'
}

run_test() {
  url="$1"
  shift
  dir="$1"
  shift
  if ! [[ -e "$dir" ]]; then
    git clone "$url" "$dir"
  fi
  (
    cd "$dir"

    # Add buildbuddy rbe toolchain to WORKSPACE if it's not already in there
    if ! grep -q "io_buildbuddy_buildbuddy_toolchain" "WORKSPACE"; then
      echo \
'http_archive (
    name = "io_buildbuddy_buildbuddy_toolchain",
    sha256 = "e899f235b36cb901b678bd6f55c1229df23fcbc7921ac7a3585d29bff2bf9cfd",
    strip_prefix = "buildbuddy-toolchain-fd351ca8f152d66fc97f9d98009e0ae000854e8f",
    urls = ["https://github.com/buildbuddy-io/buildbuddy-toolchain/archive/fd351ca8f152d66fc97f9d98009e0ae000854e8f.tar.gz"],
)

load("@io_buildbuddy_buildbuddy_toolchain//:deps.bzl", "buildbuddy_deps")

buildbuddy_deps()

load("@io_buildbuddy_buildbuddy_toolchain//:rules.bzl", "buildbuddy")

buildbuddy(name = "buildbuddy_toolchain")' \
    >> WORKSPACE
    fi
    (( swift )) && install_swift
    bazel clean
    "$@" || true # if bazel command fails, continue.
  )
}

install_swift() {
<<<<<<< HEAD
  if ! grep -q "swift" "$HOME/.bashrc"; then
	  cd ~
	  sudo apt update && sudo apt upgrade
	  sudo apt install -y binutils git gnupg2 libc6-dev libcurl4 libedit2 libgcc-9-dev libpython2.7 libsqlite3-0 libstdc++-9-dev libxml2 libz3-dev pkg-config tzdata zlib1g-dev
	  wget https://swift.org/builds/swift-5.3.3-release/ubuntu2004/swift-5.3.3-RELEASE/swift-5.3.3-RELEASE-ubuntu20.04.tar.gz
	  tar -xvzf swift-5.3.3-RELEASE-ubuntu20.04.tar.gz -C ~
	  echo "PATH=~/swift-5.3.3-RELEASE-ubuntu20.04/usr/bin:$PATH" >> ~/.bashrc
	  . ~/.bashrc
	  cd -
  fi
=======
  sudo apt update && sudo apt upgrade
  sudo apt install binutils git gnupg2 libc6-dev libcurl4 libedit2 libgcc-9-dev libpython2.7 libsqlite3-0 libstdc++-9-dev libxml2 libz3-dev pkg-config tzdata zlib1g-dev
  wget https://swift.org/builds/swift-5.3.3-release/ubuntu2004/swift-5.3.3-RELEASE/swift-5.3.3-RELEASE-ubuntu20.04.tar.gz
  tar -xvzf swift-5.3.3-RELEASE-ubuntu20.04.tar.gz -C ~
  echo "PATH=~/swift-5.3.3-RELEASE-ubuntu20.04/usr/bin:$PATH" >> ~/.bashrc
  . ~/.bashrc
>>>>>>> 78f30aae
}

buildbuddy_iid=$(invocation_id)
gazelle_iid=$(invocation_id)
abseil_iid=$(invocation_id)
bazel_iid=$(invocation_id)
python_iid=$(invocation_id)
tensorflow_iid=$(invocation_id)
swift_iid=$(invocation_id)

# Go Build
# Has --experimental_remote_cache_compression and --remote_download_minimal set
run_test \
    https://github.com/buildbuddy-io/buildbuddy \
    buildbuddy \
    bazel test //... \
        --config=remote-dev \
        --invocation_id="$buildbuddy_iid"

run_test \
    https://github.com/bazelbuild/bazel-gazelle \
    bazel-gazelle \
    bazel build //... \
        --remote_executor=remote.buildbuddy.dev \
        --remote_cache=remote.buildbuddy.dev \
        --bes_backend=remote.buildbuddy.dev \
        --bes_results_url=https://app.buildbuddy.dev/invocation/ \
        --remote_timeout=10m \
        --invocation_id="$gazelle_iid"

# C++ Build
run_test \
    https://github.com/abseil/abseil-cpp \
    abseil-cpp \
    bazel build //... \
        --cxxopt="-std=c++14" \
        --remote_executor=remote.buildbuddy.dev \
        --remote_cache=remote.buildbuddy.dev \
        --bes_backend=remote.buildbuddy.dev \
        --bes_results_url=https://app.buildbuddy.dev/invocation/ \
        --remote_timeout=10m \
        --extra_execution_platforms=@buildbuddy_toolchain//:platform \
        --host_platform=@buildbuddy_toolchain//:platform \
        --platforms=@buildbuddy_toolchain//:platform \
        --crosstool_top=@buildbuddy_toolchain//:toolchain \
        --invocation_id="$abseil_iid"

# Java Build
run_test \
    https://github.com/bazelbuild/bazel \
    bazel \
    bazel build //src/main/java/com/google/devtools/build/lib/... \
        --remote_executor=remote.buildbuddy.dev \
        --remote_cache=remote.buildbuddy.dev \
        --bes_backend=remote.buildbuddy.dev \
        --bes_results_url=https://app.buildbuddy.dev/invocation/ \
        --remote_timeout=10m \
        --extra_execution_platforms=@buildbuddy_toolchain//:platform \
        --host_platform=@buildbuddy_toolchain//:platform \
        --platforms=@buildbuddy_toolchain//:platform \
        --crosstool_top=@buildbuddy_toolchain//:toolchain \
	--noincompatible_disallow_empty_glob \
	--java_runtime_version=remotejdk_17 \
	--jobs=100 \
       --invocation_id="$bazel_iid"

# Python Builds
run_test \
    https://github.com/bazelbuild/rules_python \
    rules_python \
    bazel build //... \
        --remote_executor=remote.buildbuddy.dev \
        --remote_cache=remote.buildbuddy.dev \
        --bes_backend=remote.buildbuddy.dev \
        --bes_results_url=https://app.buildbuddy.dev/invocation/ \
        --remote_timeout=10m \
	--jobs=100 \
        --invocation_id="$python_iid"

(( loadtest )) && run_test \
    https://github.com/tensorflow/tensorflow \
    tensorflow \
    bazel build tensorflow \
        --config=rbe_cpu_linux \
        --config=monolithic \
        --remote_executor=remote.buildbuddy.dev \
        --remote_cache=remote.buildbuddy.dev \
        --bes_backend=remote.buildbuddy.dev \
        --bes_results_url=https://app.buildbuddy.dev/invocation/ \
        --invocation_id="$tensorflow_iid" \
        --nogoogle_default_credentials

# Swift Build
(( swift)) && run_test \
    https://github.com/bazelbuild/rules_swift \
    rules_swift \
    install_swift \
    bazel build //... \
        --client_env=CC=clang \
        --remote_executor=remote.buildbuddy.dev \
        --remote_cache=remote.buildbuddy.dev \
        --bes_backend=remote.buildbuddy.dev \
        --bes_results_url=https://app.buildbuddy.dev/invocation/ \
        --remote_timeout=10m \
	--remote_default_exec_properties=OSFamily=darwin \
	--remote_default_exec_properties=enableXcodeOverride=true \
        --invocation_id="$swift_iid"

echo "---"
echo "QA results:"
echo "- BuildBuddy test:   https://app.buildbuddy.dev/invocation/$buildbuddy_iid"
echo "- Gazelle (Go) build:     https://app.buildbuddy.dev/invocation/$gazelle_iid"
echo "- Abseil (C++) build:     https://app.buildbuddy.dev/invocation/$abseil_iid"
echo "- Bazel (Java) build:     https://app.buildbuddy.dev/invocation/$bazel_iid"
echo "- Python build:     https://app.buildbuddy.dev/invocation/$python_iid"
(( loadtest )) && echo "- Tensorflow build:  https://app.buildbuddy.dev/invocation/$tensorflow_iid"
(( swift )) && echo "- Swift build:  https://app.buildbuddy.dev/invocation/$swift_iid"<|MERGE_RESOLUTION|>--- conflicted
+++ resolved
@@ -70,7 +70,6 @@
 }
 
 install_swift() {
-<<<<<<< HEAD
   if ! grep -q "swift" "$HOME/.bashrc"; then
 	  cd ~
 	  sudo apt update && sudo apt upgrade
@@ -81,14 +80,6 @@
 	  . ~/.bashrc
 	  cd -
   fi
-=======
-  sudo apt update && sudo apt upgrade
-  sudo apt install binutils git gnupg2 libc6-dev libcurl4 libedit2 libgcc-9-dev libpython2.7 libsqlite3-0 libstdc++-9-dev libxml2 libz3-dev pkg-config tzdata zlib1g-dev
-  wget https://swift.org/builds/swift-5.3.3-release/ubuntu2004/swift-5.3.3-RELEASE/swift-5.3.3-RELEASE-ubuntu20.04.tar.gz
-  tar -xvzf swift-5.3.3-RELEASE-ubuntu20.04.tar.gz -C ~
-  echo "PATH=~/swift-5.3.3-RELEASE-ubuntu20.04/usr/bin:$PATH" >> ~/.bashrc
-  . ~/.bashrc
->>>>>>> 78f30aae
 }
 
 buildbuddy_iid=$(invocation_id)
