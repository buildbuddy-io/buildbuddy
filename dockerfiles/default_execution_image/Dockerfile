FROM gcr.io/cloud-marketplace/google/rbe-ubuntu16-04@sha256:5464e3e83dc656fc6e4eae6a01f5c2645f1f7e95854b3802b85e86484132d90e

<<<<<<< HEAD
RUN apt-get update && apt-get install -y rpm build-essential
RUN curl -Lo /usr/local/bin/bazelisk https://github.com/bazelbuild/bazelisk/releases/download/v1.7.4/bazelisk-linux-amd64 && chmod +x /usr/local/bin/bazelisk && /usr/local/bin/bazelisk

# Install docker.
# Note: Some apt utils depend on /usr/bin/python3 being symlinked to python3.5, but the
# google RBE image has python3 symlinked to python3.6. As a workaround, we temporarily
# link /usr/bin/python3 to /usr/bin/python3.5 during this step.
RUN mv /usr/bin/python3 /usr/bin/python3.bak && ln -s /usr/bin/python3.5 /usr/bin/python3 && \
    apt-get update && apt-get install -y apt-transport-https software-properties-common && \
    curl -fsSL https://download.docker.com/linux/ubuntu/gpg | apt-key add - && \
    add-apt-repository "deb [arch=amd64] https://download.docker.com/linux/ubuntu xenial stable" && \
    apt-get update && apt-get install -y docker-ce && \
    mv /usr/bin/python3.bak /usr/bin/python3 && \
    apt-get clean
=======
RUN apt-get update && apt-get install -y rpm build-essential && apt-get clean && rm -rf /var/lib/apt/lists/*
RUN curl -Lo /usr/local/bin/bazelisk https://github.com/bazelbuild/bazelisk/releases/download/v1.7.4/bazelisk-linux-amd64 && chmod +x /usr/local/bin/bazelisk && /usr/local/bin/bazelisk
>>>>>>> 8e96bdb3
<|MERGE_RESOLUTION|>--- conflicted
+++ resolved
@@ -1,7 +1,6 @@
 FROM gcr.io/cloud-marketplace/google/rbe-ubuntu16-04@sha256:5464e3e83dc656fc6e4eae6a01f5c2645f1f7e95854b3802b85e86484132d90e
 
-<<<<<<< HEAD
-RUN apt-get update && apt-get install -y rpm build-essential
+RUN apt-get update && apt-get install -y rpm build-essential && apt-get clean && rm -rf /var/lib/apt/lists/*
 RUN curl -Lo /usr/local/bin/bazelisk https://github.com/bazelbuild/bazelisk/releases/download/v1.7.4/bazelisk-linux-amd64 && chmod +x /usr/local/bin/bazelisk && /usr/local/bin/bazelisk
 
 # Install docker.
@@ -14,8 +13,4 @@
     add-apt-repository "deb [arch=amd64] https://download.docker.com/linux/ubuntu xenial stable" && \
     apt-get update && apt-get install -y docker-ce && \
     mv /usr/bin/python3.bak /usr/bin/python3 && \
-    apt-get clean
-=======
-RUN apt-get update && apt-get install -y rpm build-essential && apt-get clean && rm -rf /var/lib/apt/lists/*
-RUN curl -Lo /usr/local/bin/bazelisk https://github.com/bazelbuild/bazelisk/releases/download/v1.7.4/bazelisk-linux-amd64 && chmod +x /usr/local/bin/bazelisk && /usr/local/bin/bazelisk
->>>>>>> 8e96bdb3
+    apt-get clean