--- conflicted
+++ resolved
@@ -108,11 +108,6 @@
         "@org_golang_x_tools//go/analysis/passes/unusedresult",
         "@com_github_nishanths_exhaustive//:exhaustive",
     ] + staticcheck_analyzers(ANALYZERS + [
-<<<<<<< HEAD
-        "-S1024",
-=======
-        "-S1030",
->>>>>>> cac86b27
         "-SA1019",
         "-SA1024",
         "-SA1029",
